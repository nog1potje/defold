--- conflicted
+++ resolved
@@ -3,12 +3,7 @@
 import os
 import os.path as path
 import stat
-import glob
 import sys
-<<<<<<< HEAD
-import json
-=======
->>>>>>> baea6554
 import optparse
 import re
 import shutil
@@ -374,16 +369,4 @@
     mkdirs('target/editor')
 
     for platform in options.target_platform:
-<<<<<<< HEAD
-        bundle(platform, jar_file, options, build_jdk)
-
-    package_info = {'version' : options.version,
-                    'sha1' : options.editor_sha1,
-                    'packages': [{'url': jar_file,
-                                  'platform': '*',
-                                  'action': 'copy'}]}
-    with open('target/editor/update/manifest.json', 'w') as f:
-        f.write(json.dumps(package_info, indent=4))
-=======
-        bundle(platform, jar_file, options)
->>>>>>> baea6554
+        bundle(platform, jar_file, options, build_jdk)