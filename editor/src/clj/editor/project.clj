(ns editor.project
  "Define the concept of a project, and its Project node type. This namespace bridges between Eclipse's workbench and
ordinary paths."
  (:require [clojure.java.io :as io]
            [dynamo.graph :as g]
            [editor.core :as core]
            [editor.handler :as handler]
            [editor.ui :as ui]
            [editor.resource :as resource]
            [editor.workspace :as workspace]
            ; TODO - HACK
            [internal.graph.types :as gt])
  (:import [java.io File]
           [java.nio.file FileSystem FileSystems PathMatcher]))

(g/defnode ResourceNode
  (inherits core/Scope)

  (property resource (g/protocol workspace/Resource) (dynamic visible (g/always false)))
  (property project-id g/NodeID (dynamic visible (g/always false)))

  (output save-data g/Any (g/fnk [resource] {:resource resource}))
  (output build-targets g/Any (g/always []))
  (output outline g/Any :cached (g/fnk [_node-id resource] (let [rt (resource/resource-type resource)]
                                                            {:node-id _node-id
                                                             :label (or (:label rt) (:ext rt))
                                                             :icon (:icon rt)}))))

(g/defnode PlaceholderResourceNode
  (inherits ResourceNode))

(defn graph [project]
  (g/node->graph-id project))

(defn- make-nodes [project resources]
  (let [project-graph (graph project)]
    (g/tx-nodes-added
      (g/transact
        (for [[resource-type resources] (group-by workspace/resource-type resources)
              :let     [node-type (:node-type resource-type PlaceholderResourceNode)]
              resource resources]
          (if (not= (workspace/source-type resource) :folder)
            (g/make-nodes
              project-graph
              [new-resource [node-type :resource resource :project-id (g/node-id project)]]
              (g/connect new-resource :_self (g/node-id project) :nodes)
              (if ((g/output-labels node-type) :save-data)
                (g/connect new-resource :save-data (g/node-id project) :save-data)
                []))
            []))))))

(defn- load-nodes [project nodes]
  (let [new-nodes (g/tx-nodes-added (g/transact
                                     (for [node nodes
                                           :let [resource (:resource node)
                                                 load-fn (and resource (:load-fn (resource/resource-type resource)))]
                                           :when load-fn]
                                       (load-fn project node (io/reader resource)))))]
    (when (not (empty? new-nodes))
      (recur project new-nodes))))

(defn load-project
  ([project] (load-project project (g/node-value project :resources)))
  ([project resources]
   (let [nodes (make-nodes project resources)]
     (load-nodes (g/refresh project) nodes)
     (g/refresh project))))

(defn make-embedded-resource [project type data]
  (when-let [resource-type (get (g/node-value project :resource-types) type)]
    (workspace/make-memory-resource (:workspace project) resource-type data)))

(defn save-all [project]
  (let [save-data (g/node-value project :save-data)]
    (doseq [{:keys [resource content]} save-data
            :when (not (workspace/read-only? resource))]
      (spit resource content)))
  (workspace/fs-sync (:workspace project) false))

(handler/defhandler :save-all :global
    (enabled? [] true)
    (run [project] (save-all project)))

(defn- target-key [target]
  [(:resource (:resource target))
   (:build-fn target)
   (:user-data target)])

(defn- build-target [basis target all-targets build-cache]
  (let [resource (:resource target)
        key (:key target)
        cache (let [cache (get @build-cache resource)] (and (= key (:key cache)) cache))]
    (if cache
     cache
     (let [node (g/node-by-id basis (:node-id target))
           dep-resources (into {} (map #(let [resource (:resource %)
                                              key (target-key %)] [resource (:resource (get all-targets key))]) (:deps target)))
           result ((:build-fn target) node basis resource dep-resources (:user-data target))
           result (assoc result :key key)]
       (swap! build-cache assoc resource (assoc result :cached true))
       result))))

(defn targets-by-key [build-targets]
  (into {} (map #(let [key (target-key %)] [key (assoc % :key key)]) build-targets)))

(defn prune-build-cache! [cache build-targets]
  (reset! cache (into {} (filter (fn [[resource result]] (contains? build-targets (:key result))) @cache))))

(defn build [project node]
  (let [basis (g/now)
        build-cache (:build-cache project)
        build-targets (targets-by-key (mapcat #(tree-seq (comp boolean :deps) :deps %) (g/node-value node :build-targets)))]
    (prune-build-cache! build-cache build-targets)
    (mapv #(build-target basis (second %) build-targets build-cache) build-targets)))

(defn- prune-fs [files-on-disk built-files]
  (let [files-on-disk (reverse files-on-disk)
        built (set built-files)]
    (doseq [file files-on-disk
            :let [dir? (.isDirectory file)
                  empty? (= 0 (count (.listFiles file)))
                  keep? (or (and dir? (not empty?)) (contains? built file))]]
      (when (not keep?)
        (.delete file)))))

(defn prune-fs-build-cache! [cache build-results]
  (let [build-resources (set (map :resource build-results))]
    (reset! cache (into {} (filter (fn [[resource key]] (contains? build-resources resource)) @cache)))))

(defn clear-build-cache [project]
  (reset! (:build-cache project) {}))

(defn clear-fs-build-cache [project]
  (reset! (:fs-build-cache project) {}))

(defn build-and-write [project node]
  (clear-build-cache project)
  (clear-fs-build-cache project)
  (let [files-on-disk (file-seq (io/file (workspace/build-path (:workspace project))))
        build-results (build project node)
        fs-build-cache (:fs-build-cache project)]
    (prune-fs files-on-disk (map #(File. (workspace/abs-path (:resource %))) build-results))
    (prune-fs-build-cache! fs-build-cache build-results)
    (doseq [result build-results
            :let [{:keys [resource content key]} result
                  abs-path (workspace/abs-path resource)
                  mtime (let [f (File. abs-path)]
                          (if (.exists f)
                            (.lastModified f)
                            0))
                  build-key [key mtime]
                  cached? (= (get @fs-build-cache resource) build-key)]]
      (when (not cached?)
        (let [parent (-> (File. ^String (workspace/abs-path resource))
                       (.getParentFile))]
          ; Create underlying directories
          (when (not (.exists parent))
            (.mkdirs parent))
          ; Write bytes
          (with-open [out (io/output-stream resource)]
            (.write out ^bytes content))
          (let [f (File. abs-path)]
            (swap! fs-build-cache assoc resource [key (.lastModified f)])))))))

(handler/defhandler :undo :global
    (enabled? [project-graph] (g/has-undo? project-graph))
    (run [project-graph] (g/undo! project-graph)))

(handler/defhandler :redo :global
    (enabled? [project-graph] (g/has-redo? project-graph))
    (run [project-graph] (g/redo! project-graph)))

(ui/extend-menu ::menubar :editor.app-view/open
                [{:label "Save All"
                  :id ::save-all
                  :acc "Shortcut+S"
                  :command :save-all}])

(ui/extend-menu ::menubar :editor.app-view/edit
                [{:label "Project"
                  :id ::project
                  :children [{:label "Build"
                              :acc "Shortcut+B"
                              :command :build}
                             {:label "Save All"
                              :acc "Shortcut+S"
                              :command :save-all}]}])

(defn get-resource-node [project path-or-resource]
  (let [resource (if (string? path-or-resource)
                   (workspace/find-resource (:workspace project) path-or-resource)
                   path-or-resource)]
    (let [nodes-by-resource (g/node-value project :nodes-by-resource)]
      (get nodes-by-resource resource))))

(defn- outputs [node]
  (mapv #(do [(second (gt/head %)) (gt/tail %)]) (gt/arcs-by-head (g/now) (g/node-id node))))

(defn- loadable? [resource]
  (not (nil? (:load-fn (workspace/resource-type resource)))))

(defn- add-resources [project resources]
  (let [resources (filter loadable? resources)
        nodes (make-nodes project resources)]
   (load-nodes (g/refresh project) nodes)))

(defn- remove-resources [project resources]
  (let [internal (filter loadable? resources)
        external (filter (complement loadable?) resources)]
    (g/transact
      (for [resource internal
            :let [node-id (g/node-id (get-resource-node project resource))]]
        ; TODO - recreate a polluted node
        (g/delete-node node-id)))
    (doseq [resource external
            :let [resource-node (get-resource-node project resource)
                  nid (g/node-id resource-node)]]
      (g/invalidate! (mapv #(do [nid (first %)]) (outputs resource-node))))))

(defn- handle-resource-changes [project changes]
  (let [all (reduce into [] (vals changes))
        reset-undo? (reduce #(or %1 %2) false (map (fn [resource] (loadable? resource)) all))]
    (add-resources project (:added changes))
    (remove-resources project (:removed changes))
    (doseq [resource (:changed changes)
            :let [resource-node (get-resource-node project resource)]
            :when resource-node]
      (let [current-outputs (outputs resource-node)]
        (if (loadable? resource)
          (let [current-outputs (outputs resource-node)
                nodes (make-nodes project [resource])]
            (load-nodes (g/refresh project) nodes)
            (let [new-node (first nodes)
                  new-outputs (set (outputs new-node))
                  outputs-to-make (filter #(not (contains? new-outputs %)) current-outputs)]
              (g/transact
                (concat
                  (g/delete-node (g/node-id resource-node))
                  (for [[src-label [tgt-node tgt-label]] outputs-to-make]
                    (g/connect (g/node-id new-node) src-label tgt-node tgt-label))))))
          (let [nid (g/node-id resource-node)]
            (g/invalidate! (mapv #(do [nid (first %)]) current-outputs))))))
    (when reset-undo?
      (g/reset-undo! (g/node->graph-id project)))))

(g/defnode Project
  (inherits core/Scope)

  (property workspace g/Any)
  (property build-cache g/Any)
  (property fs-build-cache g/Any)

  (input selected-node-ids g/Any :array)
  (input selected-nodes g/Any :array)
  (input selected-node-properties g/Any :array)
  (input resources g/Any)
  (input resource-types g/Any)
  (input save-data g/Any :array)

  (output selected-node-ids g/Any :cached (g/fnk [selected-node-ids] selected-node-ids))
  (output selected-nodes g/Any :cached (g/fnk [selected-nodes] selected-nodes))
  (output selected-node-properties g/Any :cached (g/fnk [selected-node-properties] selected-node-properties))
  (output nodes-by-resource g/Any :cached (g/fnk [nodes] (into {} (map (fn [n] [(:resource n) n]) nodes))))
  (output save-data g/Any :cached (g/fnk [save-data] (filter #(and % (:content %)) save-data)))

  workspace/SelectionProvider
  (selection [this] (g/node-value this :selected-node-ids))
  workspace/ResourceListener
  (handle-changes [this changes]
                  (handle-resource-changes (g/refresh this) changes)))

(defn get-resource-type [resource-node]
  (when resource-node (workspace/resource-type (:resource resource-node))))

(defn get-project [resource-node]
  (g/node-by-id (:project-id resource-node)))

(defn filter-resources [resources query]
  (let [file-system ^FileSystem (FileSystems/getDefault)
        matcher (.getPathMatcher file-system (str "glob:" query))]
    (filter (fn [r] (let [path (.getPath file-system (workspace/path r) (into-array String []))] (.matches matcher path))) resources)))

(defn find-resources [project query]
  (let [resource-to-node (g/node-value project :nodes-by-resource)
        resources        (filter-resources (g/node-value project :resources) query)]
    (map (fn [r] [r (get resource-to-node r)]) resources)))

(handler/defhandler :build :global
    (enabled? [] true)
    (run [project] (let [workspace (:workspace project)
                         game-project (get-resource-node project (workspace/file-resource workspace "/game.project"))]
                     (build-and-write project game-project))))

(defn- connect-if-output [src-type src tgt connections]
  (let [outputs (g/output-labels src-type)]
    (for [[src-label tgt-label] connections
          :when (contains? outputs src-label)]
      (g/connect src src-label tgt tgt-label))))

(defn connect-resource-node [project resource consumer-node connections]
  (let [node (get-resource-node project resource)]
    (if node
      (connect-if-output (g/node-type node) (g/node-id node) consumer-node connections)
      (let [resource-type (workspace/resource-type resource)
            node-type (:node-type resource-type PlaceholderResourceNode)]
        (g/make-nodes
          (g/node->graph-id project)
          [new-resource [node-type :resource resource :project-id (g/node-id project)]]
          (g/connect new-resource :_self (g/node-id project) :nodes)
          (if ((g/output-labels node-type) :save-data)
            (g/connect new-resource :save-data (g/node-id project) :save-data)
            [])
          (connect-if-output node-type new-resource consumer-node connections))))))

(defn select
  [project nodes]
    (concat
      (for [[node label] (g/sources-of project :selected-node-ids)]
        (g/disconnect (g/node-id node) label (g/node-id project) :selected-node-ids))
      (for [[node label] (g/sources-of project :selected-nodes)]
<<<<<<< HEAD
        (g/disconnect node label project :selected-nodes))
      (for [[node label] (g/sources-of project :selected-node-properties)]
        (g/disconnect node label project :selected-node-properties))
      (for [node nodes]
        (concat
          (g/connect node :node-id project :selected-node-ids)
          (g/connect node :self project :selected-nodes)
          (g/connect node :properties project :selected-node-properties)))))
=======
        (g/disconnect (g/node-id node) label (g/node-id project) :selected-nodes))
      (for [node nodes]
        (concat
          (g/connect (g/node-id node) :_node-id (g/node-id project) :selected-node-ids)
          (g/connect (g/node-id node) :_self (g/node-id project) :selected-nodes)))))
>>>>>>> 65f9244d

(defn select!
  ([project nodes]
    (select! project nodes (gensym)))
  ([project nodes op-seq]
    (let [old-nodes (g/node-value project :selected-nodes)]
      (when (not= nodes old-nodes)
        (g/transact
          (concat
            (g/operation-sequence op-seq)
            (g/operation-label "Select")
            (select project nodes)))))))

(defn make-project [graph workspace]
  (let [project
        (first
          (g/tx-nodes-added
            (g/transact
              (g/make-nodes graph
                            [project [Project :workspace workspace :build-cache (atom {}) :fs-build-cache (atom {})]]
                            (g/connect (g/node-id workspace) :resource-list project :resources)
                            (g/connect (g/node-id workspace) :resource-types project :resource-types)))))]
    (workspace/add-resource-listener! workspace project)
    project))

;;; Support for copy&paste, drag&drop
(def resource? (partial g/node-instance? ResourceNode))

(defrecord ResourceReference [path label])

(defn make-reference [node label] (ResourceReference. (workspace/proj-path (:resource node)) label))

(defn resolve-reference [workspace project reference]
  (let [resource      (workspace/resolve-resource project (:path reference))
        resource-node (get-resource-node project resource)]
    [(g/node-id resource-node) (:label reference)]))

(defn copy
  "Copy a fragment of the project graph. This returns a 'fragment' that
   can be pasted back into the graph elsewhere. The fragment will include
   the root nodes passed in as arguments, along with all their inputs.

   Collecting the inputs stops when it reaches a resource node. Those are
   replaced with references. When the fragment is pasted, the copies will
   use the same resource nodes, rather than copying files."
  [root-ids]
  (g/copy root-ids {:continue? (comp not resource?)
                    :write-handlers {ResourceNode make-reference}}))

(defn paste
  "Paste a fragment into the project graph. This returns a map with two keys:
   - :root-node-ids - Contains a list of the new node IDs for the roots of the fragment.
   - :tx-data - Transaction steps that will ultimately build the fragment.

   When this call returns, it has only created the :tx-data for you. You still need
   to wrap it in a call to dynamo.graph/transact.

   This allows you to do things like:
   (g/transact
     [(g/operation-label \"paste sprite\")
  (:tx-data (g/paste fragment))])"
  [workspace project fragment]
  (g/paste (g/node-id->graph-id (g/node-id project)) fragment {:read-handlers {ResourceReference (partial resolve-reference workspace project)}}))

(defn workspace [project]
  (:workspace project))<|MERGE_RESOLUTION|>--- conflicted
+++ resolved
@@ -314,26 +314,20 @@
 
 (defn select
   [project nodes]
-    (concat
-      (for [[node label] (g/sources-of project :selected-node-ids)]
-        (g/disconnect (g/node-id node) label (g/node-id project) :selected-node-ids))
-      (for [[node label] (g/sources-of project :selected-nodes)]
-<<<<<<< HEAD
-        (g/disconnect node label project :selected-nodes))
-      (for [[node label] (g/sources-of project :selected-node-properties)]
-        (g/disconnect node label project :selected-node-properties))
-      (for [node nodes]
-        (concat
-          (g/connect node :node-id project :selected-node-ids)
-          (g/connect node :self project :selected-nodes)
-          (g/connect node :properties project :selected-node-properties)))))
-=======
-        (g/disconnect (g/node-id node) label (g/node-id project) :selected-nodes))
-      (for [node nodes]
-        (concat
-          (g/connect (g/node-id node) :_node-id (g/node-id project) :selected-node-ids)
-          (g/connect (g/node-id node) :_self (g/node-id project) :selected-nodes)))))
->>>>>>> 65f9244d
+    (let [project-id (g/node-id project)]
+      (concat
+        (for [[node label] (g/sources-of project :selected-node-ids)]
+          (g/disconnect (g/node-id node) label project-id :selected-node-ids))
+        (for [[node label] (g/sources-of project :selected-nodes)]
+          (g/disconnect (g/node-id node) label project-id :selected-nodes))
+        (for [[node label] (g/sources-of project :selected-node-properties)]
+          (g/disconnect (g/node-id node) label project-id :selected-node-properties))
+        (for [node nodes
+              :let [node-id (g/node-id node)]]
+          (concat
+            (g/connect node-id :_node-id project-id :selected-node-ids)
+            (g/connect node-id :_self project-id :selected-nodes)
+            (g/connect node-id :_properties project-id :selected-node-properties))))))
 
 (defn select!
   ([project nodes]
