--- conflicted
+++ resolved
@@ -625,19 +625,12 @@
 (defn- selection->collection [selection]
   (handler/adapt-single selection CollectionNode))
 
-<<<<<<< HEAD
-(defn add-game-object-file [coll-node resource select-fn]
-=======
-(defn- selection->embedded-instance [selection]
-  (handler/adapt-single selection EmbeddedGOInstanceNode))
-
 (defn- selection->local-go-instance [selection]
   (when-let [go (handler/adapt-single selection GameObjectInstanceNode)]
     (when (nil? (g/override-original go))
       go)))
 
-(defn add-game-object-file [coll-node parent resource]
->>>>>>> 14fa1ded
+(defn add-game-object-file [coll-node parent resource select-fn]
   (let [project (project/get-project coll-node)
         base (FilenameUtils/getBaseName (resource/resource-name resource))
         id (gen-instance-id coll-node base)
@@ -659,7 +652,6 @@
   (first (dialogs/make-resource-dialog workspace project {:ext "go" :title "Select Game Object File"})))
 
 (handler/defhandler :add-from-file :workbench
-<<<<<<< HEAD
   (active? [selection] (selection->collection selection))
   (label [selection] "Add Game Object File")
   (run [workspace project app-view selection]
@@ -667,23 +659,7 @@
       (when-let [resource (first (dialogs/make-resource-dialog workspace project {:ext "go" :title "Select Game Object File"}))]
         (add-game-object-file collection resource (fn [node-ids] (app-view/select app-view node-ids)))))))
 
-(defn- make-embedded-go [self project type data id position rotation scale child? select-fn overrides]
-=======
-  (active? [selection] (or (selection->collection selection)
-                           (selection->embedded-instance selection)))
-  (label [selection] (cond
-                       (selection->collection selection) "Add Game Object File"
-                       (selection->embedded-instance selection) "Add Component File"))
-  (run [workspace project selection]
-       (let [collection (selection->collection selection)
-             embedded-instance (selection->embedded-instance selection)]
-         (cond
-           collection (when-let [resource (select-go-file workspace project)]
-                        (add-game-object-file collection collection resource))
-           embedded-instance (game-object/add-component-handler workspace project (g/node-value embedded-instance :source-id))))))
-
-(defn- make-embedded-go [self project type data id position rotation scale parent select? overrides]
->>>>>>> 14fa1ded
+(defn- make-embedded-go [self project type data id position rotation scale parent select-fn overrides]
   (let [graph (g/node-id->graph-id self)
         resource (project/make-embedded-resource project type data)]
     (g/make-nodes graph [go-node [EmbeddedGOInstanceNode :id id :position position :rotation rotation :scale scale]]
@@ -714,48 +690,22 @@
                   (child-go-go parent go-node))
                 []))))))))
 
-<<<<<<< HEAD
-(defn- add-game-object [coll-node select-fn]
-  (let [project       (project/get-project coll-node)
-        workspace     (:workspace (g/node-value coll-node :resource))
-        ext           "go"
-=======
-(defn- add-game-object [workspace project coll-node parent]
+(defn- add-game-object [workspace project coll-node parent select-fn]
   (let [ext           "go"
->>>>>>> 14fa1ded
         resource-type (workspace/get-resource-type workspace ext)
         template      (workspace/template resource-type)
         id (gen-instance-id coll-node ext)]
     (g/transact
       (concat
         (g/operation-label "Add Game Object")
-<<<<<<< HEAD
-        (make-embedded-go coll-node project ext template id [0 0 0] [0 0 0 1] [1 1 1] true select-fn {})))))
+        (make-embedded-go coll-node project ext template id [0 0 0] [0 0 0 1] [1 1 1] parent select-fn {})))))
 
 (handler/defhandler :add :workbench
   (active? [selection] (selection->collection selection))
   (label [selection user-data] "Add Game Object")
-  (run [selection user-data app-view]
+  (run [selection workspace project user-data app-view]
     (let [collection (selection->collection selection)]
-      (add-game-object collection (fn [node-ids] (app-view/select app-view node-ids))))))
-=======
-        (make-embedded-go coll-node project ext template id [0 0 0] [0 0 0 1] [1 1 1] parent true {})))))
-
-(handler/defhandler :add :workbench
-  (active? [selection] (or (selection->collection selection)
-                           (selection->embedded-instance selection)))
-  (label [selection user-data] (cond
-                                 (selection->collection selection) "Add Game Object"
-                                 (selection->embedded-instance selection) (game-object/add-embedded-component-label user-data)))
-  (options [selection user-data] (when-let [embedded-instance (selection->embedded-instance selection)]
-                                   (let [source (g/node-value embedded-instance :source-id)
-                                         workspace (:workspace (g/node-value source :resource))]
-                                     (game-object/add-embedded-component-options source workspace user-data))))
-  (run [selection workspace project user-data]
-    (if-let [collection (selection->collection selection)]
-      (add-game-object workspace project collection collection)
-      (game-object/add-embedded-component-handler user-data))))
->>>>>>> 14fa1ded
+      (add-game-object workspace project collection collection (fn [node-ids] (app-view/select app-view node-ids))))))
 
 (defn add-collection-instance [self source-resource id position rotation scale overrides]
   (let [project (project/get-project self)]
@@ -774,42 +724,14 @@
          (add-game-object workspace project collection go-node))))
 
 (handler/defhandler :add-secondary-from-file :workbench
-<<<<<<< HEAD
-  (active? [selection] (selection->collection selection))
-  (label [] "Add Collection File")
-  (run [selection project app-view]
-       (let [coll-node     (selection->collection selection)
-             project       (project/get-project coll-node)
-             workspace     (:workspace (g/node-value coll-node :resource))
-             ext           "collection"
-             resource-type (workspace/get-resource-type workspace ext)]
-         (when-let [resource (first (dialogs/make-resource-dialog workspace project {:ext ext :title "Select Collection File"}))]
-           (let [base (FilenameUtils/getBaseName (resource/resource-name resource))
-                 id (gen-instance-id coll-node base)
-                 op-seq (gensym)
-                 [coll-inst-node] (g/tx-nodes-added
-                                    (g/transact
-                                      (concat
-                                        (g/operation-label "Add Collection")
-                                        (g/operation-sequence op-seq)
-                                        (add-collection-instance coll-node resource id [0 0 0] [0 0 0 1] [1 1 1] []))))]
-             ; Selection
-             (g/transact
-               (concat
-                 (g/operation-sequence op-seq)
-                 (g/operation-label "Add Collection")
-                 (app-view/select app-view [coll-inst-node]))))))))
-=======
   (active? [selection] (or (selection->collection selection)
                          (selection->local-go-instance selection)))
   (label [selection] (if (selection->collection selection)
                        "Add Collection File"
                        "Add Game Object File"))
-  (run [selection workspace project]
+  (run [selection workspace project app-view]
        (if-let [coll-node (selection->collection selection)]
-         (let [project       (project/get-project coll-node)
-               workspace     (:workspace (g/node-value coll-node :resource))
-               ext           "collection"
+         (let [ext           "collection"
                resource-type (workspace/get-resource-type workspace ext)]
            (when-let [resource (first (dialogs/make-resource-dialog workspace project {:ext ext :title "Select Collection File"}))]
              (let [base (FilenameUtils/getBaseName (resource/resource-name resource))
@@ -826,12 +748,11 @@
                  (concat
                    (g/operation-sequence op-seq)
                    (g/operation-label "Add Collection")
-                   (project/select project [coll-inst-node]))))))
+                   (app-view/select app-view [coll-inst-node]))))))
          (when-let [resource (select-go-file workspace project)]
            (let [go-node (selection->local-go-instance selection)
                  coll-node (core/scope go-node)]
              (add-game-object-file coll-node go-node resource))))))
->>>>>>> 14fa1ded
 
 (defn- read-scale3-or-scale
   [{:keys [scale3 scale] :as pb-map}]
@@ -866,11 +787,7 @@
                                  (make-embedded-go self project "go" (:data embedded) (:id embedded)
                                    (:position embedded)
                                    (:rotation embedded)
-<<<<<<< HEAD
-                                   scale false nil (:component-properties embedded)))))
-=======
-                                   scale nil false (:component-properties embedded)))))
->>>>>>> 14fa1ded
+                                   scale nil nil (:component-properties embedded)))))
             new-instance-data (filter #(and (= :create-node (:type %)) (g/node-instance*? GameObjectInstanceNode (:node %))) tx-go-creation)
             id->nid (into {} (map #(do [(get-in % [:node :id]) (g/node-id (:node %))]) new-instance-data))
             child->parent (into {} (map #(do [% nil]) (keys id->nid)))
