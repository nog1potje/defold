--- conflicted
+++ resolved
@@ -149,22 +149,6 @@
   ;;
   ;; TODO: We can avoid some of this processing & input dependencies for embedded components. Separate into individual production functions?
   ;; For example, embedded components do not have resource-property-build-targets, and cannot refer to raw sounds.
-<<<<<<< HEAD
-  (when-some [source-build-target (first source-build-targets)]
-    (if-some [errors (not-empty (keep :error (:properties ddf-message)))]
-      (g/error-aggregate errors :_node-id _node-id :_label :build-targets)
-      (let [is-embedded (contains? ddf-message :data)
-            build-target (-> source-build-target
-                             (assoc :resource build-resource)
-                             (wrap-if-raw-sound _node-id))
-            build-resource (:resource build-target) ; The wrap-if-raw-sound call might have changed this.
-            component-instance-data (if is-embedded
-                                      (game-object-common/embedded-component-instance-data build-resource ddf-message pose)
-                                      (let [proj-path->resource-property-build-target (bt/make-proj-path->build-target resource-property-build-targets)]
-                                        (game-object-common/referenced-component-instance-data build-resource ddf-message pose proj-path->resource-property-build-target)))
-            build-target (assoc build-target :component-instance-data component-instance-data)]
-        [(bt/with-content-hash build-target)]))))
-=======
   (or (resource-path-error _node-id (:resource build-resource))
       (when-some [source-build-target (first source-build-targets)]
         (if-some [errors (not-empty (keep :error (:properties ddf-message)))]
@@ -173,14 +157,13 @@
                 build-target (-> source-build-target
                                  (assoc :resource build-resource)
                                  (wrap-if-raw-sound _node-id))
-                build-resource (:resource build-target)     ; The wrap-if-raw-sound call might have changed this.
-                instance-data (if is-embedded
-                                (game-object-common/embedded-component-instance-data build-resource ddf-message pose)
-                                (let [proj-path->resource-property-build-target (bt/make-proj-path->build-target resource-property-build-targets)]
-                                  (game-object-common/referenced-component-instance-data build-resource ddf-message pose proj-path->resource-property-build-target)))
-                build-target (assoc build-target :instance-data instance-data)]
+                build-resource (:resource build-target) ; The wrap-if-raw-sound call might have changed this.
+                component-instance-data (if is-embedded
+                                          (game-object-common/embedded-component-instance-data build-resource ddf-message pose)
+                                          (let [proj-path->resource-property-build-target (bt/make-proj-path->build-target resource-property-build-targets)]
+                                            (game-object-common/referenced-component-instance-data build-resource ddf-message pose proj-path->resource-property-build-target)))
+                build-target (assoc build-target :component-instance-data component-instance-data)]
             [(bt/with-content-hash build-target)])))))
->>>>>>> 8157ccb6
 
 (g/defnode ComponentNode
   (inherits scene/SceneNode)
@@ -281,15 +264,7 @@
 (g/defnode ReferencedComponent
   (inherits ComponentNode)
 
-<<<<<<< HEAD
   (property path g/Any ; Required protobuf field.
-            (dynamic edit-type (g/fnk [source-resource]
-                                      {:type resource/Resource
-                                       :ext (some-> source-resource resource/resource-type :ext)
-                                       :to-type (fn [v] (:resource v))
-                                       :from-type (fn [r] {:resource r :overrides nil})}))
-=======
-  (property path g/Any
             (dynamic edit-type (g/fnk [source-resource _node-id]
                                  (let [resource-type (some-> source-resource resource/resource-type)
                                        tags (:tags resource-type)]
@@ -299,7 +274,6 @@
                                              (get-all-comp-exts (project/workspace (project/get-project _node-id))))
                                     :to-type (fn [v] (:resource v))
                                     :from-type (fn [r] {:resource r :overrides []})})))
->>>>>>> 8157ccb6
             (value (g/fnk [source-resource ddf-properties]
                      {:resource source-resource
                       :overrides ddf-properties}))
