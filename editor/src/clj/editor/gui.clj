;; Copyright 2020-2023 The Defold Foundation
;; Copyright 2014-2020 King
;; Copyright 2009-2014 Ragnar Svensson, Christian Murray
;; Licensed under the Defold License version 1.0 (the "License"); you may not use
;; this file except in compliance with the License.
;; 
;; You may obtain a copy of the License, together with FAQs at
;; https://www.defold.com/license
;; 
;; Unless required by applicable law or agreed to in writing, software distributed
;; under the License is distributed on an "AS IS" BASIS, WITHOUT WARRANTIES OR
;; CONDITIONS OF ANY KIND, either express or implied. See the License for the
;; specific language governing permissions and limitations under the License.

(ns editor.gui
  (:require [clojure.set :as set]
            [clojure.string :as str]
            [dynamo.graph :as g]
            [editor.app-view :as app-view]
            [editor.build-target :as bt]
            [editor.colors :as colors]
            [editor.core :as core]
            [editor.defold-project :as project]
            [editor.font :as font]
            [editor.geom :as geom]
            [editor.gl :as gl]
            [editor.gl.pass :as pass]
            [editor.gl.shader :as shader]
            [editor.gl.texture :as texture]
            [editor.gl.vertex :as vtx]
            [editor.gl.vertex2 :as vtx2]
            [editor.graph-util :as gu]
            [editor.gui-clipping :as clipping]
            [editor.handler :as handler]
            [editor.material :as material]
            [editor.math :as math]
            [editor.outline :as outline]
            [editor.particlefx :as particlefx]
            [editor.properties :as properties]
            [editor.protobuf :as protobuf]
            [editor.resource :as resource]
            [editor.resource-dialog :as resource-dialog]
            [editor.resource-node :as resource-node]
            [editor.scene :as scene]
            [editor.scene-picking :as scene-picking]
            [editor.slice9 :as slice9]
            [editor.types :as types]
            [editor.validation :as validation]
            [editor.workspace :as workspace]
            [internal.graph.types :as gt]
<<<<<<< HEAD
=======
            [internal.util :as util]
>>>>>>> 4fc88f8e
            [schema.core :as s]
            [util.coll :refer [pair]])
  (:import [com.dynamo.gamesys.proto Gui$NodeDesc Gui$NodeDesc$AdjustMode Gui$NodeDesc$BlendMode Gui$NodeDesc$ClippingMode Gui$NodeDesc$PieBounds Gui$NodeDesc$Pivot Gui$NodeDesc$SizeMode Gui$NodeDesc$XAnchor Gui$NodeDesc$YAnchor Gui$SceneDesc Gui$SceneDesc$AdjustReference Gui$SceneDesc$FontDesc Gui$SceneDesc$LayerDesc Gui$SceneDesc$LayoutDesc Gui$SceneDesc$ParticleFXDesc Gui$SceneDesc$ResourceDesc Gui$SceneDesc$TextureDesc]
           [com.jogamp.opengl GL GL2]
           [editor.gl.shader ShaderLifecycle]
           [editor.gl.texture TextureLifecycle]
           [internal.graph.types Arc]
           [java.awt.image BufferedImage]
           [javax.vecmath Quat4d Vector3d]))

(set! *warn-on-reflection* true)

(def ^:private texture-icon "icons/32/Icons_25-AT-Image.png")
(def ^:private font-icon "icons/32/Icons_28-AT-Font.png")
(def ^:private gui-icon "icons/32/Icons_38-GUI.png")
(def ^:private virtual-icon "icons/32/Icons_01-Folder-closed.png")
(def ^:private layer-icon "icons/32/Icons_42-Layers.png")
(def ^:private layout-icon "icons/32/Icons_50-Display-profiles.png")
(def ^:private template-icon gui-icon)

(def ^:private text-icon "icons/32/Icons_39-GUI-Text-node.png")
(def ^:private box-icon "icons/32/Icons_40-GUI-Box-node.png")
(def ^:private pie-icon "icons/32/Icons_41-GUI-Pie-node.png")

(def pb-def {:ext "gui"
             :label "Gui"
             :icon gui-icon
             :pb-class Gui$SceneDesc
             :resource-fields [:script :material [:fonts :font] [:textures :texture] [:particlefxs :particlefx] [:resources :path]]
             :tags #{:component :non-embeddable}
             :tag-opts {:component {:transform-properties #{}}}})

; Fallback shader

(vtx2/defvertex color-vtx
  (vec3 position)
  (vec4 color))

(vtx2/defvertex uv-color-vtx
  (vec3 position)
  (vec2 texcoord0)
  (vec4 color))

(shader/defshader vertex-shader
  (attribute vec4 position)
  (attribute vec2 texcoord0)
  (attribute vec4 color)
  (varying vec2 var_texcoord0)
  (varying vec4 var_color)
  (defn void main []
    (setq gl_Position (* gl_ModelViewProjectionMatrix position))
    (setq var_texcoord0 texcoord0)
    (setq var_color color)))

(shader/defshader fragment-shader
  (varying vec2 var_texcoord0)
  (varying vec4 var_color)
  (uniform sampler2D texture_sampler)
  (defn void main []
    (setq gl_FragColor (* var_color (texture2D texture_sampler var_texcoord0.xy)))))

; TODO - macro of this
(def shader (shader/make-shader ::shader vertex-shader fragment-shader))

(shader/defshader gui-id-vertex-shader
  (attribute vec4 position)
  (attribute vec2 texcoord0)
  (varying vec2 var_texcoord0)
  (defn void main []
    (setq gl_Position (* gl_ModelViewProjectionMatrix position))
    (setq var_texcoord0 texcoord0)))

(shader/defshader gui-id-fragment-shader
  (varying vec2 var_texcoord0)
  (uniform sampler2D texture_sampler)
  (uniform vec4 id)
  (defn void main []
    (setq vec4 color (texture2D texture_sampler var_texcoord0.xy))
    (if (> color.a 0.05)
      (setq gl_FragColor id)
      (discard))))

(def id-shader (shader/make-shader ::id-shader gui-id-vertex-shader gui-id-fragment-shader {"id" :id}))

(shader/defshader line-vertex-shader
  (attribute vec4 position)
  (attribute vec4 color)
  (varying vec4 var_color)
  (defn void main []
    (setq gl_Position (* gl_ModelViewProjectionMatrix position))
    (setq var_color color)))

(shader/defshader line-fragment-shader
  (varying vec4 var_color)
  (defn void main []
    (setq gl_FragColor var_color)))

(def line-shader (shader/make-shader ::line-shader line-vertex-shader line-fragment-shader))

(defn- ->color-vtx-vb [vs colors vcount]
  (let [vb (->color-vtx vcount)
        vs (mapv (comp vec concat) vs colors)]
    (persistent! (reduce conj! vb vs))))

(defn- ->uv-color-vtx-vb [vs uvs colors vcount]
  (let [vb (->uv-color-vtx vcount)
        vs (mapv (comp vec concat) vs uvs colors)]
    (persistent! (reduce conj! vb vs))))

(defn- gen-lines-vb
  [renderables]
  (let [vcount (transduce (map (comp count :line-data :user-data)) + renderables)]
    (when (pos? vcount)
      (vtx2/flip! (reduce (fn [vb {:keys [world-transform user-data selected] :as renderable}]
                            (let [{:keys [line-data line-color]} user-data
                                  [r g b a] (or line-color
                                                (and selected colors/selected-outline-color)
                                                colors/outline-color)]
                              (reduce (fn [vb [x y z]]
                                        (color-vtx-put! vb x y z r g b a))
                                      vb
                                      (geom/transf-p world-transform line-data))))
                          (->color-vtx vcount)
                          renderables)))))

(defn render-lines [^GL2 gl render-args renderables rcount]
  (when-let [vb (gen-lines-vb renderables)]
    (let [vertex-binding (vtx2/use-with ::lines vb line-shader)]
      (gl/with-gl-bindings gl render-args [line-shader vertex-binding]
        (gl/gl-draw-arrays gl GL/GL_LINES 0 (count vb))))))

(defn- premul [color]
  (let [[r g b a] color]
    [(* r a) (* g a) (* b a) a]))

(defn- gen-geom-vb
  [renderables]
  (let [vcount (transduce (map (comp count :geom-data :user-data)) + renderables)]
    (when (pos? vcount)
      (vtx2/flip! (reduce (fn [vb {:keys [world-transform user-data] :as renderable}]
                            (if-let [geom-data (seq (:geom-data user-data))]
                              (let [[r g b a] (premul (:color user-data))]
                                (loop [vb vb
                                       [[x y z :as vtx] & vs] (geom/transf-p world-transform geom-data)
                                       [[u v :as uv] & uvs] (:uv-data user-data)]
                                  (if vtx
                                    (recur (uv-color-vtx-put! vb x y z u v r g b a) vs uvs)
                                    vb)))
                              vb))
                          (->uv-color-vtx vcount)
                          renderables)))))

(defn- gen-font-vb
  [gl user-data renderables]
  (let [font-data (get-in user-data [:text-data :font-data])
        text-entries (mapv (fn [r] (let [text-data (get-in r [:user-data :text-data])
                                         alpha (get-in text-data [:color 3])]
                                     (-> text-data
                                         (assoc :world-transform (:world-transform r))
                                         (update-in [:outline 3] * alpha)
                                         (update-in [:shadow 3] * alpha))))
                           renderables)
        node-ids (into #{} (map :node-id) renderables)]
    (font/request-vertex-buffer gl node-ids font-data text-entries)))

(defn- gen-vb [^GL2 gl renderables]
  (let [user-data (get-in renderables [0 :user-data])]
    (cond
      (contains? user-data :geom-data)
      (gen-geom-vb renderables)

      (get-in user-data [:text-data :font-data])
      (gen-font-vb gl user-data renderables)

      (contains? user-data :gen-vb)
      ((:gen-vb user-data) user-data renderables))))

(defn render-tris [^GL2 gl render-args renderables rcount]
  (let [user-data (get-in renderables [0 :user-data])
        clipping-state (:clipping-state user-data)
        gpu-texture (or (get user-data :gpu-texture) @texture/white-pixel)
        material-shader (get user-data :material-shader)
        blend-mode (get user-data :blend-mode)
        vb (gen-vb gl renderables)
        vcount (count vb)]
    (when (> vcount 0)
      (condp = (:pass render-args)
        pass/transparent
        (let [shader (or material-shader shader)
              vertex-binding (if (instance? editor.gl.vertex2.VertexBuffer vb)
                               (vtx2/use-with ::tris vb shader)
                               (vtx/use-with ::tris vb shader))]
          (gl/with-gl-bindings gl render-args [shader vertex-binding gpu-texture]
            (clipping/setup-gl gl clipping-state)
            (gl/set-blend-mode gl blend-mode)
            (gl/gl-draw-arrays gl GL/GL_TRIANGLES 0 vcount)
            (.glBlendFunc gl GL/GL_SRC_ALPHA GL/GL_ONE_MINUS_SRC_ALPHA)
            (clipping/restore-gl gl clipping-state)))

        pass/selection
        (let [vertex-binding (if (instance? editor.gl.vertex2.VertexBuffer vb)
                               (vtx2/use-with ::tris vb id-shader)
                               (vtx/use-with ::tris vb id-shader))]
          (gl/with-gl-bindings gl (assoc render-args :id (scene-picking/renderable-picking-id-uniform (first renderables))) [id-shader vertex-binding gpu-texture]
            (clipping/setup-gl gl clipping-state)
            (gl/gl-draw-arrays gl GL/GL_TRIANGLES 0 vcount)
            (clipping/restore-gl gl clipping-state)))))))

(defn- pivot->h-align [pivot]
  (case pivot
    (:pivot-e :pivot-ne :pivot-se) :right
    (:pivot-center :pivot-n :pivot-s) :center
    (:pivot-w :pivot-nw :pivot-sw) :left))

(defn- pivot->v-align [pivot]
  (case pivot
    (:pivot-ne :pivot-n :pivot-nw) :top
    (:pivot-e :pivot-center :pivot-w) :middle
    (:pivot-se :pivot-s :pivot-sw) :bottom))

(defn- pivot-offset [pivot size]
  (let [h-align (pivot->h-align pivot)
        v-align (pivot->v-align pivot)
        xs (case h-align
             :right -1.0
             :center -0.5
             :left 0.0)
        ys (case v-align
             :top -1.0
             :middle -0.5
             :bottom 0.0)]
    (mapv * size [xs ys 1])))

(defn- calc-aabb [pivot size]
  (let [offset-fn (partial mapv + (pivot-offset pivot size))
        [min-x min-y _] (offset-fn [0.0 0.0 0.0])
        [max-x max-y _] (offset-fn size)]
    (geom/coords->aabb [min-x min-y 0.0]
                       [max-x max-y 0.0])))

(defn- sort-by-angle [ps max-angle]
  (-> (sort-by (fn [[x y _]] (let [a (* (Math/atan2 y x) (if (< max-angle 0) -1.0 1.0))]
                              (cond-> a
                                (< a 0) (+ (* 2.0 Math/PI))))) ps)
    (vec)))

(defn- cornify [ps ^double max-angle]
  (let [corner-count (int (/ (+ (Math/abs max-angle) 45) 90))]
    (if (> corner-count 0)
      (let [right (if (< max-angle 0) -90 90)
            half-right (if (< max-angle 0) -45 45)]
        (-> ps
         (into (geom/chain (dec corner-count) (partial geom/rotate [0 0 right]) (geom/rotate [0 0 half-right] [[1 0 0]])))
         (sort-by-angle max-angle)))
      ps)))

(defn- pie-circling [segments ^double max-angle corners? ps]
  (let [cut-off? (< (Math/abs max-angle) 360)
        angle (* (/ 360 segments) (if (< max-angle 0) -1.0 1.0))
        segments (if cut-off?
                   (int (/ max-angle angle))
                   segments)]
    (cond-> (geom/chain segments (partial geom/rotate [0 0 angle]) ps)
      corners? (cornify max-angle)
      cut-off? (into (geom/rotate [0 0 max-angle] ps)))))

(defn- v3->v4 [v3]
  (conj v3 1.0))

(def ^:private prop-index->prop-key
  (let [index->pb-field (protobuf/fields-by-indices Gui$NodeDesc)
        renames {:xanchor :x-anchor
                 :yanchor :y-anchor
                 :size :manual-size}]
    (into {} (map (fn [[k v]] [k (get renames v v)]) index->pb-field))))

(def ^:private prop-key->prop-index (set/map-invert prop-index->prop-key))

(def ^:private euler-v4->clj-quat (comp math/vecmath->clj math/euler->quat))

(defn- clj-quat->euler-v4 [clj-quat]
  (-> (doto (Quat4d.)
        (math/clj->vecmath clj-quat))
      math/quat->euler
      properties/round-vec
      (conj 1.0)))

(declare get-registered-node-type-info get-registered-node-type-infos)

;; /////////////////////////////////////////////////////////////////////////////////////////////////////////

(def gui-node-parent-attachments
  [[:id :parent]
   [:material-shader :material-shader]
   [:texture-gpu-textures :texture-gpu-textures]
   [:texture-anim-datas :texture-anim-datas]
   [:texture-names :texture-names]
   [:font-shaders :font-shaders]
   [:font-datas :font-datas]
   [:font-names :font-names]
   [:layer-names :layer-names]
   [:layer->index :layer->index]

   [:spine-scene-element-ids :spine-scene-element-ids]
   [:spine-scene-infos :spine-scene-infos]
   [:spine-scene-names :spine-scene-names]

   [:particlefx-infos :particlefx-infos]
   [:particlefx-resource-names :particlefx-resource-names]
   [:resource-names :resource-names]
   [:id-prefix :id-prefix]
   [:current-layout :current-layout]])

(def gui-node-attachments
  [[:_node-id :nodes]
   [:node-ids :node-ids]
   [:node-id+child-index :child-indices]
   [:node-outline :child-outlines]
   [:scene :child-scenes]
   [:node-msgs :node-msgs]
   [:node-rt-msgs :node-rt-msgs]
   [:node-overrides :node-overrides]
   [:build-errors :child-build-errors]
   [:template-build-targets :template-build-targets]])

(defn- attach-gui-node [node-tree parent gui-node type]
  (concat
    (g/connect gui-node :id node-tree :ids)
    (g/connect node-tree :id-counts gui-node :id-counts)
    (for [[source target] gui-node-parent-attachments]
      (g/connect parent source gui-node target))
    (for [[source target] gui-node-attachments]
      (g/connect gui-node source parent target))))

(declare GuiSceneNode GuiNode NodeTree LayoutsNode LayoutNode BoxNode PieNode
         TextNode TemplateNode ParticleFXNode)

(declare get-registered-node-type-cls)

(defn- node->node-tree
  ([node]
   (node->node-tree (g/now) node))
  ([basis node]
   (if (g/node-instance? basis NodeTree node)
     node
     (recur basis (core/scope basis node)))))

(defn- node->gui-scene
  ([node]
   (node->gui-scene (g/now) node))
  ([basis node]
   (cond
     (g/node-instance? basis GuiSceneNode node)
     node

     (g/node-instance? basis GuiNode node)
     (node->gui-scene basis (node->node-tree basis node))

     :else
     (core/scope basis node))))

(defn- next-child-index [child-indices]
  (inc (reduce max -1 (map second child-indices))))

(defn- gen-gui-node-attach-fn [type]
  (fn [target source]
    (let [node-tree (node->node-tree target)
          taken-ids (g/node-value node-tree :id-counts)
          child-indices (g/node-value target :child-indices)
          next-index (next-child-index child-indices)]
      (concat
        (g/update-property source :id outline/resolve-id taken-ids)
        (g/set-property source :child-index next-index)
        (attach-gui-node node-tree target source type)))))

;; Schema validation is disabled because it severely affects project load times.
;; You might want to enable these before making drastic changes to Gui nodes.

;; SDK api
(g/deftype GuiResourceNames s/Any #_(sorted-set s/Str))
(g/deftype ^:private GuiResourceTextures s/Any #_{s/Str TextureLifecycle})
(g/deftype ^:private GuiResourceShaders s/Any #_{s/Str ShaderLifecycle})
(g/deftype ^:private TextureAnimDatas s/Any #_{s/Str (s/maybe {s/Keyword s/Any})})
(g/deftype ^:private FontDatas s/Any #_{s/Str {s/Keyword s/Any}})
(g/deftype ^:private SpineSceneElementIds s/Any #_{s/Str {:spine-anim-ids (sorted-set s/Str)
                                                          :spine-skin-ids (sorted-set s/Str)}})
(g/deftype ^:private SpineSceneInfos s/Any #_{s/Str {:spine-data-handle (s/maybe {s/Int s/Any})
                                                     :spine-bones (s/maybe {s/Keyword s/Any})
                                                     :spine-scene-scene (s/maybe {s/Keyword s/Any})
                                                     :spine-scene-pb (s/maybe {s/Keyword s/Any})}})
(g/deftype ^:private ParticleFXInfos s/Any #_{s/Str {:particlefx-scene (s/maybe {s/Keyword s/Any})}})
(g/deftype NameCounts {s/Str s/Int}) ;; SDK api
(g/deftype ^:private IDMap {s/Str s/Int})
(g/deftype ^:private TemplateData {:resource  (s/maybe (s/protocol resource/Resource))
                                   :overrides {s/Str s/Any}})

(g/deftype ^:private NodeIndex [(s/one s/Int "node-id") (s/one s/Int "index")])
(g/deftype ^:private NameIndex [(s/one s/Str "name") (s/one s/Int "index")])

(g/defnk override-node? [_this] (g/node-override? _this))
(g/defnk not-override-node? [_this] (not (g/node-override? _this)))

(defn- validate-contains [severity fmt prop-kw node-id coll key]
  (validation/prop-error severity node-id
                         prop-kw (fn [id ids]
                                   (when-not (contains? ids id)
                                     (format fmt id)))
                         key coll))

(defn- validate-gui-resource [severity fmt prop-kw node-id coll key]
  (validate-contains severity fmt prop-kw node-id coll key))

;; SDK api
(defn validate-required-gui-resource [fmt prop-kw node-id coll key]
  (or (validation/prop-error :fatal node-id prop-kw validation/prop-empty? key (properties/keyword->name prop-kw))
      (validate-gui-resource :fatal fmt prop-kw node-id coll key)))

;; SDK api
(defn validate-optional-gui-resource [fmt prop-kw node-id coll key]
  (when-not (empty? key)
    (validate-gui-resource :fatal fmt prop-kw node-id coll key)))

;; SDK api
(defn required-gui-resource-choicebox [coll]
  ;; The coll will contain a "" entry representing "No Selection". This is used
  ;; to lookup rendering resources in case the value has not been assigned.
  ;; We don't want any of these as an option in the dropdown.
  (properties/->choicebox (sort (remove empty? coll))))

;; SDK api
(defn optional-gui-resource-choicebox [coll]
  ;; The coll will contain a "" entry representing "No Selection". Remove this
  ;; before sorting the collection. We then provide the "" entry at the top.
  (properties/->choicebox (cons "" (sort (remove empty? coll)))))

;; SDK api
(defn prop-unique-id-error [node-id prop-kw prop-value id-counts prop-name]
  (or (validation/prop-error :fatal node-id prop-kw validation/prop-empty? prop-value prop-name)
      (validation/prop-error :fatal node-id prop-kw (partial validation/prop-id-duplicate? id-counts) prop-value)))

;; SDK api
(defn prop-resource-error [node-id prop-kw prop-value prop-name]
  (or (validation/prop-error :fatal node-id prop-kw validation/prop-nil? prop-value prop-name)
      (validation/prop-error :fatal node-id prop-kw validation/prop-resource-not-exists? prop-value prop-name)))

;; SDK api
(defn references-gui-resource? [evaluation-context node-id prop-kw gui-resource-name]
  (and (g/property-value-origin? (:basis evaluation-context) node-id prop-kw)
       (= gui-resource-name (g/node-value node-id prop-kw evaluation-context))))

(defn- scene-node-ids [evaluation-context scene]
  (g/node-value scene :node-ids evaluation-context))

(defmulti update-gui-resource-reference (fn [gui-resource-type evaluation-context node-id _old-name _new-name]
                                          [(g/node-type-kw (:basis evaluation-context) node-id) gui-resource-type]))
(defmethod update-gui-resource-reference :default [_ _evaluation-context _node-id _old-name _new-name] nil)

;; used by (property x (set (partial ...)), thus evaluation-context in signature
;; SDK api
(defn update-gui-resource-references [gui-resource-type evaluation-context gui-resource-node-id old-name new-name]
  (assert (keyword? gui-resource-type))
  (assert (or (nil? old-name) (string? old-name)))
  (assert (string? new-name))
  (when (and (not (empty? old-name))
             (not (empty? new-name)))
    (when-some [scene (core/scope-of-type (:basis evaluation-context) gui-resource-node-id GuiSceneNode)]
      (into []
            (comp (map val)
                  (keep (fn [node-id]
                          (update-gui-resource-reference gui-resource-type evaluation-context node-id old-name new-name))))
            (scene-node-ids evaluation-context scene)))))

;; Base nodes

(def base-display-order [:id :generated-id scene/SceneNode :manual-size])

(defn- validate-layer [emit-warnings? node-id layer-names layer]
  (when-not (empty? layer)
    ;; Layers are not brought in from template sources. The brought in nodes act
    ;; as if they belong to no layer if the layer does not exist in the scene,
    ;; but a warning is emitted.
    (if (g/property-value-origin? node-id :layer)
      (validate-contains :fatal "layer '%s' does not exist in the scene" :layer node-id layer-names layer)
      (when emit-warnings?
        (validate-contains :warning "layer '%s' from template scene does not exist in the scene - will use layer of parent" :layer node-id layer-names layer)))))

(defn- overridden-fields [gui-node]
  (->> gui-node
       (gt/overridden-properties)
       (keys)
       (keep prop-key->prop-index)
       (sort)
       (vec)))

(g/defnk produce-gui-base-node-msg [_this type custom-type child-index position rotation scale id generated-id color alpha inherit-alpha enabled layer parent]
  ;; Warning: This base output or any of the base outputs that derive from it
  ;; must not be cached due to overridden-fields reliance on _this. Only the
  ;; node-msg outputs of concrete nodes may be cached. In that case caching is
  ;; fine since such an output will have explicit dependencies on all the
  ;; property values it requires.
<<<<<<< HEAD
  (protobuf/make-map Gui$NodeDesc
    :type type
    :custom-type custom-type
    :child-index child-index
    :template-node-child false
    :overridden-fields (overridden-fields _this)
    :position (v3->v4 position)
    :rotation (clj-quat->euler-v4 rotation)
    :scale (v3->v4 scale)
    :id (if (g/node-override? _this) generated-id id)
    :color color ; TODO: Not used by template (forced to [1.0 1.0 1.0 1.0]). Move?
    :alpha alpha
    :inherit-alpha inherit-alpha
    :enabled enabled
    :layer layer
    :parent parent))
=======
  (cond-> {:type type
           :custom-type custom-type
           :child-index child-index
           :template-node-child false
           :overridden-fields (overridden-fields _this)
           :position (v3->v4 position)
           :rotation (clj-quat->euler-v4 rotation)
           :scale (v3->v4 scale)
           :id (if (g/node-override? _this) generated-id id)
           :color color ; TODO: Not used by template (forced to [1.0 1.0 1.0 1.0]). Move?
           :alpha alpha
           :inherit-alpha inherit-alpha
           :enabled enabled
           :layer layer}

          (not-empty parent)
          (assoc :parent parent)))
>>>>>>> 4fc88f8e

(g/defnode GuiNode
  (inherits core/Scope)
  (inherits scene/SceneNode)
  (inherits outline/OutlineNode)

  (property child-index g/Int (dynamic visible (g/constantly false)) (default 0))
  (property type g/Keyword (dynamic visible (g/constantly false)))
  (property custom-type g/Int (dynamic visible (g/constantly false)) (default 0))

  (input id-counts NameCounts)
  (input id-prefix g/Str)
  (output id-prefix g/Str (gu/passthrough id-prefix))

  (output node-id+child-index NodeIndex (g/fnk [_node-id child-index] [_node-id child-index]))

  (property id g/Str (default "")
            (dynamic error (g/fnk [_node-id id id-counts] (prop-unique-id-error _node-id :id id id-counts "Id")))
            (dynamic visible not-override-node?))
  (property generated-id g/Str
            (dynamic label (g/constantly "Id"))
            (value (gu/passthrough id)) ; see (output id ...) below
            (dynamic read-only? (g/constantly true))
            (dynamic visible override-node?))
  (property color types/Color (default [1.0 1.0 1.0 1.0])
            (dynamic visible (g/fnk [type] (not= type :type-template)))
            (dynamic edit-type (g/constantly {:type types/Color
                                              :ignore-alpha? true})))
  (property alpha g/Num (default 1.0)
            (dynamic edit-type (g/constantly {:type :slider
                                              :min 0.0
                                              :max 1.0
                                              :precision 0.01})))
  (property inherit-alpha g/Bool (default true))
  (property enabled g/Bool (default true))

  (property layer g/Str
            (default "")
            (dynamic edit-type (g/fnk [layer-names] (optional-gui-resource-choicebox layer-names)))
            (dynamic error (g/fnk [_node-id layer layer-names] (validate-layer true _node-id layer-names layer))))
  (output layer-index g/Any :cached
          (g/fnk [layer layer->index] (layer->index layer)))

  (input parent g/Str)

  (input material-shader ShaderLifecycle)
  (output material-shader ShaderLifecycle (gu/passthrough material-shader))
  (input texture-gpu-textures GuiResourceTextures)
  (output texture-gpu-textures GuiResourceTextures (gu/passthrough texture-gpu-textures))
  (input texture-anim-datas TextureAnimDatas)
  (output texture-anim-datas TextureAnimDatas (gu/passthrough texture-anim-datas))
  (input texture-names GuiResourceNames)
  (output texture-names GuiResourceNames (gu/passthrough texture-names))
  (input font-shaders GuiResourceShaders)
  (output font-shaders GuiResourceShaders (gu/passthrough font-shaders))
  (input font-datas FontDatas)
  (output font-datas FontDatas (gu/passthrough font-datas))
  (input font-names GuiResourceNames)
  (output font-names GuiResourceNames (gu/passthrough font-names))
  (input layer-names GuiResourceNames)
  (output layer-names GuiResourceNames (gu/passthrough layer-names))
  (input layer->index g/Any)
  (output layer->index g/Any (gu/passthrough layer->index))

  (input spine-scene-element-ids SpineSceneElementIds)
  (output spine-scene-element-ids SpineSceneElementIds (gu/passthrough spine-scene-element-ids))
  (input spine-scene-infos SpineSceneInfos)
  (output spine-scene-infos SpineSceneInfos (gu/passthrough spine-scene-infos))
  (input spine-scene-names GuiResourceNames)
  (output spine-scene-names GuiResourceNames (gu/passthrough spine-scene-names))

  (input particlefx-infos ParticleFXInfos)
  (output particlefx-infos ParticleFXInfos (gu/passthrough particlefx-infos))
  (input particlefx-resource-names GuiResourceNames)
  (output particlefx-resource-names GuiResourceNames (gu/passthrough particlefx-resource-names))
  (input resource-names GuiResourceNames)
  (output resource-names GuiResourceNames (gu/passthrough resource-names))
  (input child-scenes g/Any :array)
  (input child-indices NodeIndex :array)
  (output node-outline-link resource/Resource (g/constantly nil))
  (output node-outline-children [outline/OutlineData] :cached (g/fnk [child-outlines]
                                                                     (vec (sort-by :child-index child-outlines))))
  (output node-outline-reqs g/Any :cached (g/fnk []
                                            (mapv (fn [type-info]
                                                    {:node-type (:node-cls type-info)
                                                     :tx-attach-fn (gen-gui-node-attach-fn (:node-type type-info))})
                                                  (get-registered-node-type-infos))))

  (output node-outline outline/OutlineData :cached
          (g/fnk [_node-id id child-index node-outline-link node-outline-children node-outline-reqs type custom-type own-build-errors _overridden-properties]
            (cond-> {:node-id _node-id
                     :node-outline-key id
                     :label id
                     :child-index child-index
                     :icon (:icon (get-registered-node-type-info type custom-type))
                     :child-reqs node-outline-reqs
                     :copy-include-fn (fn [node]
                                        (let [node-id (g/node-id node)]
                                          (and (g/node-instance? GuiNode node-id)
                                               (not= node-id (g/node-value node-id :parent)))))
                     :children node-outline-children
                     :outline-error? (g/error-fatal? own-build-errors)
                     :outline-overridden? (not (empty? _overridden-properties))}
                    (resource/openable-resource? node-outline-link) (assoc :link node-outline-link :outline-reference? true))))

  (output transform-properties g/Any scene/produce-scalable-transform-properties)
  (output gui-base-node-msg g/Any produce-gui-base-node-msg)
  (output node-msg g/Any :abstract)
  (input node-msgs g/Any :array)
  (output node-msgs g/Any (g/fnk [node-msgs node-msg]
                            (into [node-msg]
                                  (map #(dissoc % :child-index))
                                  (flatten
                                    (sort-by #(get-in % [0 :child-index])
                                             node-msgs)))))
  (input node-rt-msgs g/Any :array)
  (output node-rt-msgs g/Any (g/fnk [node-rt-msgs node-msg]
                               (into [node-msg]
                                     (map #(dissoc % :child-index))
                                     (flatten
                                       (sort-by #(get-in % [0 :child-index])
                                                node-rt-msgs)))))
  (output aabb g/Any :abstract)
  (output scene-children g/Any (g/fnk [child-scenes] (vec (sort-by (comp :child-index :renderable) child-scenes))))
  (output scene-updatable g/Any (g/constantly nil))
  (output scene-renderable g/Any (g/constantly nil))
  (output scene-outline-renderable g/Any (g/constantly nil))
  (output color+alpha types/Color (g/fnk [color alpha] (assoc color 3 alpha)))
  (output scene g/Any :cached (g/fnk [_node-id id aabb transform scene-children scene-renderable scene-outline-renderable scene-updatable]
                                     (cond-> {:node-id _node-id
                                              :node-outline-key id
                                              :aabb aabb
                                              :transform transform
                                              :renderable scene-renderable}

                                       scene-outline-renderable
                                       (assoc :children [{:node-id _node-id
                                                          :node-outline-key id
                                                          :aabb aabb
                                                          :renderable scene-outline-renderable}])

                                       scene-updatable
                                       (assoc :updatable scene-updatable)

                                       (seq scene-children)
                                       (update :children (fnil into []) scene-children))))

  (input node-ids IDMap :array)
  (output id g/Str (g/fnk [id-prefix id] (str id-prefix id)))
  (output node-ids IDMap (g/fnk [_node-id id node-ids] (reduce merge {id _node-id} node-ids)))

  (input node-overrides g/Any :array)
  (output node-overrides g/Any :cached (g/fnk [node-overrides id _overridden-properties]
                                         (into {id _overridden-properties}
                                               node-overrides)))
  (input current-layout g/Str)
  (output current-layout g/Str (gu/passthrough current-layout))
  (input child-build-errors g/Any :array)
  (output build-errors-gui-node g/Any (g/fnk [_node-id id id-counts layer layer-names]
                                        (g/package-errors _node-id
                                                          (prop-unique-id-error _node-id :id id id-counts "Id")
                                                          (validate-layer false _node-id layer-names layer))))
  (output own-build-errors g/Any (gu/passthrough build-errors-gui-node))
  (output build-errors g/Any (g/fnk [_node-id own-build-errors child-build-errors]
                               (g/package-errors _node-id
                                                 child-build-errors
                                                 own-build-errors)))
  (input template-build-targets g/Any :array)
  (output template-build-targets g/Any (gu/passthrough template-build-targets)))

;; SDK api
(defmethod update-gui-resource-reference [::GuiNode :layer]
  [_ evaluation-context node-id old-name new-name]
  (when (references-gui-resource? evaluation-context node-id :layer old-name)
    (g/set-property node-id :layer new-name)))

(defn- validate-particlefx-adjust-mode [node-id adjust-mode]
  (validation/prop-error :warning
                         node-id
                         :adjust-mode
                         (fn [adjust-mode]
                           (when (= adjust-mode :adjust-mode-stretch)
                             "Adjust mode \"Stretch\" not supported for particlefx nodes."))
                         adjust-mode))

(g/defnk produce-visual-base-node-msg [gui-base-node-msg visible blend-mode adjust-mode pivot x-anchor y-anchor]
  (assoc gui-base-node-msg
    :visible visible
    :blend-mode blend-mode ; TODO: Not used by particlefx (forced to :blend-mode-alpha). Move?
    :adjust-mode adjust-mode
    :pivot pivot ; TODO: Not used by particlefx (forced to :pivot-center). Move?
    :xanchor x-anchor
    :yanchor y-anchor))

(g/defnode VisualNode
  (inherits GuiNode)

  (property visible g/Bool (default true))

  (property blend-mode g/Keyword (default :blend-mode-alpha)
            (dynamic edit-type (g/constantly (properties/->pb-choicebox Gui$NodeDesc$BlendMode))))
  (property adjust-mode g/Keyword (default :adjust-mode-fit)
            (dynamic error (g/fnk [_node-id adjust-mode type]
                                  (when (= type :type-particlefx)
                                    (validate-particlefx-adjust-mode _node-id adjust-mode))))
            (dynamic edit-type (g/constantly (properties/->pb-choicebox Gui$NodeDesc$AdjustMode))))
  (property pivot g/Keyword (default :pivot-center)
            (dynamic edit-type (g/constantly (properties/->pb-choicebox Gui$NodeDesc$Pivot))))
  (property x-anchor g/Keyword (default :xanchor-none)
            (dynamic edit-type (g/constantly (properties/->pb-choicebox Gui$NodeDesc$XAnchor))))
  (property y-anchor g/Keyword (default :yanchor-none)
            (dynamic edit-type (g/constantly (properties/->pb-choicebox Gui$NodeDesc$YAnchor))))

  (output visual-base-node-msg g/Any produce-visual-base-node-msg)
  (output gui-scene g/Any (g/fnk [_node-id]
                                 (node->gui-scene _node-id)))

  (output gpu-texture TextureLifecycle (g/constantly nil))
  (output scene-renderable-user-data g/Any (g/constantly nil))
  (output scene-renderable g/Any :cached
          (g/fnk [_node-id child-index layer-index blend-mode inherit-alpha gpu-texture material-shader scene-renderable-user-data visible enabled]
                 (let [clipping-state (:clipping-state scene-renderable-user-data)
                       gpu-texture (or gpu-texture (:gpu-texture scene-renderable-user-data))
                       material-shader (get scene-renderable-user-data :override-material-shader material-shader)]
                   {:render-fn render-tris
                    :tags (set/union #{:gui} (:renderable-tags scene-renderable-user-data))
                    :passes [pass/transparent pass/selection]
                    :user-data (assoc scene-renderable-user-data
                                      :blend-mode blend-mode
                                      :gpu-texture gpu-texture
                                      :inherit-alpha inherit-alpha
                                      :material-shader material-shader)
                    :batch-key {:clipping-state clipping-state
                                :blend-mode blend-mode
                                :gpu-texture gpu-texture
                                :material-shader material-shader}
                    :select-batch-key _node-id
                    :child-index child-index
                    :layer-index layer-index
                    :topmost? true
                    :visible-self? (and visible enabled)
                    :visible-children? enabled
                    :pass-overrides {pass/outline {:batch-key ::outline}}})))

  (output scene-outline-renderable g/Any :cached
          (g/fnk [_node-id child-index layer-index scene-renderable-user-data visible enabled]
                 {:render-fn render-lines
                  :tags (set/union #{:gui :outline} (:renderable-tags scene-renderable-user-data))
                  :passes [pass/outline]
                  :user-data (select-keys scene-renderable-user-data [:line-data])
                  :batch-key nil
                  :select-batch-key _node-id
                  :child-index child-index
                  :layer-index layer-index
                  :topmost? true
                  :visible-self? (and visible enabled)
                  :visible-children? enabled}))

  (output build-errors-visual-node g/Any (gu/passthrough build-errors-gui-node))
  (output own-build-errors g/Any (gu/passthrough build-errors-visual-node)))

(def ^:private validate-texture (partial validate-optional-gui-resource "texture '%s' does not exist in the scene" :texture))

<<<<<<< HEAD
(g/defnk produce-shape-base-node-msg [visual-base-node-msg manual-size size-mode texture clipping-mode clipping-visible clipping-inverted]
  (assoc visual-base-node-msg
    :size (v3->v4 manual-size)
    :size-mode size-mode
    :texture texture
    :clipping-mode clipping-mode
    :clipping-visible clipping-visible
    :clipping-inverted clipping-inverted))
=======
(def ^:private size-prop-index (prop-key->prop-index :manual-size))

(def ^:private is-size-prop-index? (partial = size-prop-index))

(def ^:private is-size-mode-prop-index? (partial = (prop-key->prop-index :size-mode)))

(defn- strip-size-from-overridden-fields [overridden-fields]
  (util/removev is-size-prop-index? overridden-fields))

(defn- add-size-to-overridden-fields [overridden-fields]
  (vec (sort (conj overridden-fields size-prop-index))))

(defn- strip-size-from-node-desc [node-desc]
  (-> node-desc
      (assoc :size [0.0 0.0 0.0 0.0])
      (update :overridden-fields strip-size-from-overridden-fields)))

(defn- add-size-to-overridden-fields-in-node-desc [node-desc]
  (update node-desc :overridden-fields add-size-to-overridden-fields))

(defn- strip-unwanted-shape-base-node-fields [node-desc]
  (let [size-mode (:size-mode node-desc)
        overridden-fields (:overridden-fields node-desc)]
    (cond-> node-desc

            ;; We don't want to write image sizes to the files, as it results in
            ;; a lot of changed files whenever an image changes dimensions.
            (= :size-mode-auto size-mode)
            (strip-size-from-node-desc)

            ;; Previously, image sizes were written to the files, but if a node
            ;; overrode the size-mode of its original, its size field would not
            ;; be flagged as overridden unless it had diverged from the image
            ;; size. This was clearly a bug, but now unless we also flag the
            ;; size field as overridden, the manual size stored in the file will
            ;; be overwritten by the size of its auto-sized original (which will
            ;; be zero now that we strip away auto-sized node sizes).
            (and (= :size-mode-manual size-mode)
                 (some is-size-mode-prop-index? overridden-fields)
                 (not-any? is-size-prop-index? overridden-fields))
            (add-size-to-overridden-fields-in-node-desc))))

(g/defnk produce-shape-base-node-msg [visual-base-node-msg manual-size size-mode texture clipping-mode clipping-visible clipping-inverted]
  (-> visual-base-node-msg
      (assoc :size (v3->v4 manual-size)
             :size-mode size-mode
             :texture texture
             :clipping-mode clipping-mode
             :clipping-visible clipping-visible
             :clipping-inverted clipping-inverted)
      (strip-unwanted-shape-base-node-fields)))
>>>>>>> 4fc88f8e

(g/defnode ShapeNode
  (inherits VisualNode)

  (property manual-size types/Vec3 (default [200.0 100.0 0.0])
            (dynamic visible (g/constantly false)))
  (property size types/Vec3
            (value (g/fnk [manual-size size-mode texture-size]
                          (if (= :size-mode-auto size-mode)
                            (or texture-size manual-size)
                            manual-size)))
            (set (fn [_evaluation-context self _old-value new-value]
                   (g/set-property self :manual-size new-value)))
            (dynamic read-only? (g/fnk [size-mode] (= :size-mode-auto size-mode))))
  (property size-mode g/Keyword (default :size-mode-auto)
            (dynamic edit-type (g/constantly (properties/->pb-choicebox Gui$NodeDesc$SizeMode))))
  (property texture g/Str
            (default "")
            (dynamic edit-type (g/fnk [texture-names] (optional-gui-resource-choicebox texture-names)))
            (dynamic error (g/fnk [_node-id texture-names texture] (validate-texture _node-id texture-names texture))))

  (property clipping-mode g/Keyword (default :clipping-mode-none)
            (dynamic edit-type (g/constantly (properties/->pb-choicebox Gui$NodeDesc$ClippingMode))))
  (property clipping-visible g/Bool (default true))
  (property clipping-inverted g/Bool (default false))

  (output shape-base-node-msg g/Any produce-shape-base-node-msg)
  (output aabb g/Any :cached (g/fnk [pivot size] (calc-aabb pivot size)))
  (output anim-data g/Any (g/fnk [texture-anim-datas texture]
                            (or (texture-anim-datas texture)
                                (texture-anim-datas ""))))
  (output gpu-texture TextureLifecycle (g/fnk [texture-gpu-textures texture]
                                         (or (texture-gpu-textures texture)
                                             (texture-gpu-textures ""))))
  (output texture-size g/Any (g/fnk [anim-data]
                                    (when (some? anim-data)
                                      [(double (:width anim-data)) (double (:height anim-data)) 0.0])))
  (output build-errors-shape-node g/Any (g/fnk [build-errors-visual-node _node-id texture texture-names]
                                          (g/package-errors _node-id
                                                            build-errors-visual-node
                                                            (validate-texture _node-id texture-names texture))))
  (output own-build-errors g/Any (gu/passthrough build-errors-shape-node)))

(defmethod update-gui-resource-reference [::ShapeNode :texture]
  [_ evaluation-context node-id old-name new-name]
  (when (g/property-value-origin? (:basis evaluation-context) node-id :texture)
    (let [old-value (g/node-value node-id :texture evaluation-context)]
      (if (= old-name old-value)
        (g/set-property node-id :texture new-name)
        (let [[old-texture animation] (str/split old-value #"/")]
          (when (and (= old-name old-texture)
                     (not (empty? animation)))
            (g/set-property node-id :texture (str new-name "/" animation))))))))

;; Box nodes

(defn- steps->ranges [v]
  (partition 2 1 v))

(g/defnk produce-box-node-msg [shape-base-node-msg slice9]
  (assoc shape-base-node-msg
    :slice9 slice9))

(g/defnode BoxNode
  (inherits ShapeNode)

  (property slice9 types/Vec4 (default [0.0 0.0 0.0 0.0])
            (dynamic read-only? (g/fnk [size-mode] (not= :size-mode-manual size-mode)))
            (dynamic edit-type (g/constantly {:type types/Vec4 :labels ["L" "T" "R" "B"]})))

  (display-order (into base-display-order
                       [:size :size-mode :enabled :visible :texture :slice9 :color :alpha :inherit-alpha :layer :blend-mode :pivot :x-anchor :y-anchor
                        :adjust-mode :clipping :visible-clipper :inverted-clipper]))

  ;; Overloaded outputs
  (output node-msg g/Any :cached produce-box-node-msg)
  (output scene-renderable-user-data g/Any :cached
          (g/fnk [pivot size color+alpha slice9 anim-data clipping-mode clipping-visible clipping-inverted]
            (let [frame (get-in anim-data [:frames 0])
                  slice9-data (slice9/vertex-data frame size slice9 pivot)
                  user-data {:geom-data (:position-data slice9-data)
                             :line-data (:line-data slice9-data)
                             :uv-data (:uv-data slice9-data)
                             :color color+alpha
                             :renderable-tags #{:gui-shape}}]
              (cond-> user-data
                      (not= :clipping-mode-none clipping-mode)
                      (assoc :clipping {:mode clipping-mode :inverted clipping-inverted :visible clipping-visible}))))))

;; Pie nodes

(def ^:private perimeter-vertices-min 4)
(def ^:private perimeter-vertices-max 1000)

(defn- validate-perimeter-vertices [node-id perimeter-vertices]
  (validation/prop-error :fatal node-id :perimeter-vertices validation/prop-outside-range? [perimeter-vertices-min perimeter-vertices-max] perimeter-vertices "Perimeter Vertices"))

(g/defnk produce-pie-node-msg [shape-base-node-msg outer-bounds inner-radius perimeter-vertices pie-fill-angle]
  (assoc shape-base-node-msg
    :outer-bounds outer-bounds
    :inner-radius inner-radius
    :perimeter-vertices perimeter-vertices
    :pie-fill-angle pie-fill-angle))

(g/defnode PieNode
  (inherits ShapeNode)

  (property outer-bounds g/Keyword (default :piebounds-ellipse)
            (dynamic edit-type (g/constantly (properties/->pb-choicebox Gui$NodeDesc$PieBounds))))
  (property inner-radius g/Num (default 0.0))
  (property perimeter-vertices g/Int (default 10)
            (dynamic error (g/fnk [_node-id perimeter-vertices] (validate-perimeter-vertices _node-id perimeter-vertices))))

  (property pie-fill-angle g/Num (default 360.0))

  (display-order (into base-display-order
                       [:size :size-mode :enabled :visible :texture :inner-radius :outer-bounds :perimeter-vertices :pie-fill-angle
                        :color :alpha :inherit-alpha :layer :blend-mode :pivot :x-anchor :y-anchor
                        :adjust-mode :clipping :visible-clipper :inverted-clipper]))

  (output pie-data g/KeywordMap (g/fnk [_node-id outer-bounds inner-radius perimeter-vertices pie-fill-angle]
                                  (let [perimeter-vertices (max perimeter-vertices-min (min perimeter-vertices perimeter-vertices-max))]
                                    {:outer-bounds outer-bounds :inner-radius inner-radius
                                     :perimeter-vertices perimeter-vertices :pie-fill-angle pie-fill-angle})))

  ;; Overloaded outputs
  (output node-msg g/Any :cached produce-pie-node-msg)
  (output scene-renderable-user-data g/Any :cached
          (g/fnk [pivot size color+alpha pie-data anim-data clipping-mode clipping-visible clipping-inverted]
                 (let [[w h _] size
                       offset (mapv + (pivot-offset pivot size) [(* 0.5 w) (* 0.5 h) 0])
                       {:keys [outer-bounds inner-radius perimeter-vertices ^double pie-fill-angle]} pie-data
                       outer-rect? (= :piebounds-rectangle outer-bounds)
                       cut-off? (< (Math/abs pie-fill-angle) 360)
                       hole? (> inner-radius 0)
                       vs (pie-circling perimeter-vertices pie-fill-angle outer-rect? [[1 0 0]])
                       vs-outer (if outer-rect?
                                  (mapv (fn [[x y z]]
                                          (let [abs-x (Math/abs (double x))
                                                abs-y (Math/abs (double y))]
                                            (if (< abs-x abs-y)
                                              [(/ x abs-y) (/ y abs-y) z]
                                              [(/ x abs-x) (/ y abs-x) z]))) vs)
                                  vs)
                       vs-inner (if hole?
                                  (let [xs (/ inner-radius w 0.5)
                                        ys (* xs (/ h w))]
                                    (geom/scale [xs ys 1] vs))
                                  [[0 0 0]])
                       lines (->> (cond-> (vec (apply concat (partition 2 1 vs-outer)))
                                    hole? (into (apply concat (partition 2 1 vs-inner)))
                                    cut-off? (into [(first vs-outer) (first vs-inner) (last vs-outer) (last vs-inner)]))
                               (geom/scale [(* 0.5 w) (* 0.5 h) 1])
                               (geom/transl offset))
                       vs (if hole?
                            (reduce into []
                                    (concat
                                      (map #(do [%1 (second %2) (first %2)]) vs-outer (partition 2 1 vs-inner))
                                      (map #(do [%1 (first %2) (second %2)]) (drop 1 (cycle vs-inner)) (partition 2 1 vs-outer))))
                            (vec (mapcat into (repeat vs-inner) (partition 2 1 vs-outer))))
                       uvs (->> vs
                             (map #(subvec % 0 2))
                             (geom/transl [1 1])
                             (geom/scale [0.5 -0.5])
                             (geom/transl [0 1])
                             (geom/uv-trans (get-in anim-data [:uv-transforms 0])))
                       vs (->> vs
                            (geom/scale [(* 0.5 w) (* 0.5 h) 1])
                            (geom/transl offset))
                       user-data {:geom-data vs
                                  :line-data lines
                                  :uv-data uvs
                                  :color color+alpha
                                  :renderable-tags #{:gui-shape}}]
                   (cond-> user-data
                     (not= :clipping-mode-none clipping-mode)
                     (assoc :clipping {:mode clipping-mode :inverted clipping-inverted :visible clipping-visible})))))
  (output own-build-errors g/Any (g/fnk [_node-id build-errors-shape-node perimeter-vertices]
                                   (g/package-errors _node-id
                                                     build-errors-shape-node
                                                     (validate-perimeter-vertices _node-id perimeter-vertices)))))

;; Text nodes

(def ^:private validate-font (partial validate-required-gui-resource "font '%s' does not exist in the scene" :font))

<<<<<<< HEAD
(defn- strip-unwanted-text-node-fields [node-desc]
  (dissoc node-desc :clipping-inverted :clipping-mode :clipping-visible :size-mode))

(g/defnk produce-text-node-msg [visual-base-node-msg manual-size text line-break font text-leading text-tracking outline outline-alpha shadow shadow-alpha]
  (-> visual-base-node-msg
      (strip-unwanted-text-node-fields)
      (assoc
        :size (v3->v4 manual-size)
        :text text
        :line-break line-break
        :font font
        :text-leading text-leading
        :text-tracking text-tracking
        :outline outline
        :outline-alpha outline-alpha
        :shadow shadow
        :shadow-alpha shadow-alpha)))
=======
(g/defnk produce-text-node-msg [visual-base-node-msg manual-size text line-break font text-leading text-tracking outline outline-alpha shadow shadow-alpha]
  (assoc visual-base-node-msg
    :size (v3->v4 manual-size)
    :text text
    :line-break line-break
    :font font
    :text-leading text-leading
    :text-tracking text-tracking
    :outline outline
    :outline-alpha outline-alpha
    :shadow shadow
    :shadow-alpha shadow-alpha))
>>>>>>> 4fc88f8e

(g/defnode TextNode
  (inherits VisualNode)

  ; Text
  (property manual-size types/Vec3 (default [200.0 100.0 0.0])
            (dynamic label (g/constantly "Size")))
  (property text g/Str
            (default "<text>")
            (dynamic edit-type (g/constantly {:type :multi-line-text})))
  (property line-break g/Bool (default false))
  (property font g/Str
    (default "")
    (dynamic edit-type (g/fnk [font-names] (required-gui-resource-choicebox font-names)))
    (dynamic error (g/fnk [_node-id font-names font]
                     (validate-font _node-id font-names font))))
  (property text-leading g/Num (default 1.0))
  (property text-tracking g/Num (default 0.0))
  (property outline types/Color (default [1 1 1 1])
            (dynamic edit-type (g/constantly {:type types/Color
                                              :ignore-alpha? true})))
  (property outline-alpha g/Num (default 1.0)
    (dynamic edit-type (g/constantly {:type :slider
                                      :min 0.0
                                      :max 1.0
                                      :precision 0.01})))
  (property shadow types/Color (default [1 1 1 1])
            (dynamic edit-type (g/constantly {:type types/Color
                                              :ignore-alpha? true})))
  (property shadow-alpha g/Num (default 1.0)
    (dynamic edit-type (g/constantly {:type :slider
                                      :min 0.0
                                      :max 1.0
                                      :precision 0.01})))

  (display-order (into base-display-order [:manual-size :enabled :visible :text :line-break :font :color :alpha :inherit-alpha :text-leading :text-tracking :outline :outline-alpha :shadow :shadow-alpha :layer]))

  (output font-data font/FontData (g/fnk [font-datas font]
                                    (or (font-datas font)
                                        (font-datas ""))))

  ;; Overloaded outputs
  (output node-msg g/Any :cached produce-text-node-msg)
  (output gpu-texture TextureLifecycle (g/fnk [font-data] (:texture font-data)))
  (output scene-renderable-user-data g/Any :cached
          (g/fnk [manual-size font font-shaders pivot text-data]
                 (let [[w h] manual-size
                       offset (pivot-offset pivot manual-size)
                       lines (mapv conj (apply concat (take 4 (partition 2 1 (cycle (geom/transl offset [[0 0] [w 0] [w h] [0 h]]))))) (repeat 0))
                       font-map (get-in text-data [:font-data :font-map])
                       texture-recip-uniform (font/get-texture-recip-uniform font-map)
                       font-shader (or (font-shaders font) (font-shaders ""))
                       font-shader (assoc-in font-shader [:uniforms "texture_size_recip"] texture-recip-uniform)]
                   ;; The material-shader output is used to propagate the shader
                   ;; from the GuiSceneNode to our child nodes. Thus, we cannot
                   ;; simply overload the material-shader output on this node.
                   ;; Instead, the base VisualNode will pick it up from here.
                   {:line-data lines
                    :text-data text-data
                    :override-material-shader font-shader
                    :renderable-tags #{:gui-text}})))
  (output text-layout g/Any :cached (g/fnk [manual-size font-data text line-break text-leading text-tracking]
                                           (font/layout-text (:font-map font-data) text line-break (first manual-size) text-tracking text-leading)))
  (output aabb g/Any :cached (g/fnk [pivot manual-size] (calc-aabb pivot manual-size)))
  (output aabb-size g/Any :cached (g/fnk [text-layout]
                                         [(:width text-layout) (:height text-layout) 0]))
  (output text-data g/KeywordMap (g/fnk [text-layout font-data color alpha outline outline-alpha shadow shadow-alpha aabb-size pivot]
                                        (cond-> {:text-layout text-layout
                                                 :font-data font-data
                                                 :color (assoc color 3 alpha)
                                                 :outline (assoc outline 3 outline-alpha)
                                                 :shadow (assoc shadow 3 shadow-alpha)
                                                 :align (pivot->h-align pivot)}
                                          font-data (assoc :offset (let [[x y] (pivot-offset pivot aabb-size)
                                                                         h (second aabb-size)]
                                                                     [x (+ y (- h (get-in font-data [:font-map :max-ascent])))])))))
  (output own-build-errors g/Any (g/fnk [_node-id build-errors-visual-node font font-names]
                                   (g/package-errors _node-id
                                                     build-errors-visual-node
                                                     (validate-font _node-id font-names font)))))

(defmethod update-gui-resource-reference [::TextNode :font]
  [_ evaluation-context node-id old-name new-name]
  (when (references-gui-resource? evaluation-context node-id :font old-name)
    (g/set-property node-id :font new-name)))

;; Template nodes

(defn- trans-position [pos parent-p ^Quat4d parent-q parent-s]
  (let [[x y z] (mapv * pos parent-s)]
    (conj (->>
           (math/rotate parent-q (Vector3d. x y z))
           (math/vecmath->clj)
           (mapv + parent-p))
          1.0)))

(defn- trans-rotation [rot ^Quat4d parent-q]
  (let [q (math/euler->quat rot)]
    (-> q
      (doto (.mul parent-q q))
      (math/quat->euler)
      (conj 1.0))))

(defn- template-outline-subst [err]
  ;; TODO: embed error so can warn in outline
  ;; outline content not really used, only children if any.
  {:node-id 0
   :node-outline-key ""
   :icon ""
   :label ""})

(defn- update-scene-tree [scene pred transform]
  (cond-> scene
    (contains? scene :children)
    (update :children (partial mapv (fn [child] (update-scene-tree child pred transform))))

    (pred scene)
    (transform)))

(defn- add-renderable-tags [scene tags]
  (update-scene-tree scene
                     #(contains? % :renderable)
                     #(update-in % [:renderable :tags] set/union tags)))

(defn- replace-renderable-tags [scene replacements]
  (update-scene-tree scene
                     #(contains? % :renderable)
                     #(update-in % [:renderable :tags] (fn [tags] (set (map (fn [tag] (get replacements tag tag)) tags))))))

(defn- andf [a b]
  (and a b))

<<<<<<< HEAD
(defn- strip-unwanted-template-node-fields [node-desc]
  (dissoc node-desc :adjust-mode :blend-mode :clipping-inverted :clipping-mode :clipping-visible :pivot :size-mode :xanchor :yanchor))

(g/defnk produce-template-node-msg [gui-base-node-msg template-resource]
  (-> gui-base-node-msg
      (strip-unwanted-template-node-fields)
      (assoc
        :size [200.0 100.0 0.0 1.0] ; Just here to avoid file format changes. We could remove this.
        :template (resource/resource->proj-path template-resource)

        ;; TODO: We should not have to overwrite the base properties here. Refactor?
        :color [1.0 1.0 1.0 1.0])))
=======
(g/defnk produce-template-node-msg [gui-base-node-msg template-resource]
  (assoc gui-base-node-msg
    :size [200.0 100.0 0.0 1.0] ; Just here to avoid file format changes. We could remove this.
    :template (resource/resource->proj-path template-resource)

    ;; TODO: We should not have to overwrite the base properties here. Refactor?
    :color [1.0 1.0 1.0 1.0]))
>>>>>>> 4fc88f8e

(g/defnode TemplateNode
  (inherits GuiNode)

  (property template TemplateData
            (dynamic read-only? override-node?)
            (dynamic edit-type (g/constantly {:type resource/Resource
                                              :ext "gui"
                                              :to-type (fn [v] (:resource v))
                                              :from-type (fn [r] {:resource r :overrides {}})}))
            (dynamic error (g/fnk [_node-id template-resource]
                             (prop-resource-error _node-id :template template-resource "Template")))
            (value (g/fnk [_node-id id template-resource template-overrides]
                     {:resource template-resource
                      :overrides (into {}
                                       (map (fn [[k v]]
                                              (pair (subs k (inc (count id)))
                                                    v)))
                                       template-overrides)}))
            (set (fn [evaluation-context self old-value new-value]
                   (let [basis (:basis evaluation-context)
                         project (project/get-project basis self)
                         current-scene (g/node-feeding-into basis self :template-resource)]
                     (concat
                       (if current-scene
                         (g/delete-node current-scene)
                         [])
                       (if (and new-value (:resource new-value))
                         (when-some [{connect-tx-data :tx-data scene-node :node-id} (project/connect-resource-node evaluation-context project (:resource new-value) self [])]
                           (concat
                             connect-tx-data
                             (let [properties-by-node-id (comp (or (:overrides new-value) {})
                                                               (into {} (map (fn [[k v]] [v k]))
                                                                     (g/node-value scene-node :node-ids evaluation-context)))]
                               ;; TODO: Check if we can filter based on connection label instead of source-node-id to be able to share :traverse-fn with other overrides.
                               (g/override scene-node {:traverse-fn (g/make-override-traverse-fn
                                                                      (fn [basis ^Arc arc]
                                                                        (let [source-node-id (.source-id arc)]
                                                                          (and (not= source-node-id current-scene)
                                                                               (g/node-instance-match basis source-node-id
                                                                                                      [GuiNode
                                                                                                       NodeTree
                                                                                                       GuiSceneNode
                                                                                                       LayoutsNode
                                                                                                       LayoutNode])))))
                                                       :properties-by-node-id properties-by-node-id}
                                           (fn [evaluation-context id-mapping]
                                             (let [or-scene (get id-mapping scene-node)]
                                               (concat
                                                 (for [[from to] [[:node-ids :node-ids]
                                                                  [:node-outline :template-outline]
                                                                  [:scene :template-scene]
                                                                  [:build-targets :template-build-targets]
                                                                  [:build-errors :child-build-errors]
                                                                  [:resource :template-resource]
                                                                  [:pb-msg :scene-pb-msg]
                                                                  [:rt-pb-msg :scene-rt-pb-msg]
                                                                  [:node-overrides :template-overrides]]]
                                                   (g/connect or-scene from self to))
                                                 (for [[from to] [[:layer-names :layer-names]
                                                                  [:texture-gpu-textures :aux-texture-gpu-textures]
                                                                  [:texture-anim-datas :aux-texture-anim-datas]
                                                                  [:texture-names :aux-texture-names]
                                                                  [:font-shaders :aux-font-shaders]
                                                                  [:font-datas :aux-font-datas]
                                                                  [:font-names :aux-font-names]

                                                                  [:spine-scene-element-ids :aux-spine-scene-element-ids]
                                                                  [:spine-scene-infos :aux-spine-scene-infos]
                                                                  [:spine-scene-names :aux-spine-scene-names]

                                                                  [:particlefx-infos :aux-particlefx-infos]
                                                                  [:particlefx-resource-names :aux-particlefx-resource-names]
                                                                  [:resource-names :aux-resource-names]
                                                                  [:template-prefix :id-prefix]
                                                                  [:current-layout :current-layout]]]
                                                   (g/connect self from or-scene to)))))))))
                         []))))))

  (display-order (into base-display-order [:enabled :template]))

  (input scene-pb-msg g/Any :substitute (fn [_] {:nodes []}))
  (input scene-rt-pb-msg g/Any)
  (input scene-build-targets g/Any)
  (output scene-build-targets g/Any (gu/passthrough scene-build-targets))

  (input template-resource resource/Resource :cascade-delete)
  (input template-outline outline/OutlineData :substitute template-outline-subst)
  (input template-scene g/Any)
  (input template-overrides g/Any)
  (output template-prefix g/Str (g/fnk [id] (str id "/")))

  ; Overloaded outputs
  (output node-outline-link resource/Resource (gu/passthrough template-resource))
  (output node-outline-children [outline/OutlineData] :cached (g/fnk [template-outline current-layout]
                                                                     (get-in template-outline [:children 0 :children])))
  (output node-outline-reqs g/Any :cached (g/constantly []))
  (output node-msg g/Any :cached produce-template-node-msg)
  (output node-msgs g/Any :cached (g/fnk [id node-msg scene-pb-msg]
                                    (into [node-msg] (map #(cond-> (assoc % :template-node-child true)
                                                             (empty? (:parent %)) (assoc :parent id))
                                                          (:nodes scene-pb-msg)))))
  (output node-rt-msgs g/Any :cached (g/fnk [node-msg scene-rt-pb-msg]
                                       (let [parent-q (math/euler->quat (:rotation node-msg))]
                                         (into [] (map #(cond-> (assoc % :child-index (:child-index node-msg))
                                                          (empty? (:layer %)) (assoc :layer (:layer node-msg))
                                                          (:inherit-alpha %) (->
                                                                               (update :alpha * (:alpha node-msg))
                                                                               (assoc :inherit-alpha (:inherit-alpha node-msg)))
                                                          (empty? (:parent %)) (->
                                                                                 (assoc :parent (:parent node-msg))
                                                                                 (update :enabled andf (:enabled node-msg))
                                                                                 ;; In fact incorrect, but only possibility to retain rotation/scale separation
                                                                                 (update :scale (partial mapv * (:scale node-msg)))
                                                                                 (update :position trans-position (:position node-msg) parent-q (:scale node-msg))
                                                                                 (update :rotation trans-rotation parent-q)))
                                                       (:nodes scene-rt-pb-msg))))))
  (output node-overrides g/Any :cached (g/fnk [id _overridden-properties template-overrides]
                                              (-> {id _overridden-properties}
                                                (merge template-overrides))))
  (output aabb g/Any (g/fnk [template-scene]
                       (if (some? template-scene)
                         (:aabb template-scene)
                         geom/empty-bounding-box)))
  (output scene-children g/Any (g/fnk [_node-id id template-scene]
                                 (when (seq (:children template-scene))
                                   (-> template-scene
                                       (scene/claim-scene _node-id id)
                                       (add-renderable-tags #{:gui})
                                       :children))))
  (output scene-renderable g/Any :cached (g/fnk [color+alpha child-index layer-index inherit-alpha enabled]
                                                {:passes [pass/selection]
                                                 :child-index child-index
                                                 :layer-index layer-index
                                                 :visible-self? enabled
                                                 :visible-children? enabled
                                                 :user-data {:color color+alpha :inherit-alpha inherit-alpha}}))
  (output own-build-errors g/Any (g/fnk [_node-id build-errors-gui-node template-resource]
                                   (g/package-errors _node-id
                                                     build-errors-gui-node
                                                     (prop-resource-error _node-id :template template-resource "Template")))))


;; Particle FX

(def ^:private validate-particlefx-resource (partial validate-required-gui-resource "particlefx '%s' does not exist in the scene" :particlefx))

(defn- move-topmost [scene]
  (cond-> scene
    (contains? scene :children)
    (update :children (partial mapv move-topmost))

    (contains? scene :renderable)
    (assoc-in [:renderable :topmost?] true)))

<<<<<<< HEAD
(defn- strip-unwanted-particlefx-node-fields [node-desc]
  (dissoc node-desc :blend-mode :pivot))

(g/defnk produce-particlefx-node-msg [visual-base-node-msg particlefx]
  (-> visual-base-node-msg
      (strip-unwanted-particlefx-node-fields)
=======
(g/defnk produce-particlefx-node-msg [visual-base-node-msg particlefx]
  (-> visual-base-node-msg
      (dissoc :blend-mode :pivot)
>>>>>>> 4fc88f8e
      (assoc :particlefx particlefx
             :size [1.0 1.0 0.0 1.0]
             :size-mode :size-mode-auto)))

(g/defnode ParticleFXNode
  (inherits VisualNode)

  (property particlefx g/Str
    (default "")
    (dynamic edit-type (g/fnk [particlefx-resource-names] (required-gui-resource-choicebox particlefx-resource-names)))
    (dynamic error (g/fnk [_node-id particlefx particlefx-resource-names]
                     (validate-particlefx-resource _node-id particlefx-resource-names particlefx))))

  (property blend-mode g/Keyword (default :blend-mode-alpha)
    (dynamic visible (g/constantly false)))
  (property pivot g/Keyword (default :pivot-center)
    (dynamic visible (g/constantly false)))

  (display-order (into base-display-order
                       [:enabled :visible :particlefx :color :alpha :inherit-alpha :layer :blend-mode :pivot :x-anchor :y-anchor
                        :adjust-mode :clipping :visible-clipper :inverted-clipper]))

  (output node-msg g/Any :cached produce-particlefx-node-msg)
  (output source-scene g/Any :cached (g/fnk [_node-id id particlefx-infos particlefx child-index layer-index material-shader color+alpha]
                                            (when-let [source-scene (get-in particlefx-infos [particlefx :particlefx-scene])]
                                              (-> source-scene
                                                  (scene/claim-scene _node-id id)
                                                  (move-topmost)
                                                  (add-renderable-tags #{:gui})
                                                  (replace-renderable-tags {:particlefx :gui-particlefx})
                                                  (update :renderable
                                                          (fn [r]
                                                            (-> r
                                                                (assoc :child-index child-index)
                                                                (update :user-data (fn [ud]
                                                                                     (-> ud
                                                                                         (update :emitter-sim-data (partial mapv (fn [d] (assoc d :shader material-shader))))
                                                                                         (assoc :inherit-alpha true)
                                                                                         (assoc :color color+alpha))))
                                                                (cond->
                                                                    layer-index (assoc :layer-index layer-index)))))))))
  (output gpu-texture TextureLifecycle (g/constantly nil))
  (output aabb g/Any (g/fnk [source-scene]
                       (if (some? source-scene)
                         (:aabb source-scene)
                         geom/empty-bounding-box)))
  (output scene g/Any :cached (g/fnk [_node-id aabb transform source-scene scene-children color+alpha inherit-alpha visible enabled]
                                (let [scene (if source-scene
                                              (if-some [updatable (some-> source-scene :updatable (assoc :node-id _node-id))]
                                                (scene/map-scene #(assoc % :updatable updatable) source-scene)
                                                source-scene)
                                              {:renderable {:passes [pass/selection]
                                                            :user-data {:color color+alpha :inherit-alpha inherit-alpha}}})]
                                  (-> scene
                                      (assoc
                                        :node-id _node-id
                                        :aabb aabb
                                        :transform transform
                                        :visible-self? (and visible enabled)
                                        :visible-children? enabled)
                                      (update :children (fnil into []) scene-children)))))
  (output own-build-errors g/Any (g/fnk [_node-id build-errors-visual-node particlefx particlefx-resource-names]
                                   (g/package-errors _node-id
                                                     build-errors-visual-node
                                                     (validate-particlefx-resource _node-id particlefx-resource-names particlefx)))))

(defmethod update-gui-resource-reference [::ParticleFXNode :particlefx]
  [_ evaluation-context node-id old-name new-name]
  (when (references-gui-resource? evaluation-context node-id :particlefx old-name)
    (g/set-property node-id :particlefx new-name)))

;; This InternalTextureNode is a drop-in replacement for TextureNode below.
;; It can be used in place of TextureNode when you already have a gpu-texture.
(g/defnode InternalTextureNode
  (property name g/Str)
  (property gpu-texture TextureLifecycle)
  (output texture-anim-datas TextureAnimDatas (g/fnk [name] {name nil}))
  (output texture-gpu-textures GuiResourceTextures (g/fnk [name gpu-texture] {name gpu-texture})))

(g/defnk produce-texture-anim-datas [_node-id anim-data name]
  ;; If the referenced texture-resource is missing, we don't return an entry.
  ;; This will cause every usage to fall back on the no-texture entry for "".
  (when (some? anim-data)
    ;; Input anim-data is a map of anim-ids to anim-data.
    ;; The produced anim-data prefixes the anim-id with the texture name like so: "texture/anim".
    ;; If the texture does not contain animations, we emit an entry for the "texture" name only.
    (if (empty? anim-data)
      {name nil}
      (into {}
            (map (fn [[id data]] [(if id (format "%s/%s" name id) name) data]))
            anim-data))))

(g/defnk produce-texture-gpu-textures [_node-id anim-data name gpu-texture default-tex-params samplers]
  ;; If the referenced texture-resource is missing, we don't return an entry.
  ;; This will cause every usage to fall back on the no-texture entry for "".
  (when (and (some? anim-data) (some? gpu-texture))
    (let [gpu-texture (let [params (material/sampler->tex-params (first samplers) default-tex-params)]
                        (texture/set-params gpu-texture params))]
      ;; If the texture does not contain animations, we emit an entry for the "texture" name only.
      (if (empty? anim-data)
        {name gpu-texture}
        (into {}
              (map (fn [id] [(if id (format "%s/%s" name id) name) gpu-texture]))
              (keys anim-data))))))

(g/defnk produce-texture-names [anim-data name]
  ;; If the texture does not contain animations, we emit an entry for the "texture" name only.
  (if (empty? anim-data)
    (sorted-set name)
    (into (sorted-set)
          (map (fn [id] (if id (format "%s/%s" name id) name)))
          (keys anim-data))))

(g/defnode TextureNode
  (inherits outline/OutlineNode)

  (property name g/Str
            (dynamic error (g/fnk [_node-id name name-counts] (prop-unique-id-error _node-id :name name name-counts "Name")))
            (set (partial update-gui-resource-references :texture)))
  (property texture resource/Resource
            (value (gu/passthrough texture-resource))
            (set (fn [evaluation-context self old-value new-value]
                   (project/resource-setter evaluation-context self old-value new-value
                                            [:resource :texture-resource]
                                            [:gpu-texture :gpu-texture]
                                            [:anim-data :anim-data]
                                            [:anim-ids :anim-ids]
                                            [:build-targets :dep-build-targets])))
            (dynamic error (g/fnk [_node-id texture]
                                  (prop-resource-error _node-id :texture texture "Texture")))
            (dynamic edit-type (g/constantly
                                 {:type resource/Resource
                                  :ext ["atlas" "tilesource"]})))

  (input name-counts NameCounts)
  (input default-tex-params g/Any)
  (input texture-resource resource/Resource)
  (input image BufferedImage :substitute (constantly nil))
  (input gpu-texture g/Any :substitute nil)
  (input anim-data g/Any :substitute (constantly nil))
  (input anim-ids g/Any :substitute (constantly []))
  (input samplers [g/KeywordMap] :substitute (constantly []))

  (input dep-build-targets g/Any)
  (output dep-build-targets g/Any (gu/passthrough dep-build-targets))

  (output node-outline outline/OutlineData :cached (g/fnk [_node-id name texture-resource build-errors]
                                                     (cond-> {:node-id _node-id
                                                              :node-outline-key name
                                                              :label name
                                                              :icon texture-icon
                                                              :outline-error? (g/error-fatal? build-errors)}
                                                             (resource/openable-resource? texture-resource) (assoc :link texture-resource :outline-show-link? true))))
  (output pb-msg g/Any (g/fnk [name texture-resource]
                         (protobuf/make-map Gui$SceneDesc$TextureDesc
                           :name name
                           :texture (resource/resource->proj-path texture-resource))))
  (output texture-anim-datas TextureAnimDatas :cached produce-texture-anim-datas)
  (output texture-gpu-textures GuiResourceTextures :cached produce-texture-gpu-textures)
  (output texture-names GuiResourceNames :cached produce-texture-names)
  (output build-errors g/Any (g/fnk [_node-id name name-counts texture]
                               (g/package-errors _node-id
                                                 (prop-unique-id-error _node-id :name name name-counts "Name")
                                                 (prop-resource-error _node-id :texture texture "Texture")))))

(g/defnode FontNode
  (inherits outline/OutlineNode)
  (property name g/Str
            (dynamic error (g/fnk [_node-id name name-counts] (prop-unique-id-error _node-id :name name name-counts "Name")))
            (set (partial update-gui-resource-references :font)))
  (property font resource/Resource
            (value (gu/passthrough font-resource))
            (set (fn [evaluation-context self old-value new-value]
                   (project/resource-setter
                     evaluation-context self old-value new-value
                     [:resource :font-resource]
                     [:font-data :font-data]
                     [:material-shader :font-shader]
                     [:build-targets :dep-build-targets])))
            (dynamic error (g/fnk [_node-id font]
                                  (prop-resource-error _node-id :font font "Font")))
            (dynamic edit-type (g/constantly
                                 {:type resource/Resource
                                  :ext ["font"]})))

  (input name-counts NameCounts)
  (input font-resource resource/Resource)
  (input font-data font/FontData :substitute (constantly nil))
  (input font-shader ShaderLifecycle :substitute (constantly nil))

  (input dep-build-targets g/Any)
  (output dep-build-targets g/Any (gu/passthrough dep-build-targets))

  (output node-outline outline/OutlineData :cached (g/fnk [_node-id name font-resource build-errors]
                                                     (cond-> {:node-id _node-id
                                                              :node-outline-key name
                                                              :label name
                                                              :icon font-icon
                                                              :outline-error? (g/error-fatal? build-errors)}
                                                             (resource/openable-resource? font-resource) (assoc :link font-resource :outline-show-link? true))))
  (output pb-msg g/Any (g/fnk [name font-resource]
                         (protobuf/make-map Gui$SceneDesc$FontDesc
                           :name name
                           :font (resource/resource->proj-path font-resource))))
  (output font-shaders GuiResourceShaders :cached (g/fnk [font-shader name]
                                                    ;; If the referenced font-resource is missing, we don't return an entry.
                                                    ;; This will cause every usage to fall back on the no-font entry for "".
                                                    (when (some? font-shader)
                                                      {name font-shader})))
  (output font-datas FontDatas :cached (g/fnk [font-data name]
                                         ;; If the referenced font-resource is missing, we don't return an entry.
                                         ;; This will cause every usage to fall back on the no-font entry for "".
                                         (when (some? font-data)
                                           {name font-data})))
  (output font-names GuiResourceNames (g/fnk [name] (sorted-set name)))
  (output build-errors g/Any (g/fnk [_node-id name name-counts font]
                               (g/package-errors _node-id
                                                 (prop-unique-id-error _node-id :name name name-counts "Name")
                                                 (prop-resource-error _node-id :font font "Font")))))

(g/defnode LayerNode
  (inherits outline/OutlineNode)
  (property name g/Str
            (dynamic error (g/fnk [_node-id name name-counts] (prop-unique-id-error _node-id :name name name-counts "Name")))
            (set (partial update-gui-resource-references :layer)))
  (property child-index g/Int (dynamic visible (g/constantly false)) (default 0))
  (input name-counts NameCounts)
  (output node-id+child-index NodeIndex (g/fnk [_node-id child-index] [_node-id child-index]))
  (output name+child-index NameIndex (g/fnk [name child-index] [name child-index]))
  (output node-outline outline/OutlineData :cached (g/fnk [_node-id name child-index build-errors]
                                                          {:node-id _node-id
                                                           :node-outline-key name
                                                           :label name
                                                           :icon layer-icon
                                                           :child-index child-index
                                                           :outline-error? (g/error-fatal? build-errors)}))
  (output pb-msg g/Any (g/fnk [name child-index]
                         (protobuf/make-map Gui$SceneDesc$LayerDesc
                           :name name
                           :child-index child-index))) ; Added metadata field. Used to sort layers in the SceneDesc.
  (output build-errors g/Any (g/fnk [_node-id name name-counts]
                               (g/package-errors _node-id
                                                 (prop-unique-id-error _node-id :name name name-counts "Name")))))

(g/defnode ResourceNode
  (inherits outline/OutlineNode)
  (property name g/Str
            (dynamic error (g/fnk [_node-id name name-counts] (prop-unique-id-error _node-id :name name name-counts "Name")))
            (set (partial update-gui-resource-references :path)))
  (property path resource/Resource
            (value (gu/passthrough resource))
            (set (fn [evaluation-context self old-value new-value]
                   (project/resource-setter
                    evaluation-context self old-value new-value
                    [:resource :resource]
                    [:build-targets :dep-build-targets])))
            (dynamic error (g/fnk [_node-id path]
                                  (prop-resource-error _node-id :path path "Path")))
            (dynamic edit-type (g/constantly
                                {:type resource/Resource})))

  (input resource resource/Resource)
  (output resource-path g/Str (g/fnk [resource] (resource/resource->proj-path resource)))

  (input name-counts NameCounts)
  (output node-outline outline/OutlineData :cached (g/fnk [_node-id name resource build-errors]
                                                          (cond-> {:node-id _node-id
                                                                   :node-outline-key name
                                                                   :label name
                                                                   :icon layer-icon
                                                                   :outline-error? (g/error-fatal? build-errors)}
                                                            (resource/openable-resource? resource) (assoc :link resource :outline-show-link? true))))

  (output resource-names GuiResourceNames (g/fnk [name] (sorted-set name)))

  (input dep-build-targets g/Any)
  (output dep-build-targets g/Any (gu/passthrough dep-build-targets))

  (output pb-msg g/Any (g/fnk [name resource-path]
                         (protobuf/make-map Gui$SceneDesc$ResourceDesc
                           :name name
                           :path resource-path)))
  (output build-errors g/Any (g/fnk [_node-id name name-counts path]
                                    (g/package-errors _node-id
                                                      (prop-unique-id-error _node-id :name name name-counts "Name")
                                                      (prop-resource-error _node-id :path path "Path")))))

(g/defnode ParticleFXResource
  (inherits outline/OutlineNode)
  (property name g/Str
            (dynamic error (g/fnk [_node-id name name-counts] (prop-unique-id-error _node-id :name name name-counts "Name")))
            (set (partial update-gui-resource-references :particlefx)))
  (property particlefx resource/Resource
            (value (gu/passthrough particlefx-resource))
            (set (fn [evaluation-context self old-value new-value]
                   (project/resource-setter
                     evaluation-context self old-value new-value
                     [:resource :particlefx-resource]
                     [:build-targets :dep-build-targets]
                     [:scene :particlefx-scene])))
            (dynamic error (g/fnk [_node-id particlefx]
                                  (prop-resource-error _node-id :particlefx particlefx "Particle FX")))
            (dynamic edit-type (g/constantly
                                 {:type resource/Resource
                                  :ext [particlefx/particlefx-ext]})))

  (input name-counts NameCounts)
  (input particlefx-resource resource/Resource)
  (input particlefx-scene g/Any :substitute (g/constantly nil))

  (input dep-build-targets g/Any)
  (output dep-build-targets g/Any (gu/passthrough dep-build-targets))
  (output node-outline outline/OutlineData :cached (g/fnk [_node-id name particlefx-resource build-errors]
                                                     (cond-> {:node-id _node-id
                                                              :node-outline-key name
                                                              :label name
                                                              :icon particlefx/particle-fx-icon
                                                              :outline-error? (g/error-fatal? build-errors)}
                                                             (resource/openable-resource? particlefx-resource) (assoc :link particlefx-resource :outline-show-link? true))))
  (output pb-msg g/Any (g/fnk [name particlefx]
                         (protobuf/make-map Gui$SceneDesc$ParticleFXDesc
                           :name name
                           :particlefx (resource/resource->proj-path particlefx))))
  (output particlefx-resource-names GuiResourceNames (g/fnk [name] (sorted-set name)))
  (output particlefx-infos g/Any (g/fnk [name particlefx-scene]
                                   {name {:particlefx-scene particlefx-scene}}))
  (output build-errors g/Any (g/fnk [_node-id name name-counts particlefx]
                               (g/package-errors _node-id
                                                 (prop-unique-id-error _node-id :name name name-counts "Name")
                                                 (prop-resource-error _node-id :particlefx particlefx "Particle FX")))))

(def ^:private non-overridable-fields #{:template :id :parent})

(defn- extract-overrides [node-desc]
  (select-keys node-desc (remove non-overridable-fields (map prop-index->prop-key (:overridden-fields node-desc)))))

(defn- layout-pb-msg [name node-msgs]
  (let [node-msgs (filterv (comp not-empty :overridden-fields) node-msgs)]
    (protobuf/make-map Gui$SceneDesc$LayoutDesc
      :name name
      :nodes node-msgs)))

(def ^:private layout-node-traverse-fn
  (g/make-override-traverse-fn
    (fn layout-node-traverse-fn [basis ^Arc arc]
      (g/node-instance-match basis (.source-id arc)
                             [GuiNode
                              NodeTree
                              GuiSceneNode]))))

(g/defnode LayoutNode
  (inherits outline/OutlineNode)
  (property name g/Str
            (dynamic read-only? (g/constantly true))
            (dynamic error (g/fnk [_node-id name name-counts] (prop-unique-id-error _node-id :name name name-counts "Name"))))
  (property nodes g/Any
            (dynamic visible (g/constantly false))
            (value (gu/passthrough layout-overrides))
            (set (fn [evaluation-context self _ new-value]
                   (let [basis (:basis evaluation-context)
                         scene (ffirst (g/targets-of basis self :_node-id))
                         node-tree (g/node-value scene :node-tree evaluation-context)
                         or-data new-value]
                     (g/override node-tree {:traverse-fn layout-node-traverse-fn}
                                 (fn [evaluation-context id-mapping]
                                   (let [or-node-tree (get id-mapping node-tree)
                                         node-mapping (comp id-mapping (g/node-value node-tree :node-ids evaluation-context))]
                                     (concat
                                       (for [[from to] [[:node-overrides :layout-overrides]
                                                        [:node-msgs :node-msgs]
                                                        [:node-rt-msgs :node-rt-msgs]
                                                        [:node-outline :node-tree-node-outline]
                                                        [:scene :node-tree-scene]]]
                                         (g/connect or-node-tree from self to))

                                       (for [[from to] [[:id-prefix :id-prefix]]]
                                         (g/connect self from or-node-tree to))
                                       (for [[id data] or-data
                                             :let [node-id (node-mapping id)]
                                             :when node-id
                                             [label value] data]
                                         (g/set-property node-id label value))))))))))
  (input name-counts NameCounts)
  (input layout-overrides g/Any :cascade-delete)
  (input node-msgs g/Any)
  (input node-rt-msgs g/Any)
  (output node-outline outline/OutlineData :cached (g/fnk [_node-id name build-errors]
                                                          {:node-id _node-id
                                                           :node-outline-key name
                                                           :label name
                                                           :icon layout-icon
                                                           :outline-error? (g/error-fatal? build-errors)}))
  (output pb-msg g/Any :cached (g/fnk [name node-msgs] (layout-pb-msg name node-msgs)))
  (output pb-rt-msg g/Any :cached (g/fnk [name node-rt-msgs] (layout-pb-msg name node-rt-msgs)))
  (input node-tree-node-outline g/Any)
  (output layout-node-outline g/Any (g/fnk [name node-tree-node-outline] [name node-tree-node-outline]))
  (input node-tree-scene g/Any)
  (output layout-scene g/Any (g/fnk [name node-tree-scene] [name node-tree-scene]))
  (input id-prefix g/Str)
  (output id-prefix g/Str (gu/passthrough id-prefix))
  (output build-errors g/Any (g/fnk [_node-id name name-counts]
                               (g/package-errors _node-id
                                                 (prop-unique-id-error _node-id :name name name-counts "Name")))))

(defmacro gen-outline-fnk [label node-outline-key order sort-children? child-reqs]
  `(g/fnk [~'_node-id ~'child-outlines]
          {:node-id ~'_node-id
           :node-outline-key ~node-outline-key
           :label ~label
           :icon ~virtual-icon
           :order ~order
           :read-only true
           :child-reqs ~child-reqs
           :children ~(if sort-children?
                       `(vec (sort-by :child-index ~'child-outlines))
                       'child-outlines)}))

(g/defnode NodeTree
  (inherits core/Scope)
  (inherits outline/OutlineNode)

  (property id g/Str (default (g/constantly ""))
            (dynamic visible (g/constantly false)))

  (input child-scenes g/Any :array)
  (input child-indices NodeIndex :array)
  (output child-scenes g/Any (g/fnk [child-scenes] (vec (sort-by (comp :child-index :renderable) child-scenes))))
  (output node-outline outline/OutlineData :cached
          (gen-outline-fnk "Nodes" nil 0 true (mapv (fn [type-info] {:node-type (:node-cls type-info)
                                                                     :tx-attach-fn (gen-gui-node-attach-fn (:node-type type-info))})
                                                    (get-registered-node-type-infos))))

  (output scene g/Any (g/fnk [_node-id child-scenes]
                        {:node-id _node-id
                         :aabb geom/null-aabb
                         :children child-scenes}))
  (input ids g/Str :array)
  (output id-counts NameCounts :cached (g/fnk [ids] (frequencies ids)))
  (input node-msgs g/Any :array)
  (output node-msgs g/Any :cached (g/fnk [node-msgs]
                                         (->> node-msgs
                                              (sort-by #(get-in % [0 :child-index]))
                                              flatten
                                              (mapv #(dissoc % :child-index)))))
  (input node-rt-msgs g/Any :array)
  (output node-rt-msgs g/Any :cached (g/fnk [node-rt-msgs]
                                            (->> node-rt-msgs
                                                 (sort-by #(get-in % [0 :child-index]))
                                                 flatten
                                                 (mapv #(dissoc % :child-index)))))
  (input node-overrides g/Any :array)
  (output node-overrides g/Any :cached (g/fnk [node-overrides] (into {} node-overrides)))
  (input node-ids IDMap :array)
  (output node-ids IDMap :cached (g/fnk [node-ids] (reduce merge node-ids)))
  (input texture-gpu-textures GuiResourceTextures)
  (output texture-gpu-textures GuiResourceTextures (gu/passthrough texture-gpu-textures))
  (input texture-anim-datas TextureAnimDatas)
  (output texture-anim-datas TextureAnimDatas (gu/passthrough texture-anim-datas))
  (input texture-names GuiResourceNames)
  (output texture-names GuiResourceNames (gu/passthrough texture-names))
  (input material-shader ShaderLifecycle)
  (output material-shader ShaderLifecycle (gu/passthrough material-shader))
  (input font-shaders GuiResourceShaders)
  (output font-shaders GuiResourceShaders (gu/passthrough font-shaders))
  (input font-datas FontDatas)
  (output font-datas FontDatas (gu/passthrough font-datas))
  (input font-names GuiResourceNames)
  (output font-names GuiResourceNames (gu/passthrough font-names))
  (input layer-names GuiResourceNames)
  (output layer-names GuiResourceNames (gu/passthrough layer-names))
  (input layer->index g/Any)
  (output layer->index g/Any (gu/passthrough layer->index))
  (input spine-scene-element-ids SpineSceneElementIds)
  (output spine-scene-element-ids SpineSceneElementIds (gu/passthrough spine-scene-element-ids))
  (input spine-scene-infos SpineSceneInfos)
  (output spine-scene-infos SpineSceneInfos (gu/passthrough spine-scene-infos))
  (input spine-scene-names GuiResourceNames)
  (output spine-scene-names GuiResourceNames (gu/passthrough spine-scene-names))
  (input particlefx-infos ParticleFXInfos)
  (output particlefx-infos ParticleFXInfos (gu/passthrough particlefx-infos))
  (input particlefx-resource-names GuiResourceNames)
  (output particlefx-resource-names GuiResourceNames (gu/passthrough particlefx-resource-names))
  (input resource-names GuiResourceNames)
  (output resource-names GuiResourceNames (gu/passthrough resource-names))
  (input id-prefix g/Str)
  (output id-prefix g/Str (gu/passthrough id-prefix))
  (input current-layout g/Str)
  (output current-layout g/Str (gu/passthrough current-layout))
  (input child-build-errors g/Any :array)
  (output build-errors g/Any (gu/passthrough child-build-errors))
  (input template-build-targets g/Any :array)
  (output template-build-targets g/Any (gu/passthrough template-build-targets)))


(defn- browse [title project exts]
  (seq (resource-dialog/make (project/workspace project) project {:ext exts :title title :selection :multiple})))

(defn- resource->id [resource]
  (resource/base-name resource))

;; SDK api
(defn query-and-add-resources! [resources-type-label resource-exts taken-ids project select-fn make-node-fn]
  (when-let [resources (browse (str "Select " resources-type-label) project resource-exts)]
    (let [names (outline/resolve-ids (map resource->id resources) taken-ids)
          pairs (map vector resources names)
          op-seq (gensym)
          op-label (str "Add " resources-type-label)
          new-nodes (g/tx-nodes-added
                     (g/transact
                      (concat
                       (g/operation-sequence op-seq)
                       (g/operation-label op-label)
                       (for [[resource name] pairs]
                         (make-node-fn resource name)))))]
      (when (some? select-fn)
        (g/transact
         (concat
          (g/operation-sequence op-seq)
          (g/operation-label op-label)
          (select-fn new-nodes)))))))

;; //////////////////////////////////////////////////////////////////////////////////////////////////////////////////

(defn- attach-texture
  ([self textures-node texture]
   (attach-texture self textures-node texture false))
  ([self textures-node texture internal?]
   (concat
    (g/connect texture :_node-id self :nodes)
    (g/connect texture :texture-gpu-textures self :texture-gpu-textures)
    (g/connect texture :texture-anim-datas self :texture-anim-datas)
    (when (not internal?)
      (concat
       (g/connect texture :texture-names self :texture-names)
       (g/connect texture :dep-build-targets self :dep-build-targets)
       (g/connect texture :pb-msg self :texture-msgs)
       (g/connect texture :build-errors textures-node :build-errors)
       (g/connect texture :node-outline textures-node :child-outlines)
       (g/connect texture :name textures-node :names)
       (g/connect textures-node :name-counts texture :name-counts)
       (g/connect self :samplers texture :samplers)
       (g/connect self :default-tex-params texture :default-tex-params))))))

(defn add-texture [scene textures-node resource name]
  (g/make-nodes (g/node-id->graph-id scene) [node [TextureNode :name name :texture resource]]
                (attach-texture scene textures-node node)))

(defn- add-textures-handler [project {:keys [scene parent]} select-fn]
  (query-and-add-resources!
   "Textures" ["atlas" "tilesource"] (g/node-value parent :name-counts) project select-fn
   (partial add-texture scene parent)))

(g/defnode TexturesNode
  (inherits outline/OutlineNode)
  (input names g/Str :array)
  (output name-counts NameCounts :cached (g/fnk [names] (frequencies names)))
  (input build-errors g/Any :array)
  (output build-errors g/Any (gu/passthrough build-errors))
  (output node-outline outline/OutlineData :cached (gen-outline-fnk "Textures" "Textures" 1 false []))
  (output add-handler-info g/Any
          (g/fnk [_node-id]
                 [_node-id "Textures..." texture-icon add-textures-handler {}])))

;; //////////////////////////////////////////////////////////////////////////////////////////////////////////////////

(defn- attach-font
  ([self fonts-node font]
   (attach-font self fonts-node font false))
  ([self fonts-node font internal?]
   (concat
    (g/connect font :_node-id self :nodes)
    (g/connect font :font-shaders self :font-shaders)
    (g/connect font :font-datas self :font-datas)
    (when (not internal?)
      (concat
       (g/connect font :font-names self :font-names)
       (g/connect font :dep-build-targets self :dep-build-targets)
       (g/connect font :pb-msg self :font-msgs)
       (g/connect font :build-errors fonts-node :build-errors)
       (g/connect font :node-outline fonts-node :child-outlines)
       (g/connect font :name fonts-node :names)
       (g/connect fonts-node :name-counts font :name-counts))))))

(defn add-font [scene fonts-node resource name]
  (g/make-nodes (g/node-id->graph-id scene) [node [FontNode :name name :font resource]]
                (attach-font scene fonts-node node)))

(defn- add-fonts-handler [project {:keys [scene parent]} select-fn]
  (query-and-add-resources!
   "Fonts" ["font"] (g/node-value parent :name-counts) project select-fn
   (partial add-font scene parent)))

(g/defnode FontsNode
  (inherits outline/OutlineNode)
  (input names g/Str :array)
  (output name-counts NameCounts :cached (g/fnk [names] (frequencies names)))
  (input build-errors g/Any :array)
  (output build-errors g/Any (gu/passthrough build-errors))
  (output node-outline outline/OutlineData :cached (gen-outline-fnk "Fonts" "Fonts" 2 false []))
  (output add-handler-info g/Any
          (g/fnk [_node-id]
                 [_node-id "Fonts..." font-icon add-fonts-handler {}])))

;; //////////////////////////////////////////////////////////////////////////////////////////////////////////////////

(defn- attach-layer
  ([layers-node layer]
   (attach-layer layers-node layer false))
  ([layers-node layer internal?]
   (concat
    (g/connect layer :_node-id layers-node :nodes)
    (when (not internal?)
      (concat
       (g/connect layer :pb-msg layers-node :layer-msgs)
       (g/connect layer :build-errors layers-node :build-errors)
       (g/connect layer :node-outline layers-node :child-outlines)
       (g/connect layer :node-id+child-index layers-node :child-indices)
       (g/connect layer :name+child-index layers-node :indexed-layer-names)
       (g/connect layers-node :name-counts layer :name-counts))))))

(defn add-layer [project scene parent name child-index select-fn]
  (g/make-nodes (g/node-id->graph-id scene) [node [LayerNode :name name :child-index child-index]]
                (attach-layer parent node)
                (when select-fn
                  (select-fn [node]))))

(defn- add-layer-handler [project {:keys [scene parent]} select-fn]
  (let [name (outline/resolve-id "layer" (g/node-value parent :name-counts))
        child-indices (g/node-value parent :child-indices)
        next-index (next-child-index child-indices)]
    (g/transact
     (concat
      (g/operation-label "Add Layer")
      (add-layer project scene parent name next-index select-fn)))))

(g/defnode LayersNode
  (inherits core/Scope)
  (inherits outline/OutlineNode)
  (output name-counts NameCounts :cached (g/fnk [ordered-layer-names] (frequencies ordered-layer-names)))
  (input build-errors g/Any :array)
  (output build-errors g/Any (gu/passthrough build-errors))

  (input indexed-layer-names NameIndex :array)

  (output ordered-layer-names g/Any (g/fnk [indexed-layer-names] (map first (sort-by second indexed-layer-names))))
  (output layer-names GuiResourceNames :cached (g/fnk [ordered-layer-names] (into (sorted-set) ordered-layer-names)))

  (input layer-msgs g/Any :array)
  (output layer-msgs g/Any :cached (g/fnk [layer-msgs] (flatten layer-msgs)))

  (output layer->index g/Any :cached (g/fnk [ordered-layer-names]
                                       (zipmap ordered-layer-names (range))))
  (input child-indices NodeIndex :array)
  (output node-outline outline/OutlineData :cached (gen-outline-fnk "Layers" "Layers" 3 true []))
  (output add-handler-info g/Any
          (g/fnk [_node-id]
                 [_node-id "Layer" layer-icon add-layer-handler {}])))


;; //////////////////////////////////////////////////////////////////////////////////////////////////////////////////

(defn- attach-layout [self layouts-node layout]
  (concat
   (g/connect layout :build-errors layouts-node :build-errors)
   (g/connect layout :node-outline layouts-node :child-outlines)
   (g/connect layout :name layouts-node :names)
   (g/connect layouts-node :name-counts layout :name-counts)
   (for [[from to] [[:_node-id :nodes]
                    [:name :layout-names]
                    [:pb-msg :layout-msgs]
                    [:pb-rt-msg :layout-rt-msgs]
                    [:layout-node-outline :layout-node-outlines]
                    [:layout-scene :layout-scenes]]]
     (g/connect layout from self to))
   (for [[from to] [[:id-prefix :id-prefix]]]
     (g/connect self from layout to))))

(defn add-layout-handler [project {:keys [scene parent display-profile]} select-fn]
  (g/transact
   (concat
    (g/operation-label "Add Layout")
    (g/make-nodes (g/node-id->graph-id scene) [node [LayoutNode :name display-profile]]
                  (attach-layout scene parent node)
                  (g/set-property node :nodes {})
                  (when select-fn
                    (select-fn [node]))))))

(g/defnode LayoutsNode
  (inherits outline/OutlineNode)
  (input names g/Str :array)
  (input unused-display-profiles g/Any)
  (output name-counts NameCounts :cached (g/fnk [names] (frequencies names)))
  (input build-errors g/Any :array)
  (output build-errors g/Any (gu/passthrough build-errors))
  (output node-outline outline/OutlineData :cached (gen-outline-fnk "Layouts" "Layouts" 4 false []))
  (output add-handler-info g/Any
          (g/fnk [_node-id unused-display-profiles]
            (mapv #(vector _node-id % layout-icon add-layout-handler {:display-profile %})
                  unused-display-profiles))))

;; //////////////////////////////////////////////////////////////////////////////////////////////////////////////////

(defn- attach-particlefx-resource
  ([self particlefx-resources-node particlefx-resource]
   (attach-particlefx-resource self particlefx-resources-node particlefx-resource false))
  ([self particlefx-resources-node particlefx-resource internal?]
   (concat
    (g/connect particlefx-resource :_node-id self :nodes)
    (g/connect particlefx-resource :particlefx-infos self :particlefx-infos)
    (when (not internal?)
      (concat
       (g/connect particlefx-resource :particlefx-resource-names self :particlefx-resource-names)
       (g/connect particlefx-resource :dep-build-targets         self :dep-build-targets)
       (g/connect particlefx-resource :pb-msg                    self :particlefx-resource-msgs)
       (g/connect particlefx-resource :build-errors particlefx-resources-node :build-errors)
       (g/connect particlefx-resource :node-outline particlefx-resources-node :child-outlines)
       (g/connect particlefx-resource :name         particlefx-resources-node :names)
       (g/connect particlefx-resources-node :name-counts particlefx-resource :name-counts))))))

(defn add-particlefx-resource [scene particlefx-resources-node resource name]
  (g/make-nodes (g/node-id->graph-id scene) [node [ParticleFXResource :name name :particlefx resource]]
                (attach-particlefx-resource scene particlefx-resources-node node)))

(defn- add-particlefx-resources-handler [project {:keys [scene parent]} select-fn]
  (query-and-add-resources!
   "Particle FX" [particlefx/particlefx-ext] (g/node-value parent :name-counts) project select-fn
   (partial add-particlefx-resource scene parent)))

(g/defnode ParticleFXResources
  (inherits outline/OutlineNode)
  (input names g/Str :array)
  (output name-counts NameCounts :cached (g/fnk [names] (frequencies names)))
  (input build-errors g/Any :array)
  (output build-errors g/Any (gu/passthrough build-errors))
  (output node-outline outline/OutlineData :cached (gen-outline-fnk "Particle FX" "Particle FX" 5 false []))
  (output add-handler-info g/Any
          (g/fnk [_node-id]
                 [_node-id "Particle FX..." particlefx/particle-fx-icon add-particlefx-resources-handler {}])))

;; //////////////////////////////////////////////////////////////////////////////////////////////////////////////////

(defn- apply-alpha [parent-alpha scene]
  (let [scene-alpha (get-in scene [:renderable :user-data :color 3] 1.0)]
    (if (get-in scene [:renderable :user-data :inherit-alpha] true)
      (let [alpha (* parent-alpha scene-alpha)
            inherit? (get-in scene [:renderable :user-data :inherit-alpha] false)]
        (cond-> scene
          inherit?
          (assoc-in [:renderable :user-data :color 3] alpha)

          true
          (update :children #(mapv (partial apply-alpha alpha) %))))
      (update scene :children #(mapv (partial apply-alpha scene-alpha) %)))))

(defn- sort-children [node-order scene]
  (let [key (clipping/scene-key scene)
        index (node-order key)]
    (cond-> scene
      index (assoc-in [:renderable :index] index)
      true (update :children (partial mapv (partial sort-children node-order))))))

(defn- sort-scene [scene]
  (if (g/error? scene)
    scene
    (let [node-order (->> scene
                       clipping/scene->render-keys
                       (sort-by second) ; sort by render-key
                       (map first) ; keep scene keys
                       (map-indexed (fn [index scene-key] [scene-key index]))
                       (into {}))]
      (sort-children node-order scene))))

(g/defnk produce-scene [_node-id scene-dims child-scenes]
  (let [w (:width scene-dims)
        h (:height scene-dims)
        scene {:node-id _node-id
               :aabb geom/null-aabb
               :visibility-aabb (geom/coords->aabb [0 0 0] [w h 0])
               :renderable {:render-fn render-lines
                            :tags #{:gui :gui-bounds}
                            :passes [pass/transparent]
                            :batch-key nil
                            :user-data {:line-data [[0 0 0] [w 0 0] [w 0 0] [w h 0] [w h 0] [0 h 0] [0 h 0] [0 0 0]]
                                        :line-color colors/defold-white}}
               :children (mapv (partial apply-alpha 1.0) child-scenes)}]
    (-> scene
      clipping/setup-states
      sort-scene)))

(defn- ->scene-pb-msg [script-resource material-resource adjust-reference background-color max-nodes node-msgs layer-msgs font-msgs texture-msgs layout-msgs particlefx-resource-msgs resource-msgs]
  (protobuf/make-map Gui$SceneDesc
    :script (resource/resource->proj-path script-resource)
    :material (resource/resource->proj-path material-resource)
    :adjust-reference adjust-reference
    :background-color background-color
    :max-nodes max-nodes
    :nodes node-msgs
    :layers layer-msgs
    :fonts font-msgs
    :textures texture-msgs
    :layouts layout-msgs
    :particlefxs particlefx-resource-msgs
    :resources resource-msgs))

(g/defnk produce-pb-msg [script-resource material-resource adjust-reference background-color max-nodes node-msgs layer-msgs font-msgs texture-msgs layout-msgs particlefx-resource-msgs resource-msgs]
  (->scene-pb-msg script-resource material-resource adjust-reference background-color max-nodes node-msgs layer-msgs font-msgs texture-msgs layout-msgs particlefx-resource-msgs resource-msgs))

(g/defnk produce-rt-pb-msg [script-resource material-resource adjust-reference background-color max-nodes node-rt-msgs layer-msgs font-msgs texture-msgs layout-rt-msgs particlefx-resource-msgs resource-msgs]
  (->scene-pb-msg script-resource material-resource adjust-reference background-color max-nodes node-rt-msgs layer-msgs font-msgs texture-msgs layout-rt-msgs particlefx-resource-msgs resource-msgs))

(defn- build-pb [resource dep-resources user-data]
  (let [def (:def user-data)
        pb  (:pb user-data)
        pb  (if (:transform-fn def) ((:transform-fn def) pb) pb)
        pb  (reduce (fn [pb [label resource]]
                      (if (vector? label)
                        (assoc-in pb label resource)
                        (assoc pb label resource)))
                    pb (map (fn [[label res]]
                              [label (resource/resource->proj-path (get dep-resources res))])
                            (:dep-resources user-data)))]
    {:resource resource :content (protobuf/map->bytes (:pb-class user-data) pb)}))

(defn- merge-rt-pb-msg [rt-pb-msg template-build-targets]
  (let [merge-fn! (fn [coll msg kw] (reduce conj! coll (map #(do [(:name %) %]) (get msg kw))))
        [textures fonts particlefx-resources resources]
        (loop [textures (transient {})
               fonts (transient {})
               particlefx-resources (transient {})
               resources (transient {})
               msgs (conj (mapv #(get-in % [:user-data :pb]) template-build-targets) rt-pb-msg)]
          (if-let [msg (first msgs)]
            (recur
              (merge-fn! textures msg :textures)
              (merge-fn! fonts msg :fonts)
              (merge-fn! particlefx-resources msg :particlefxs)
              (merge-fn! resources msg :resources)
              (next msgs))
            [(persistent! textures) (persistent! fonts) (persistent! particlefx-resources) (persistent! resources)]))]
    (assoc rt-pb-msg :textures (mapv second textures) :fonts (mapv second fonts) :particlefxs (mapv second particlefx-resources) :resources (mapv second resources))))

(g/defnk produce-build-targets [_node-id build-errors resource rt-pb-msg dep-build-targets template-build-targets]
  (g/precluding-errors build-errors
    (let [def pb-def
          template-build-targets (flatten template-build-targets)
          rt-pb-msg (merge-rt-pb-msg rt-pb-msg template-build-targets)
          dep-build-targets (concat (flatten dep-build-targets) (mapcat :deps (flatten template-build-targets)))
          deps-by-source (into {} (map #(let [res (:resource %)] [(resource/resource->proj-path (:resource res)) res]) dep-build-targets))
          resource-fields (mapcat (fn [field] (if (vector? field) (mapv (fn [i] (into [(first field) i] (rest field))) (range (count (get rt-pb-msg (first field))))) [field])) (:resource-fields def))
          dep-resources (map (fn [label] [label (get deps-by-source (if (vector? label) (get-in rt-pb-msg label) (get rt-pb-msg label)))]) resource-fields)]
      [(bt/with-content-hash
         {:node-id _node-id
          :resource (workspace/make-build-resource resource)
          :build-fn build-pb
          :user-data {:pb rt-pb-msg
                      :pb-class (:pb-class def)
                      :def def
                      :dep-resources dep-resources}
          :deps dep-build-targets})])))

(defn- validate-max-nodes [_node-id max-nodes node-ids]
    (or (validation/prop-error :fatal _node-id :max-nodes (partial validation/prop-outside-range? [1 8192]) max-nodes "Max Nodes")
        (validation/prop-error :fatal _node-id :max-nodes (fn [v] (let [c (count node-ids)]
                                                                    (when (> c max-nodes)
                                                                      (format "the actual number of nodes (%d) exceeds 'Max Nodes' (%d)" c max-nodes)))) max-nodes)))

(g/defnk produce-own-build-errors [_node-id material max-nodes node-ids script]
  (g/package-errors _node-id
                    (when script (prop-resource-error _node-id :script script "Script"))
                    (prop-resource-error _node-id :material material "Material")
                    (validate-max-nodes _node-id max-nodes node-ids)))

(g/defnk produce-build-errors [_node-id build-errors own-build-errors]
  (g/package-errors _node-id
                    build-errors
                    own-build-errors))

(defn- get-ids [outline]
  (map :label (tree-seq (constantly true) :children outline)))

(defn- one-or-many-handler-infos-to-vec [one-or-many-handler-infos]
  (if (g/node-id? (first one-or-many-handler-infos))
    [one-or-many-handler-infos]
    one-or-many-handler-infos))

(g/defnode GuiSceneNode
  (inherits resource-node/ResourceNode)

  (property script resource/Resource
            (value (gu/passthrough script-resource))
            (set (fn [evaluation-context self old-value new-value]
                   (project/resource-setter
                     evaluation-context self old-value new-value
                     [:resource :script-resource]
                     [:build-targets :dep-build-targets])))
            (dynamic error (g/fnk [_node-id script]
                             (when script
                               (prop-resource-error _node-id :script script "Script"))))
            (dynamic edit-type (g/fnk [] {:type resource/Resource
                                          :ext "gui_script"})))


  (property material resource/Resource
    (value (gu/passthrough material-resource))
    (set (fn [evaluation-context self old-value new-value]
           (project/resource-setter
             evaluation-context self old-value new-value
             [:resource :material-resource]
             [:shader :material-shader]
             [:samplers :samplers]
             [:build-targets :dep-build-targets])))
    (dynamic error (g/fnk [_node-id material]
                          (prop-resource-error _node-id :material material "Material")))
    (dynamic edit-type (g/constantly
                                 {:type resource/Resource
                                  :ext ["material"]})))

  (property adjust-reference g/Keyword (dynamic edit-type (g/constantly (properties/->pb-choicebox Gui$SceneDesc$AdjustReference))))
  (property pb g/Any (dynamic visible (g/constantly false)))
  (property def g/Any (dynamic visible (g/constantly false)))
  (property background-color types/Color (dynamic visible (g/constantly false)) (default [1 1 1 1]))
  (property visible-layout g/Str (default (g/constantly ""))
            (dynamic visible (g/constantly false))
            (dynamic edit-type (g/fnk [layout-msgs] {:type :choicebox
                                                     :options (into {"" "Default"} (map (fn [l] [(:name l) (:name l)]) layout-msgs))})))
  (property max-nodes g/Int
            (dynamic error (g/fnk [_node-id max-nodes node-ids]
                             (validate-max-nodes _node-id max-nodes node-ids))))

  (input script-resource resource/Resource)

  (input node-tree g/NodeID)
  (input layers-node g/NodeID) ; for tests
  (input layouts-node g/NodeID) ; for tests
  (input fonts-node g/NodeID) ; for tests
  (input textures-node g/NodeID) ; for tests
  (input particlefx-resources-node g/NodeID) ; for tests
  (input handler-infos g/Any :array)
  (output handler-infos g/Any (g/fnk [handler-infos]
                                (into [] (mapcat one-or-many-handler-infos-to-vec) handler-infos)))
  (input dep-build-targets g/Any :array)
  (input project-settings g/Any)
  (input default-tex-params g/Any)
  (output default-tex-params g/Any (gu/passthrough default-tex-params))
  (input display-profiles g/Any)
  (input current-layout g/Str)
  (output current-layout g/Str (g/fnk [current-layout visible-layout] (or current-layout visible-layout)))
  (input node-msgs g/Any)
  (output node-msgs g/Any (gu/passthrough node-msgs))
  (input node-rt-msgs g/Any)
  (output node-rt-msgs g/Any (gu/passthrough node-rt-msgs))
  (input node-overrides g/Any)
  (output node-overrides g/Any :cached (gu/passthrough node-overrides))
  (input font-msgs g/Any :array)
  (input texture-msgs g/Any :array)
  (input layer-msgs g/Any)
  (output layer-msgs g/Any (g/fnk [layer-msgs] (mapv #(dissoc % :child-index) (sort-by :child-index layer-msgs))))
  (input layout-msgs g/Any :array)
  (input layout-rt-msgs g/Any :array)
  (input particlefx-resource-msgs g/Any :array)
  (input resource-msgs g/Any :array)
  (input node-ids IDMap)
  (output node-ids IDMap (gu/passthrough node-ids))
  (input layout-names g/Str :array)

  (input aux-texture-gpu-textures GuiResourceTextures :array)
  (input texture-gpu-textures GuiResourceTextures :array)
  (output texture-gpu-textures GuiResourceTextures :cached (g/fnk [aux-texture-gpu-textures texture-gpu-textures] (into {} (concat aux-texture-gpu-textures texture-gpu-textures))))
  (input aux-texture-anim-datas TextureAnimDatas :array)
  (input texture-anim-datas TextureAnimDatas :array)
  (output texture-anim-datas TextureAnimDatas :cached (g/fnk [aux-texture-anim-datas texture-anim-datas] (into {} (concat aux-texture-anim-datas texture-anim-datas))))
  (input aux-texture-names GuiResourceNames :array)
  (input texture-names GuiResourceNames :array)
  (output texture-names GuiResourceNames :cached (g/fnk [aux-texture-names texture-names] (into (sorted-set) cat (concat aux-texture-names texture-names))))

  (input aux-font-shaders GuiResourceShaders :array)
  (input font-shaders GuiResourceShaders :array)
  (output font-shaders GuiResourceShaders :cached (g/fnk [aux-font-shaders font-shaders] (into {} (concat aux-font-shaders font-shaders))))
  (input aux-font-datas FontDatas :array)
  (input font-datas FontDatas :array)
  (output font-datas FontDatas :cached (g/fnk [aux-font-datas font-datas] (into {} (concat aux-font-datas font-datas))))
  (input aux-font-names GuiResourceNames :array)
  (input font-names GuiResourceNames :array)
  (output font-names GuiResourceNames :cached (g/fnk [aux-font-names font-names] (into (sorted-set) cat (concat aux-font-names font-names))))

  (input layer-names GuiResourceNames :array)
  (output layer-names GuiResourceNames :cached (g/fnk [layer-names] (into (sorted-set) cat layer-names)))
  (input layer->index g/Any)
  (output layer->index g/Any (gu/passthrough layer->index))

  (input aux-spine-scene-element-ids SpineSceneElementIds :array)
  (input spine-scene-element-ids SpineSceneElementIds :array)
  (output spine-scene-element-ids SpineSceneElementIds :cached (g/fnk [aux-spine-scene-element-ids spine-scene-element-ids] (into {} (concat aux-spine-scene-element-ids spine-scene-element-ids))))
  (input aux-spine-scene-infos SpineSceneInfos :array)
  (input spine-scene-infos SpineSceneInfos :array)
  (output spine-scene-infos SpineSceneInfos :cached (g/fnk [aux-spine-scene-infos spine-scene-infos] (into {} (concat aux-spine-scene-infos spine-scene-infos))))
  (input aux-spine-scene-names GuiResourceNames :array)
  (input spine-scene-names GuiResourceNames :array)
  (output spine-scene-names GuiResourceNames :cached (g/fnk [aux-spine-scene-names spine-scene-names] (into (sorted-set) cat (concat aux-spine-scene-names spine-scene-names))))

  (input aux-particlefx-infos ParticleFXInfos :array)
  (input particlefx-infos ParticleFXInfos :array)
  (output particlefx-infos ParticleFXInfos :cached (g/fnk [aux-particlefx-infos particlefx-infos] (into {} (concat aux-particlefx-infos particlefx-infos))))
  (input aux-particlefx-resource-names GuiResourceNames :array)
  (input particlefx-resource-names GuiResourceNames :array)
  (output particlefx-resource-names GuiResourceNames :cached (g/fnk [aux-particlefx-resource-names particlefx-resource-names] (into (sorted-set) cat (concat aux-particlefx-resource-names particlefx-resource-names))))

  (input aux-resource-names GuiResourceNames :array)
  (input resource-names GuiResourceNames :array)
  (output resource-names GuiResourceNames :cached (g/fnk [aux-resource-names resource-names] (into (sorted-set) cat (concat aux-resource-names resource-names))))

  (input material-resource resource/Resource)
  (input material-shader ShaderLifecycle)
  (output material-shader ShaderLifecycle (gu/passthrough material-shader))
  (input samplers [g/KeywordMap])
  (output samplers [g/KeywordMap] (gu/passthrough samplers))
  (output pb-msg g/Any :cached produce-pb-msg)
  (output rt-pb-msg g/Any :cached produce-rt-pb-msg)
  (output save-value g/Any (gu/passthrough pb-msg))
  (input template-build-targets g/Any :array)
  (output own-build-errors g/Any produce-own-build-errors)
  (input build-errors g/Any :array)
  (output build-errors g/Any produce-build-errors)
  (output build-targets g/Any :cached produce-build-targets)
  (input layout-node-outlines g/Any :array)
  (output layout-node-outlines g/Any :cached (g/fnk [layout-node-outlines] (into {} layout-node-outlines)))
  (input default-node-outline g/Any)
  (output node-outline outline/OutlineData :cached
          (g/fnk [_node-id default-node-outline layout-node-outlines current-layout child-outlines own-build-errors]
                 (let [node-outline (get layout-node-outlines current-layout default-node-outline)
                       label (:label pb-def)
                       icon (:icon pb-def)]
                   {:node-id _node-id
                    :node-outline-key label
                    :label label
                    :icon icon
                    :children (vec (sort-by :order (conj child-outlines node-outline)))
                    :outline-error? (g/error-fatal? own-build-errors)})))
  (input default-scene g/Any)
  (input layout-scenes g/Any :array)
  (output layout-scenes g/Any :cached (g/fnk [layout-scenes] (into {} layout-scenes)))
  (output child-scenes g/Any (g/fnk [default-scene layout-scenes current-layout]
                               (let [node-tree-scene (get layout-scenes current-layout default-scene)]
                                 (:children node-tree-scene))))
  (output scene g/Any :cached produce-scene)
  (output scene-dims g/Any :cached (g/fnk [project-settings current-layout display-profiles]
                                          (or (some #(and (= current-layout (:name %)) (first (:qualifiers %))) display-profiles)
                                              (let [w (get project-settings ["display" "width"])
                                                    h (get project-settings ["display" "height"])]
                                                {:width w :height h}))))
  (input id-prefix g/Str)
  (output id-prefix g/Str (gu/passthrough id-prefix))
  (output unused-display-profiles g/Any (g/fnk [layout-msgs display-profiles]
                                          (let [layouts (into #{} (map :name) layout-msgs)]
                                            (into []
                                                  (comp
                                                    (map :name)
                                                    (remove layouts))
                                                  display-profiles)))))

(defn- tx-create-node? [tx-entry]
  (= :create-node (:type tx-entry)))

(defn- tx-node-id [tx-entry]
  (get-in tx-entry [:node :_node-id]))

(defn- attach-resource
  ([self resources-node resource-node]
   (attach-resource self resources-node resource-node false))
  ([self resources-node resource-node internal?]
   (concat
    (g/connect resource-node :_node-id self :nodes)
    (when (not internal?)
      (concat
       (g/connect resource-node :dep-build-targets self :dep-build-targets)
       (g/connect resource-node :resource-names    self :resource-names)
       (g/connect resource-node :pb-msg            self :resource-msgs)
       (g/connect resource-node :build-errors      resources-node :build-errors)
       (g/connect resource-node :node-outline      resources-node :child-outlines)
       (g/connect resource-node :name              resources-node :names)
       (g/connect resource-node :resource-path     resources-node :paths)
       (g/connect resources-node :name-counts resource-node :name-counts))))))

(defn- v4->v3 [v4]
  (subvec v4 0 3))

(defn add-gui-node! [project scene parent node-type custom-type select-fn]
  (let [node-tree (g/node-value scene :node-tree)
        taken-ids (g/node-value node-tree :id-counts)
        id (outline/resolve-id (subs (name node-type) 5) taken-ids)
        def-node-type (get-registered-node-type-cls node-type custom-type)
        child-indices (g/node-value parent :child-indices)
        next-index (next-child-index child-indices)]
    (-> (concat
          (g/operation-label "Add Gui Node")
          (g/make-nodes (g/node-id->graph-id scene) [gui-node [def-node-type :id id :child-index next-index :type node-type :custom-type custom-type]]
                        (attach-gui-node node-tree parent gui-node node-type)
                        (when select-fn
                          (select-fn [gui-node]))))
      g/transact
      g/tx-nodes-added
      first)))

(defn add-gui-node-handler [project {:keys [scene parent node-type custom-type]} select-fn]
  (add-gui-node! project scene parent node-type custom-type select-fn))

(defn- make-add-handler [scene parent label icon handler-fn user-data]
  {:label label :icon icon :command :add
   :user-data (merge {:handler-fn handler-fn :scene scene :parent parent} user-data)})

(defn- add-handler-options [node]
  (let [type-infos (get-registered-node-type-infos)
        node (g/override-root node)
        scene (node->gui-scene node)
        node-options (cond
                       (g/node-instance? TemplateNode node)
                       (if-some [template-scene (g/override-root (g/node-feeding-into node :template-resource))]
                         (let [parent (g/node-value template-scene :node-tree)]
                           (mapv (fn [info]
                                   (if-not (:deprecated info)
                                     (make-add-handler template-scene parent (:display-name info) (:icon info)
                                                       add-gui-node-handler (into {} info))))
                                 type-infos))
                         [])

                       (some #(g/node-instance? % node) [GuiSceneNode GuiNode NodeTree])
                       (let [parent (if (= node scene)
                                      (g/node-value scene :node-tree)
                                      node)]
                         (mapv (fn [info]
                                 (if-not (:deprecated info)
                                   (make-add-handler scene parent (:display-name info) (:icon info)
                                                     add-gui-node-handler (into {} info))))
                               type-infos))

                       :else
                       [])
        handler-options (when (empty? node-options)
                          (when (g/has-output? (g/node-type* node) :add-handler-info)
                            (->> (g/node-value node :add-handler-info)
                                 one-or-many-handler-infos-to-vec
                                 (map (fn [[parent menu-label menu-icon add-fn opts]]
                                        (let [parent (if (= node scene) parent node)]
                                          (make-add-handler scene parent menu-label menu-icon add-fn opts)))))))]
    (filter some? (into node-options handler-options))))

(defn- add-layout-options [node user-data]
  (g/with-auto-evaluation-context evaluation-context
    (let [scene (node->gui-scene node)
          parent (if (= node scene)
                   (g/node-value scene :layouts-node evaluation-context)
                   node)]
      (mapv #(make-add-handler scene parent % layout-icon add-layout-handler {:display-profile %})
            (g/node-value scene :unused-display-profiles evaluation-context)))))

(handler/defhandler :add :workbench
  (active? [selection] (not-empty (some->> (handler/selection->node-id selection) add-handler-options)))
  (run [project user-data app-view] (when user-data ((:handler-fn user-data) project user-data (fn [node-ids] (app-view/select app-view node-ids)))))
  (options [selection user-data]
    (let [node-id (handler/selection->node-id selection)]
      (if (not user-data)
        (add-handler-options node-id)
        (when (:layout user-data)
          (add-layout-options node-id user-data))))))

(def node-property-fns
  {:position [:position v4->v3]
   :rotation [:rotation euler-v4->clj-quat]
   :scale [:scale v4->v3]
   :size [:manual-size v4->v3]
   :xanchor [:x-anchor identity]
   :yanchor [:y-anchor identity]})

(defn- convert-node-desc [node-desc]
  (into {}
        (map (fn [[key val :as entry]]
               (if-some [[new-key convert-fn] (node-property-fns key)]
                 [new-key (convert-fn val)]
                 entry)))
        node-desc))

(defn- sort-node-descs
  [node-descs]
  (let [parent-id->children (group-by :parent (remove #(str/blank? (:id %)) node-descs))
        parent->children #(parent-id->children (:id %))
        root {:id ""}]
    (rest (tree-seq parent->children parent->children root))))


(def ^:private custom-gui-scene-loaders (atom ()))

;; SDK api
(defn register-gui-scene-loader! [loader]
  (swap! custom-gui-scene-loaders conj loader))

;; Used by tests
(defn clear-custom-gui-scene-loaders-for-tests! []
  (reset! custom-gui-scene-loaders ()))

(defn- get-registered-gui-scene-loaders []
  @custom-gui-scene-loaders)

(defn load-gui-scene [project self resource scene]
  (let [def                pb-def
        graph-id           (g/node-id->graph-id self)
        node-descs         (map convert-node-desc (:nodes scene))
        tmpl-node-descs    (into {} (map (fn [n] [(:id n) {:template (:parent n) :data (extract-overrides n)}])
                                         (filter :template-node-child node-descs)))
        tmpl-node-descs    (into {} (map (fn [[id data]]
                                           [id (update data :template
                                                       (fn [parent] (if (contains? tmpl-node-descs parent)
                                                                      (recur (:template (get tmpl-node-descs parent)))
                                                                      parent)))])
                                         tmpl-node-descs))
        node-descs         (filter (complement :template-node-child) node-descs)
        tmpl-children      (group-by (comp :template second) tmpl-node-descs)
        tmpl-roots         (filter (complement tmpl-node-descs) (map first tmpl-children))
        template-data      (into {} (map (fn [r] [r (into {} (map (fn [[id tmpl]]
                                                                    [(subs id (inc (count r))) (:data tmpl)])
                                                                  (rest (tree-seq (constantly true)
                                                                                  (comp tmpl-children first)
                                                                                  [r nil]))))])
                                         tmpl-roots))
        custom-loader-fns  (get-registered-gui-scene-loaders)
        custom-data        (for [loader-fn custom-loader-fns
                                 :let [result (loader-fn project self scene graph-id resource)]]
                             result)]
    (concat
      (g/set-property self :script (workspace/resolve-resource resource (:script scene)))
      (g/set-property self :material (workspace/resolve-resource resource (:material scene)))
      (g/set-property self :adjust-reference (:adjust-reference scene))
      (g/set-property self :pb scene)
      (g/set-property self :def def)
      (g/set-property self :background-color (:background-color scene))
      (g/set-property self :max-nodes (:max-nodes scene))
      (g/connect project :settings self :project-settings)
      (g/connect project :default-tex-params self :default-tex-params)
      (g/connect project :display-profiles self :display-profiles)
      (g/make-nodes graph-id [fonts-node FontsNode
                              no-font [FontNode
                                       :name ""
                                       :font (workspace/resolve-resource resource "/builtins/fonts/system_font.font")]]
                    (g/connect fonts-node :_node-id self :fonts-node) ; for the tests :/
                    (g/connect fonts-node :_node-id self :nodes)
                    (g/connect fonts-node :build-errors self :build-errors)
                    (g/connect fonts-node :node-outline self :child-outlines)
                    (g/connect fonts-node :add-handler-info self :handler-infos)
                    (attach-font self fonts-node no-font true)
                    (for [font-desc (:fonts scene)]
                      (g/make-nodes graph-id [font [FontNode
                                                    :name (:name font-desc)
                                                    :font (workspace/resolve-resource resource (:font font-desc))]]
                                    (attach-font self fonts-node font))))
      (g/make-nodes graph-id [textures-node TexturesNode
                              no-texture [InternalTextureNode
                                          :name ""
                                          :gpu-texture @texture/white-pixel]]
                    (g/connect textures-node :_node-id self :textures-node) ; for the tests :/
                    (g/connect textures-node :_node-id self :nodes)
                    (g/connect textures-node :build-errors self :build-errors)
                    (g/connect textures-node :node-outline self :child-outlines)
                    (g/connect textures-node :add-handler-info self :handler-infos)
                    (attach-texture self textures-node no-texture true)
                    (for [texture-desc (:textures scene)
                          :let [resource (workspace/resolve-resource resource (:texture texture-desc))]]
                      (g/make-nodes graph-id [texture [TextureNode :name (:name texture-desc) :texture resource]]
                                    (attach-texture self textures-node texture))))

      (g/make-nodes graph-id [particlefx-resources-node ParticleFXResources
                              no-particlefx-resource [ParticleFXResource
                                                      :name ""]]
                    (g/connect particlefx-resources-node :_node-id self :particlefx-resources-node) ; for the tests :/
                    (g/connect particlefx-resources-node :_node-id self :nodes)
                    (g/connect particlefx-resources-node :build-errors self :build-errors)
                    (g/connect particlefx-resources-node :node-outline self :child-outlines)
                    (g/connect particlefx-resources-node :add-handler-info self :handler-infos)
                    (attach-particlefx-resource self particlefx-resources-node no-particlefx-resource true)
                    (let [prop-keys (g/declared-property-labels ParticleFXResource)]
                      (for [particlefx-desc (:particlefxs scene)
                            :let [particlefx-desc (select-keys particlefx-desc prop-keys)]]
                        (g/make-nodes graph-id [particlefx-resource [ParticleFXResource
                                                                     :name (:name particlefx-desc)
                                                                     :particlefx (workspace/resolve-resource resource (:particlefx particlefx-desc))]]
                                      (attach-particlefx-resource self particlefx-resources-node particlefx-resource)))))

      (g/make-nodes graph-id [layers-node LayersNode
                              no-layer [LayerNode
                                        :name ""]]
                    (g/connect layers-node :_node-id self :layers-node) ; for the tests :/
                    (g/connect layers-node :_node-id self :nodes)
                    (g/connect layers-node :layer-msgs self :layer-msgs)
                    (g/connect layers-node :layer-names self :layer-names)
                    (g/connect layers-node :layer->index self :layer->index)
                    (g/connect layers-node :build-errors self :build-errors)
                    (g/connect layers-node :node-outline self :child-outlines)
                    (g/connect layers-node :add-handler-info self :handler-infos)
                    (attach-layer layers-node no-layer true)
                    (loop [[layer-desc & more] (:layers scene)
                           tx-data []
                           child-index 0]
                      (if layer-desc
                        (let [layer-tx-data (g/make-nodes graph-id
                                                          [layer [LayerNode
                                                                  :name (:name layer-desc)
                                                                  :child-index child-index]]
                                                          (attach-layer layers-node layer))]
                          (recur more (conj tx-data layer-tx-data) (inc child-index)))
                        tx-data)))
      (g/make-nodes graph-id [node-tree NodeTree]
                    (for [[from to] [[:_node-id :node-tree]
                                     [:_node-id :nodes]
                                     [:node-outline :default-node-outline]
                                     [:node-msgs :node-msgs]
                                     [:node-rt-msgs :node-rt-msgs]
                                     [:scene :default-scene]
                                     [:node-ids :node-ids]
                                     [:node-overrides :node-overrides]
                                     [:build-errors :build-errors]
                                     [:template-build-targets :template-build-targets]]]
                      (g/connect node-tree from self to))
                    (for [[from to] [[:material-shader :material-shader]
                                     [:texture-gpu-textures :texture-gpu-textures]
                                     [:texture-anim-datas :texture-anim-datas]
                                     [:texture-names :texture-names]
                                     [:font-shaders :font-shaders]
                                     [:font-datas :font-datas]
                                     [:font-names :font-names]
                                     [:layer-names :layer-names]
                                     [:layer->index :layer->index]

                                     [:spine-scene-element-ids :spine-scene-element-ids]
                                     [:spine-scene-infos :spine-scene-infos]
                                     [:spine-scene-names :spine-scene-names]

                                     [:particlefx-infos :particlefx-infos]
                                     [:particlefx-resource-names :particlefx-resource-names]
                                     [:resource-names :resource-names]
                                     [:id-prefix :id-prefix]
                                     [:current-layout :current-layout]]]
                      (g/connect self from node-tree to))
                    ;; Note that the child-index used below is
                    ;; not "local" to the parent but a global ordering of nodes.
                    ;; The indices used for sibling nodes may not be a
                    ;; continuous range. The order should still be
                    ;; correct.
                    (loop [[node-desc & more] (sort-node-descs node-descs)
                           id->node {}
                           all-tx-data []
                           child-index 0]
                      (if node-desc
                        (let [node-type (get-registered-node-type-cls (:type node-desc) (:custom-type node-desc))
                              props (-> node-desc
                                        (assoc :child-index child-index)
                                        (select-keys (g/declared-property-labels node-type))
                                        (cond->
                                          (= :type-template (:type node-desc))
                                          (assoc :template {:resource (workspace/resolve-resource resource (:template node-desc))
                                                            :overrides (get template-data (:id node-desc) {})})))

                              tx-data (g/make-nodes graph-id [gui-node [node-type props]]
                                                    (let [parent (if (empty? (:parent node-desc))
                                                                   node-tree
                                                                   (id->node (:parent node-desc)))]
                                                      (attach-gui-node node-tree parent gui-node (:type node-desc))))
                              node-id (first (map tx-node-id (filter tx-create-node? tx-data)))]
                          (recur more (assoc id->node (:id node-desc) node-id) (into all-tx-data tx-data) (inc child-index)))
                        all-tx-data)))
      (g/make-nodes graph-id [layouts-node LayoutsNode]
                    (g/connect layouts-node :_node-id self :layouts-node) ; for the tests :/
                    (g/connect layouts-node :_node-id self :nodes)
                    (g/connect self :unused-display-profiles layouts-node :unused-display-profiles)
                    (g/connect layouts-node :build-errors self :build-errors)
                    (g/connect layouts-node :node-outline self :child-outlines)
                    (g/connect layouts-node :add-handler-info self :handler-infos)
                    (let [prop-keys (g/declared-property-labels LayoutNode)]
                      (for [layout-desc (:layouts scene)
                            :let [layout-desc (-> layout-desc
                                                  (select-keys prop-keys)
                                                  (update :nodes (fn [nodes]
                                                                   (into {}
                                                                         (map (fn [node-desc]
                                                                                (pair (:id node-desc)
                                                                                      (-> node-desc
                                                                                          convert-node-desc
                                                                                          extract-overrides))))
                                                                         nodes))))]]
                        (g/make-nodes graph-id [layout [LayoutNode (dissoc layout-desc :nodes)]]
                                      (attach-layout self layouts-node layout)
                                      (g/set-property layout :nodes (:nodes layout-desc))))))
      custom-data)))

<<<<<<< HEAD
(def default-pb-read-node-color (protobuf/default Gui$NodeDesc :color))
(def default-pb-read-node-alpha (protobuf/default Gui$NodeDesc :alpha))
(assert (= (float 1.0) default-pb-read-node-alpha))

(defn- sanitize-node-color-field [node-desc color-field alpha-field]
  {:pre [(map? node-desc)]} ; Gui$NodeDesc in map format.
  ;; In previous versions of the file format, alpha was stored in the fourth
  ;; color component. This was later moved to a separate alpha field to support
  ;; overriding of the alpha separately from the color.
  (let [color (get node-desc color-field)]
    (if (= default-pb-read-node-color color)
      ;; The node does not specify color. Return unaltered.
      node-desc

      ;; The node does specify color.
      (let [color-alpha (get color 3)]
        (if (= default-pb-read-node-alpha color-alpha)
          ;; The color does not have significant alpha. Return unaltered.
          node-desc

          ;; The color has significant alpha.
          ;; Make it opaque in the color, and transfer the color alpha to the
          ;; node alpha if the node alpha has the protobuf default value.
          (-> node-desc
              (assoc color-field (assoc color 3 default-pb-read-node-alpha))
              (update alpha-field (fn [node-alpha]
                                    (if (= default-pb-read-node-alpha node-alpha)
                                      (or color-alpha default-pb-read-node-alpha)
                                      node-alpha)))))))))
=======
(defn- color-alpha [node-desc color-field alpha-field]
  ;; The alpha field replaced the fourth component of color,
  ;; to support overriding of the alpha separately from color.
  ;; Check which one to use by comparing with the default value.
  (let [color (get node-desc color-field)
        alpha (get node-desc alpha-field)]
    (if (not= alpha (protobuf/default Gui$NodeDesc alpha-field))
      alpha
      (get color 3 1.0))))
>>>>>>> 4fc88f8e

(defn- sanitize-node-colors [node]
  (reduce (fn [node [color-field alpha-field]]
            (sanitize-node-color-field node color-field alpha-field))
          node
          [[:color :alpha]
           [:shadow :shadow-alpha]
           [:outline :outline-alpha]]))

(defn- sanitize-node-rotation [node]
  (update node :rotation (comp clj-quat->euler-v4 euler-v4->clj-quat)))

(defn- strip-unwanted-fields [node-desc]
  (case (:type node-desc)
    :type-particlefx (strip-unwanted-particlefx-node-fields node-desc)
    :type-text (strip-unwanted-text-node-fields node-desc)
    :type-template (strip-unwanted-template-node-fields node-desc)
    node-desc))

(defn- sanitize-node [node-desc]
  (let [node-type (:type node-desc)
        custom-type (:custom-type node-desc 0)
        node-type-info (get-registered-node-type-info node-type custom-type)
        node-desc (if-some [convert-fn (:convert-fn node-type-info)]
                    (convert-fn node-type-info node-desc)
                    node-desc)]
<<<<<<< HEAD
    (-> node-desc
        sanitize-node-colors
        sanitize-node-rotation
        strip-unwanted-fields)))
=======
    (cond-> (-> node-desc
                sanitize-node-colors
                sanitize-node-rotation)

            (or (= :type-box node-type)
                (= :type-pie node-type))
            (strip-unwanted-shape-base-node-fields)

            (= :type-text node-type)
            ;; These properties are not applicable to text nodes, but might still be stored in files from editor1.
            (dissoc :clipping-inverted :clipping-mode :clipping-visible :size-mode)

            (= :type-template node-type)
            ;; These properties are not applicable to template nodes, but might still be stored in files from editor1.
            (dissoc :adjust-mode :blend-mode :clipping-inverted :clipping-mode :clipping-visible :pivot :size-mode :xanchor :yanchor))))
>>>>>>> 4fc88f8e

(def ^:private sanitize-nodes #(mapv sanitize-node %))

(defn- sanitize-layout [layout]
  (update layout :nodes sanitize-nodes))

(def ^:private sanitize-layouts #(mapv sanitize-layout %))

(defn- sanitize-scene [scene]
  (-> scene
      (update :nodes sanitize-nodes)
      (update :layouts sanitize-layouts)))

(defn- register [workspace def]
  (let [ext (:ext def)
        exts (if (vector? ext) ext [ext])]
    (for [ext exts]
      (resource-node/register-ddf-resource-type workspace
        :ext ext
        :label (:label def)
        :build-ext (:build-ext def)
        :node-type GuiSceneNode
        :ddf-type (:pb-class def)
        :load-fn load-gui-scene
        :sanitize-fn sanitize-scene
        :icon (:icon def)
        :tags (:tags def)
        :tag-opts (:tag-opts def)
        :template (:template def)
        :view-types [:scene :text]
        :view-opts {:scene {:grid true}}))))

(defn register-resource-types [workspace]
  (register workspace pb-def))

(defn- move-child-node!
  [node-id offset]
  (let [parent (core/scope node-id)
        node-index (g/node-value node-id :child-index)
        child-indices (g/node-value parent :child-indices)
        before? (partial > node-index)
        after? (partial < node-index)
        ascending-order #(compare %1 %2)
        descending-order #(compare %2 %1)
        neighbour (first (sort-by second
                                  (if (= offset -1) descending-order ascending-order)
                                  (filter (comp (if (= offset -1) before? after?) second)
                                          child-indices)))]
    (when neighbour
      (let [[neighbour-node-id neighbour-node-index] neighbour]
        (g/transact
          (concat
            (g/set-property node-id :child-index neighbour-node-index)
            (g/set-property neighbour-node-id :child-index node-index)))))))

(defn- selection->gui-node [selection]
  (g/override-root (handler/adapt-single selection GuiNode)))

(defn- selection->layer-node [selection]
  (g/override-root (handler/adapt-single selection LayerNode)))

(handler/defhandler :move-up :workbench
  (active? [selection] (or (selection->gui-node selection)
                           (selection->layer-node selection)))
  (enabled? [selection] (let [selected-node-id (g/override-root (handler/selection->node-id selection))
                              parent (core/scope selected-node-id)
                              node-child-index (g/node-value selected-node-id :child-index)
                              first-index (transduce (map second) min Long/MAX_VALUE (g/node-value parent :child-indices))]
                          (< first-index node-child-index)))
  (run [selection] (let [selected (g/override-root (handler/selection->node-id selection))]
                     (move-child-node! selected -1))))

(handler/defhandler :move-down :workbench
  (active? [selection] (or (selection->gui-node selection)
                           (selection->layer-node selection)))
  (enabled? [selection] (let [selected-node-id (g/override-root (handler/selection->node-id selection))
                              parent (core/scope selected-node-id)
                              node-child-index (g/node-value selected-node-id :child-index)
                              last-index (transduce (map second) max 0 (g/node-value parent :child-indices))]
                          (< node-child-index last-index)))
  (run [selection] (let [selected (g/override-root (handler/selection->node-id selection))]
                     (move-child-node! selected 1))))

(defn- resource->gui-scene
  ([project resource]
   (g/with-auto-evaluation-context evaluation-context
     (resource->gui-scene project resource evaluation-context)))
  ([project resource evaluation-context]
   (let [res-node (when resource
                    (project/get-resource-node project resource evaluation-context))]
     (when (and res-node (g/node-instance? GuiSceneNode res-node))
       res-node))))

(handler/defhandler :set-gui-layout :workbench
  (active? [project active-resource evaluation-context]
           (boolean (resource->gui-scene project active-resource evaluation-context)))
  (run [project active-resource user-data] (when user-data
                                             (when-let [scene (resource->gui-scene project active-resource)]
                                               (g/transact (g/set-property scene :visible-layout user-data)))))
  (state [project active-resource]
         (when-let [scene (resource->gui-scene project active-resource)]
           (let [visible (g/node-value scene :visible-layout)]
             {:label (if (empty? visible) "Default" visible)
              :command :set-gui-layout
              :user-data visible})))
  (options [project active-resource user-data]
           (when-not user-data
             (when-let [scene (resource->gui-scene project active-resource)]
               (let [layout-msgs (g/node-value scene :layout-msgs)
                     layouts (cons "" (map :name layout-msgs))]
                 (for [l layouts]
                   {:label (if (empty? l) "Default" l)
                    :command :set-gui-layout
                    :user-data l}))))))

(handler/register-menu! ::toolbar :visibility-settings
  [{:label :separator}
   {:icon layout-icon
    :command :set-gui-layout
    :label "Test"}])

;; /////////////////////////////////////////////////////////////////////////////////////////////////////////

;; Auto generated from the gui_ddf.proto enum

(def ^:private base-node-type-infos [{:node-type :type-box
                                      :node-cls BoxNode
                                      :display-name "Box"
                                      :custom-type 0
                                      :icon box-icon}
                                     {:node-type :type-pie
                                      :node-cls PieNode
                                      :display-name "Pie"
                                      :custom-type 0
                                      :icon pie-icon}
                                     {:node-type :type-text
                                      :node-cls TextNode
                                      :display-name "Text"
                                      :custom-type 0
                                      :icon text-icon}
                                     {:node-type :type-template
                                      :node-cls TemplateNode
                                      :display-name "Template"
                                      :custom-type 0
                                      :icon template-icon}
                                     {:node-type :type-particlefx
                                      :node-cls ParticleFXNode
                                      :display-name "ParticleFX"
                                      :custom-type 0
                                      :icon particlefx/particle-fx-icon}])

(defonce ^:private custom-node-type-infos (atom []))

(defn- get-registered-node-type-infos []
  (concat base-node-type-infos @custom-node-type-infos))

(defn- get-registered-node-type-info [node-type custom-type]
  (or (some (fn [info]
              (when (and (= node-type (:node-type info))
                         (= custom-type (:custom-type info)))
                info))
            (get-registered-node-type-infos))
      (throw (ex-info (format "Unable to locate GUI node type info. Extension not loaded? (node-type=%s, custom-type=%s)"
                              node-type
                              custom-type)
                      {:node-type node-type
                       :custom-type custom-type
                       :custom-node-type-infos @custom-node-type-infos}))))

(defn- get-registered-node-type-cls [node-type custom-type]
  (:node-cls (get-registered-node-type-info node-type custom-type)))

;; SDK api
(defn register-node-type-info! [{:keys [node-cls] :as type-info}]
  (when-some [abstract-output-labels (not-empty (g/abstract-output-labels node-cls))]
    (throw (ex-info (format "Plugin GUI node type %s does not implement required outputs: %s"
                            (:name @node-cls)
                            (->> abstract-output-labels
                                 (sort)
                                 (map name)
                                 (str/join ", ")))
                    {:node-cls node-cls
                     :abstract-output-labels abstract-output-labels})))
  (swap! custom-node-type-infos conj type-info))<|MERGE_RESOLUTION|>--- conflicted
+++ resolved
@@ -48,10 +48,7 @@
             [editor.validation :as validation]
             [editor.workspace :as workspace]
             [internal.graph.types :as gt]
-<<<<<<< HEAD
-=======
             [internal.util :as util]
->>>>>>> 4fc88f8e
             [schema.core :as s]
             [util.coll :refer [pair]])
   (:import [com.dynamo.gamesys.proto Gui$NodeDesc Gui$NodeDesc$AdjustMode Gui$NodeDesc$BlendMode Gui$NodeDesc$ClippingMode Gui$NodeDesc$PieBounds Gui$NodeDesc$Pivot Gui$NodeDesc$SizeMode Gui$NodeDesc$XAnchor Gui$NodeDesc$YAnchor Gui$SceneDesc Gui$SceneDesc$AdjustReference Gui$SceneDesc$FontDesc Gui$SceneDesc$LayerDesc Gui$SceneDesc$LayoutDesc Gui$SceneDesc$ParticleFXDesc Gui$SceneDesc$ResourceDesc Gui$SceneDesc$TextureDesc]
@@ -552,7 +549,6 @@
   ;; node-msg outputs of concrete nodes may be cached. In that case caching is
   ;; fine since such an output will have explicit dependencies on all the
   ;; property values it requires.
-<<<<<<< HEAD
   (protobuf/make-map Gui$NodeDesc
     :type type
     :custom-type custom-type
@@ -569,25 +565,6 @@
     :enabled enabled
     :layer layer
     :parent parent))
-=======
-  (cond-> {:type type
-           :custom-type custom-type
-           :child-index child-index
-           :template-node-child false
-           :overridden-fields (overridden-fields _this)
-           :position (v3->v4 position)
-           :rotation (clj-quat->euler-v4 rotation)
-           :scale (v3->v4 scale)
-           :id (if (g/node-override? _this) generated-id id)
-           :color color ; TODO: Not used by template (forced to [1.0 1.0 1.0 1.0]). Move?
-           :alpha alpha
-           :inherit-alpha inherit-alpha
-           :enabled enabled
-           :layer layer}
-
-          (not-empty parent)
-          (assoc :parent parent)))
->>>>>>> 4fc88f8e
 
 (g/defnode GuiNode
   (inherits core/Scope)
@@ -851,16 +828,6 @@
 
 (def ^:private validate-texture (partial validate-optional-gui-resource "texture '%s' does not exist in the scene" :texture))
 
-<<<<<<< HEAD
-(g/defnk produce-shape-base-node-msg [visual-base-node-msg manual-size size-mode texture clipping-mode clipping-visible clipping-inverted]
-  (assoc visual-base-node-msg
-    :size (v3->v4 manual-size)
-    :size-mode size-mode
-    :texture texture
-    :clipping-mode clipping-mode
-    :clipping-visible clipping-visible
-    :clipping-inverted clipping-inverted))
-=======
 (def ^:private size-prop-index (prop-key->prop-index :manual-size))
 
 (def ^:private is-size-prop-index? (partial = size-prop-index))
@@ -912,7 +879,6 @@
              :clipping-visible clipping-visible
              :clipping-inverted clipping-inverted)
       (strip-unwanted-shape-base-node-fields)))
->>>>>>> 4fc88f8e
 
 (g/defnode ShapeNode
   (inherits VisualNode)
@@ -1099,7 +1065,6 @@
 
 (def ^:private validate-font (partial validate-required-gui-resource "font '%s' does not exist in the scene" :font))
 
-<<<<<<< HEAD
 (defn- strip-unwanted-text-node-fields [node-desc]
   (dissoc node-desc :clipping-inverted :clipping-mode :clipping-visible :size-mode))
 
@@ -1117,20 +1082,6 @@
         :outline-alpha outline-alpha
         :shadow shadow
         :shadow-alpha shadow-alpha)))
-=======
-(g/defnk produce-text-node-msg [visual-base-node-msg manual-size text line-break font text-leading text-tracking outline outline-alpha shadow shadow-alpha]
-  (assoc visual-base-node-msg
-    :size (v3->v4 manual-size)
-    :text text
-    :line-break line-break
-    :font font
-    :text-leading text-leading
-    :text-tracking text-tracking
-    :outline outline
-    :outline-alpha outline-alpha
-    :shadow shadow
-    :shadow-alpha shadow-alpha))
->>>>>>> 4fc88f8e
 
 (g/defnode TextNode
   (inherits VisualNode)
@@ -1263,7 +1214,6 @@
 (defn- andf [a b]
   (and a b))
 
-<<<<<<< HEAD
 (defn- strip-unwanted-template-node-fields [node-desc]
   (dissoc node-desc :adjust-mode :blend-mode :clipping-inverted :clipping-mode :clipping-visible :pivot :size-mode :xanchor :yanchor))
 
@@ -1276,15 +1226,6 @@
 
         ;; TODO: We should not have to overwrite the base properties here. Refactor?
         :color [1.0 1.0 1.0 1.0])))
-=======
-(g/defnk produce-template-node-msg [gui-base-node-msg template-resource]
-  (assoc gui-base-node-msg
-    :size [200.0 100.0 0.0 1.0] ; Just here to avoid file format changes. We could remove this.
-    :template (resource/resource->proj-path template-resource)
-
-    ;; TODO: We should not have to overwrite the base properties here. Refactor?
-    :color [1.0 1.0 1.0 1.0]))
->>>>>>> 4fc88f8e
 
 (g/defnode TemplateNode
   (inherits GuiNode)
@@ -1440,18 +1381,12 @@
     (contains? scene :renderable)
     (assoc-in [:renderable :topmost?] true)))
 
-<<<<<<< HEAD
 (defn- strip-unwanted-particlefx-node-fields [node-desc]
   (dissoc node-desc :blend-mode :pivot))
 
 (g/defnk produce-particlefx-node-msg [visual-base-node-msg particlefx]
   (-> visual-base-node-msg
       (strip-unwanted-particlefx-node-fields)
-=======
-(g/defnk produce-particlefx-node-msg [visual-base-node-msg particlefx]
-  (-> visual-base-node-msg
-      (dissoc :blend-mode :pivot)
->>>>>>> 4fc88f8e
       (assoc :particlefx particlefx
              :size [1.0 1.0 0.0 1.0]
              :size-mode :size-mode-auto)))
@@ -2843,7 +2778,6 @@
                                       (g/set-property layout :nodes (:nodes layout-desc))))))
       custom-data)))
 
-<<<<<<< HEAD
 (def default-pb-read-node-color (protobuf/default Gui$NodeDesc :color))
 (def default-pb-read-node-alpha (protobuf/default Gui$NodeDesc :alpha))
 (assert (= (float 1.0) default-pb-read-node-alpha))
@@ -2873,17 +2807,6 @@
                                     (if (= default-pb-read-node-alpha node-alpha)
                                       (or color-alpha default-pb-read-node-alpha)
                                       node-alpha)))))))))
-=======
-(defn- color-alpha [node-desc color-field alpha-field]
-  ;; The alpha field replaced the fourth component of color,
-  ;; to support overriding of the alpha separately from color.
-  ;; Check which one to use by comparing with the default value.
-  (let [color (get node-desc color-field)
-        alpha (get node-desc alpha-field)]
-    (if (not= alpha (protobuf/default Gui$NodeDesc alpha-field))
-      alpha
-      (get color 3 1.0))))
->>>>>>> 4fc88f8e
 
 (defn- sanitize-node-colors [node]
   (reduce (fn [node [color-field alpha-field]]
@@ -2898,6 +2821,7 @@
 
 (defn- strip-unwanted-fields [node-desc]
   (case (:type node-desc)
+    (:type-box :type-pie) (strip-unwanted-shape-base-node-fields node-desc)
     :type-particlefx (strip-unwanted-particlefx-node-fields node-desc)
     :type-text (strip-unwanted-text-node-fields node-desc)
     :type-template (strip-unwanted-template-node-fields node-desc)
@@ -2910,28 +2834,10 @@
         node-desc (if-some [convert-fn (:convert-fn node-type-info)]
                     (convert-fn node-type-info node-desc)
                     node-desc)]
-<<<<<<< HEAD
     (-> node-desc
         sanitize-node-colors
         sanitize-node-rotation
         strip-unwanted-fields)))
-=======
-    (cond-> (-> node-desc
-                sanitize-node-colors
-                sanitize-node-rotation)
-
-            (or (= :type-box node-type)
-                (= :type-pie node-type))
-            (strip-unwanted-shape-base-node-fields)
-
-            (= :type-text node-type)
-            ;; These properties are not applicable to text nodes, but might still be stored in files from editor1.
-            (dissoc :clipping-inverted :clipping-mode :clipping-visible :size-mode)
-
-            (= :type-template node-type)
-            ;; These properties are not applicable to template nodes, but might still be stored in files from editor1.
-            (dissoc :adjust-mode :blend-mode :clipping-inverted :clipping-mode :clipping-visible :pivot :size-mode :xanchor :yanchor))))
->>>>>>> 4fc88f8e
 
 (def ^:private sanitize-nodes #(mapv sanitize-node %))
 
