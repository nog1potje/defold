(ns editor.gui
  (:require [schema.core :as s]
            [clojure.string :as str]
            [editor.protobuf :as protobuf]
            [dynamo.graph :as g]
            [editor.app-view :as app-view]
            [editor.graph-util :as gu]
            [editor.core :as core]
            [editor.geom :as geom]
            [editor.gl :as gl]
            [editor.gl.shader :as shader]
            [editor.gl.vertex :as vtx]
            [editor.gl.texture :as texture]
            [editor.gui-clipping :as clipping]
            [editor.defold-project :as project]
            [editor.progress :as progress]
            [editor.scene :as scene]
            [editor.workspace :as workspace]
            [editor.math :as math]
            [editor.colors :as colors]
            [editor.gl.pass :as pass]
            [editor.types :as types]
            [editor.resource :as resource]
            [editor.resource-node :as resource-node]
            [editor.properties :as properties]
            [editor.handler :as handler]
            [editor.ui :as ui]
            [editor.font :as font]
            [editor.dialogs :as dialogs]
            [editor.outline :as outline]
            [editor.material :as material]
            [editor.spine :as spine]
            [editor.validation :as validation])
  (:import [com.dynamo.gui.proto Gui$SceneDesc Gui$SceneDesc$AdjustReference Gui$NodeDesc Gui$NodeDesc$Type Gui$NodeDesc$XAnchor Gui$NodeDesc$YAnchor
            Gui$NodeDesc$Pivot Gui$NodeDesc$AdjustMode Gui$NodeDesc$BlendMode Gui$NodeDesc$ClippingMode Gui$NodeDesc$PieBounds Gui$NodeDesc$SizeMode]
           [editor.types AABB]
           [com.jogamp.opengl GL GL2 GLContext GLDrawableFactory]
           [javax.vecmath Matrix4d Point3d Quat4d Vector3d]
           [java.awt.image BufferedImage]
           [com.defold.editor.pipeline TextureSetGenerator$UVTransform]
           [org.apache.commons.io FilenameUtils]
           [editor.gl.shader ShaderLifecycle]))


(set! *warn-on-reflection* true)

(def ^:private texture-icon "icons/32/Icons_25-AT-Image.png")
(def ^:private font-icon "icons/32/Icons_28-AT-Font.png")
(def ^:private gui-icon "icons/32/Icons_38-GUI.png")
(def ^:private text-icon "icons/32/Icons_39-GUI-Text-node.png")
(def ^:private box-icon "icons/32/Icons_40-GUI-Box-node.png")
(def ^:private pie-icon "icons/32/Icons_41-GUI-Pie-node.png")
(def ^:private virtual-icon "icons/32/Icons_01-Folder-closed.png")
(def ^:private layer-icon "icons/32/Icons_42-Layers.png")
(def ^:private layout-icon "icons/32/Icons_50-Display-profiles.png")
(def ^:private template-icon gui-icon)

(def ^:private node-icons {:type-box box-icon
                           :type-pie pie-icon
                           :type-text text-icon
                           :type-template template-icon
                           :type-spine spine/spine-model-icon})

(def pb-def {:ext "gui"
             :label "Gui"
             :icon gui-icon
             :pb-class Gui$SceneDesc
             :resource-fields [:script :material [:fonts :font] [:textures :texture] [:spine-scenes :spine-scene]]
             :tags #{:component :non-embeddable}
             :tag-opts {:component {:transform-properties #{}}}})

; Fallback shader

(vtx/defvertex color-vtx
  (vec3 position)
  (vec4 color))

(vtx/defvertex uv-color-vtx
  (vec3 position)
  (vec2 texcoord0)
  (vec4 color))

(shader/defshader vertex-shader
  (attribute vec4 position)
  (attribute vec2 texcoord0)
  (attribute vec4 color)
  (varying vec2 var_texcoord0)
  (varying vec4 var_color)
  (defn void main []
    (setq gl_Position (* gl_ModelViewProjectionMatrix position))
    (setq var_texcoord0 texcoord0)
    (setq var_color color)))

(shader/defshader fragment-shader
  (varying vec2 var_texcoord0)
  (varying vec4 var_color)
  (uniform sampler2D texture)
  (defn void main []
    (setq gl_FragColor (* var_color (texture2D texture var_texcoord0.xy)))))

; TODO - macro of this
(def shader (shader/make-shader ::shader vertex-shader fragment-shader))

(shader/defshader line-vertex-shader
  (attribute vec4 position)
  (attribute vec4 color)
  (varying vec4 var_color)
  (defn void main []
    (setq gl_Position (* gl_ModelViewProjectionMatrix position))
    (setq var_color color)))

(shader/defshader line-fragment-shader
  (varying vec4 var_color)
  (defn void main []
    (setq gl_FragColor var_color)))

(def line-shader (shader/make-shader ::line-shader line-vertex-shader line-fragment-shader))

(def color (scene/select-color pass/outline false [1.0 1.0 1.0]))
(def selected-color (scene/select-color pass/outline true [1.0 1.0 1.0]))

(defn- ->color-vtx-vb [vs colors vcount]
  (let [vb (->color-vtx vcount)
        vs (mapv (comp vec concat) vs colors)]
    (persistent! (reduce conj! vb vs))))

(defn- ->uv-color-vtx-vb [vs uvs colors vcount]
  (let [vb (->uv-color-vtx vcount)
        vs (mapv (comp vec concat) vs uvs colors)]
    (persistent! (reduce conj! vb vs))))

(def outline-color (scene/select-color pass/outline false [1.0 1.0 1.0 1.0]))
(def selected-outline-color (scene/select-color pass/outline true [1.0 1.0 1.0 1.0]))

(defn render-lines [^GL2 gl render-args renderables rcount]
  (let [[vs colors] (reduce (fn [[vs colors] renderable]
                              (let [world-transform (:world-transform renderable)
                                    user-data (:user-data renderable)
                                    line-data (:line-data user-data)
                                    vcount (count line-data)
                                    color (get user-data :line-color (if (:selected renderable) selected-outline-color outline-color))]
                                [(into vs (geom/transf-p world-transform (:line-data user-data)))
                                 (into colors (repeat vcount color))]))
                      [[] []] renderables)
        vcount (count vs)]
    (when (> vcount 0)
      (let [vertex-binding (vtx/use-with ::lines (->color-vtx-vb vs colors vcount) line-shader)]
        (gl/with-gl-bindings gl render-args [line-shader vertex-binding]
          (gl/gl-draw-arrays gl GL/GL_LINES 0 vcount))))))

(defn- premul [color]
  (let [[r g b a] color]
    [(* r a) (* g a) (* b a) a]))

(defn- gen-vb [^GL2 gl renderables]
  (let [user-data (get-in renderables [0 :user-data])]
    (cond
      (contains? user-data :geom-data)
      (let [[vs uvs colors] (reduce (fn [[vs uvs colors :as vb] renderable]
                                      (let [user-data (:user-data renderable)
                                            world-transform (:world-transform renderable)
                                            vcount (count (:geom-data user-data))]
                                        (if (pos? vcount)
                                          [(into vs (geom/transf-p world-transform (:geom-data user-data)))
                                           (into uvs (:uv-data user-data))
                                           (into colors (repeat vcount (premul (:color user-data))))]
                                          vb)))
                                    [[] [] []] renderables)]
        (when (not-empty vs)
          (->uv-color-vtx-vb vs uvs colors (count vs))))

      (contains? user-data :text-data)
      (font/gen-vertex-buffer gl (get-in user-data [:text-data :font-data])
                              (map (fn [r] (let [text-data (get-in r [:user-data :text-data])
                                                 alpha (get-in text-data [:color 3])]
                                             (-> text-data
                                                 (assoc :world-transform (:world-transform r))
                                                 (update-in [:outline 3] * alpha)
                                                 (update-in [:shadow 3] * alpha))))
                                   renderables))
      (contains? user-data :spine-scene-pb)
      (spine/gen-vb renderables))))

(defn render-tris [^GL2 gl render-args renderables rcount]
  (let [user-data (get-in renderables [0 :user-data])
        clipping-state (:clipping-state user-data)
        gpu-texture (or (get user-data :gpu-texture) texture/white-pixel)
        material-shader (get user-data :material-shader)
        blend-mode (get user-data :blend-mode)
        vb (gen-vb gl renderables)
        vcount (count vb)]
    (when (> vcount 0)
      (let [shader (or material-shader shader)
            vertex-binding (vtx/use-with ::tris vb shader)]
        (gl/with-gl-bindings gl render-args [shader vertex-binding gpu-texture]
          (clipping/setup-gl gl clipping-state)
          (case blend-mode
            :blend-mode-alpha (.glBlendFunc gl GL/GL_ONE GL/GL_ONE_MINUS_SRC_ALPHA)
            (:blend-mode-add :blend-mode-add-alpha) (.glBlendFunc gl GL/GL_ONE GL/GL_ONE)
            :blend-mode-mult (.glBlendFunc gl GL/GL_ZERO GL/GL_SRC_COLOR))
          (gl/gl-draw-arrays gl GL/GL_TRIANGLES 0 vcount)
          (.glBlendFunc gl GL/GL_SRC_ALPHA GL/GL_ONE_MINUS_SRC_ALPHA)
          (clipping/restore-gl gl clipping-state))))))

(defn- pivot->h-align [pivot]
  (case pivot
    (:pivot-e :pivot-ne :pivot-se) :right
    (:pivot-center :pivot-n :pivot-s) :center
    (:pivot-w :pivot-nw :pivot-sw) :left))

(defn- pivot->v-align [pivot]
  (case pivot
    (:pivot-ne :pivot-n :pivot-nw) :top
    (:pivot-e :pivot-center :pivot-w) :middle
    (:pivot-se :pivot-s :pivot-sw) :bottom))

(defn- pivot-offset [pivot size]
  (let [h-align (pivot->h-align pivot)
        v-align (pivot->v-align pivot)
        xs (case h-align
             :right -1.0
             :center -0.5
             :left 0.0)
        ys (case v-align
             :top -1.0
             :middle -0.5
             :bottom 0.0)]
    (mapv * size [xs ys 1])))

(defn render-nodes [^GL2 gl render-args renderables rcount]
  (let [pass (:pass render-args)]
    (if (= pass pass/outline)
      (render-lines gl render-args renderables rcount)
      (render-tris gl render-args renderables rcount))))

(defn- sort-by-angle [ps max-angle]
  (-> (sort-by (fn [[x y _]] (let [a (* (Math/atan2 y x) (if (< max-angle 0) -1.0 1.0))]
                              (cond-> a
                                (< a 0) (+ (* 2.0 Math/PI))))) ps)
    (vec)))

(defn- cornify [ps ^double max-angle]
  (let [corner-count (int (/ (+ (Math/abs max-angle) 45) 90))]
    (if (> corner-count 0)
      (let [right (if (< max-angle 0) -90 90)
            half-right (if (< max-angle 0) -45 45)]
        (-> ps
         (into (geom/chain (dec corner-count) (partial geom/rotate [0 0 right]) (geom/rotate [0 0 half-right] [[1 0 0]])))
         (sort-by-angle max-angle)))
      ps)))

(defn- pie-circling [segments ^double max-angle corners? ps]
  (let [cut-off? (< (Math/abs max-angle) 360)
        angle (* (/ 360 segments) (if (< max-angle 0) -1.0 1.0))
        segments (if cut-off?
                   (int (/ max-angle angle))
                   segments)]
    (cond-> (geom/chain segments (partial geom/rotate [0 0 angle]) ps)
      corners? (cornify max-angle)
      cut-off? (into (geom/rotate [0 0 max-angle] ps)))))

(defn- pairs [v]
  (filter (fn [[v0 v1]] (> (Math/abs (double (- v1 v0))) 0)) (partition 2 1 v)))

(defn- proj-path [resource]
  (if resource
    (resource/proj-path resource)
    ""))

(defn- v3->v4 [v3 default]
  (conj (or v3 default) 1.0))

(def ^:private prop-index->prop-key
  (let [index->pb-field (protobuf/fields-by-indices Gui$NodeDesc)
        renames {:xanchor :x-anchor
                 :yanchor :y-anchor}]
    (into {} (map (fn [[k v]] [k (get renames v v)]) index->pb-field))))

(def ^:private prop-key->prop-index (clojure.set/map-invert prop-index->prop-key))

(g/defnk produce-node-msg [type parent _declared-properties _node-id basis]
  (let [pb-renames {:x-anchor :xanchor
                    :y-anchor :yanchor
                    :generated-id :id}
        v3-fields {:position [0.0 0.0 0.0] :scale [1.0 1.0 1.0] :size [200.0 100.0 0.0]}
        props (:properties _declared-properties)
        overridden-fields (->> props
                               (keep (fn [[prop val]] (when (contains? val :original-value) (prop-key->prop-index prop))))
                               (sort)
                               (vec))
        msg (-> {:type type
                 :template-node-child false
                 :overridden-fields overridden-fields}
              (into (map (fn [[k v]] [k (:value v)])
                         (filter (fn [[k v]] (and (get v :visible true)
                                                  (not (contains? (set (keys pb-renames)) k))))
                                 props)))
              (cond->
                (and parent (not-empty parent)) (assoc :parent parent)
                (= type :type-template) (->
                                          (update :template (fn [t] (resource/resource->proj-path (:resource t))))
                                          (assoc :color [1.0 1.0 1.0 1.0]))

                ;; To handle save "bugs" in the old editor; size and size-mode should not have been saved at all
                (= type :type-spine) (->
                                       (assoc :size [1.0 1.0 0.0 1.0])
                                       (assoc :size-mode :size-mode-auto)))
              (into (map (fn [[k v]] [v (get-in props [k :value])]) pb-renames)))
        msg (-> (reduce (fn [msg [k default]] (update msg k v3->v4 default)) msg v3-fields)
              (update :rotation (fn [r] (conj (math/quat->euler (doto (Quat4d.) (math/clj->vecmath (or r [0.0 0.0 0.0 1.0])))) 1))))]
    msg))

(def gui-node-parent-attachments
  [[:id :parent]
   [:texture-ids :texture-ids]
   [:material-shader :material-shader]
   [:font-ids :font-ids]
   [:layer-ids :layer-ids]
   [:layer->index :layer->index]
   [:spine-scene-ids :spine-scene-ids]
   [:id-prefix :id-prefix]
   [:current-layout :current-layout]])

(def gui-node-attachments
  [[:_node-id :nodes]
   [:node-ids :node-ids]
   [:node-outline :child-outlines]
   [:scene :child-scenes]
   [:node-msgs :node-msgs]
   [:node-rt-msgs :node-rt-msgs]
   [:node-overrides :node-overrides]
   [:build-errors :build-errors]
   [:template-build-targets :template-build-targets]])

(defn- attach-gui-node [parent gui-node type]
  (concat
    (for [[source target] gui-node-parent-attachments]
      (g/connect parent source gui-node target))
    (for [[source target] gui-node-attachments]
      (g/connect gui-node source parent target))))

(def GuiSceneNode nil)
(def GuiNode)
(def NodeTree)
(def LayoutsNode)
(def LayoutNode)
(def BoxNode)
(def PieNode)
(def TextNode)
(def TemplateNode)
(def SpineNode)

(defn- node->node-tree
  ([node]
    (node->node-tree (g/now) node))
  ([basis node]
    (if (g/node-instance? basis NodeTree node)
      node
      (recur basis (core/scope node)))))

(defn- node->gui-scene
  ([node]
    (node->gui-scene (g/now) node))
  ([basis node]
   (cond
     (g/node-instance? basis GuiSceneNode node)
     node

     (g/node-instance? basis GuiNode node)
     (node->gui-scene (node->node-tree node))

     :else
     (core/scope node))))

(defn- gen-gui-node-attach-fn [type]
  (fn [target source]
    (let [scene (node->gui-scene target)]
      (concat
        (g/update-property source :id outline/resolve-id (keys (g/node-value scene :node-ids)))
        (attach-gui-node target source type)))))

(def ^:private font-connections [[:name :font-input]
                                 [:gpu-texture :gpu-texture]
                                 [:font-map :font-map]
                                 [:font-data :font-data]
                                 [:font-shader :material-shader]])
(def ^:private layer-connections [[:name :layer-input]])

(g/deftype ^:private IDMap {s/Str s/Int})
(g/deftype ^:private TemplateData {:resource  (s/maybe (s/protocol resource/Resource))
                                   :overrides {s/Str s/Any}})

(g/defnk override? [id-prefix] (some? id-prefix))
(g/defnk no-override? [id-prefix] (nil? id-prefix))

;; Base nodes

(def base-display-order [:id :generated-id scene/SceneNode :size])

(g/defnode GuiNode
  (inherits core/Scope)
  (inherits scene/SceneNode)
  (inherits outline/OutlineNode)

  (property type g/Keyword (dynamic visible (g/constantly false)))
  (property animation g/Str (dynamic visible (g/constantly false)) (default ""))

  (input id-prefix g/Str)
  (output id-prefix g/Str (gu/passthrough id-prefix))

  (property id g/Str (default "")
            (dynamic visible no-override?))
  (property generated-id g/Str
            (dynamic label (g/constantly "Id"))
            (value (gu/passthrough id))
            (dynamic read-only? (g/constantly true))
            (dynamic visible override?))
  (property size types/Vec3 (default [0 0 0])
            (dynamic visible (g/fnk [type] (not= type :type-template))))
  (property color types/Color (default [1 1 1 1])
            (dynamic visible (g/fnk [type] (not= type :type-template)))
            (dynamic edit-type (g/constantly {:type types/Color
                                          :ignore-alpha? true})))
  (property alpha g/Num (default 1.0)
            (dynamic edit-type (g/constantly {:type :slider
                                          :min 0.0
                                          :max 1.0
                                          :precision 0.01})))
  (property inherit-alpha g/Bool (default true))

  (property layer g/Str
            (dynamic edit-type (g/fnk [layer-ids] (properties/->choicebox (cons "" (map first layer-ids)))))
            (value (g/fnk [layer-input] (or layer-input "")))
            (set (fn [basis self _ new-value]
                   (let [layer-ids (g/node-value self :layer-ids {:basis basis})]
                     (concat
                       (for [label (map second layer-connections)]
                         (g/disconnect-sources self label))
                       (if (contains? layer-ids new-value)
                         (let [layer-node (layer-ids new-value)]
                           (for [[from to] layer-connections]
                             (g/connect layer-node from self to)))
                         []))))))
  (output layer-index g/Any :cached
          (g/fnk [layer layer->index] (layer->index layer)))

  (input parent g/Str)

  (input texture-ids IDMap)
  (output texture-ids IDMap (gu/passthrough texture-ids))
  (input material-shader ShaderLifecycle)
  (output material-shader ShaderLifecycle (gu/passthrough material-shader))
  (input font-ids IDMap)
  (output font-ids IDMap (gu/passthrough font-ids))
  (input layer-ids IDMap)
  (output layer-ids IDMap (gu/passthrough layer-ids))
  (input layer->index g/Any)
  (output layer->index g/Any (gu/passthrough layer->index))
  (input spine-scene-ids IDMap)
  (output spine-scene-ids IDMap (gu/passthrough spine-scene-ids))
  (input layer-input g/Str)
  (input child-scenes g/Any :array)
  (output node-outline-children [outline/OutlineData] :cached (gu/passthrough child-outlines))
  (output node-outline-reqs g/Any :cached (g/fnk [] [{:node-type BoxNode
                                                      :tx-attach-fn (gen-gui-node-attach-fn :type-box)}
                                                     {:node-type PieNode
                                                      :tx-attach-fn (gen-gui-node-attach-fn :type-pie)}
                                                     {:node-type TextNode
                                                      :tx-attach-fn (gen-gui-node-attach-fn :type-text)}
                                                     {:node-type TemplateNode
                                                      :tx-attach-fn (gen-gui-node-attach-fn :type-template)}
                                                     {:node-type SpineNode
                                                      :tx-attach-fn (gen-gui-node-attach-fn :type-spine)}]))
  (output node-outline outline/OutlineData :cached
          (g/fnk [_node-id id node-outline-children node-outline-reqs type outline-overridden?]
                 {:node-id _node-id
                  :label id
                  :icon (node-icons type)
                  :child-reqs node-outline-reqs
                  :copy-include-fn (fn [node]
                                     (let [node-id (g/node-id node)]
                                       (and (g/node-instance? GuiNode node-id)
                                            (not= node-id (g/node-value node-id :parent)))))
                  :children node-outline-children
                  :outline-overridden? outline-overridden?}))

  (output transform-properties g/Any scene/produce-scalable-transform-properties)
  (output node-msg g/Any :cached produce-node-msg)
  (input node-msgs g/Any :array)
  (output node-msgs g/Any :cached (g/fnk [node-msgs node-msg] (into [node-msg] node-msgs)))
  (input node-rt-msgs g/Any :array)
  (output node-rt-msgs g/Any :cached (g/fnk [node-rt-msgs node-msg] (into [node-msg] node-rt-msgs)))
  (output aabb g/Any :abstract)
  (output scene-children g/Any :cached (g/fnk [child-scenes] (vec child-scenes)))
  (output scene-renderable g/Any :abstract)
  (output color+alpha types/Color (g/fnk [color alpha] (assoc color 3 alpha)))
  (output scene g/Any :cached (g/fnk [_node-id aabb transform scene-children scene-renderable]
                                     {:node-id _node-id
                                      :aabb aabb
                                      :transform transform
                                      :children scene-children
                                      :renderable scene-renderable}))

  (input node-ids IDMap :array)
  (output id g/Str (g/fnk [id-prefix id] (str id-prefix id)))
  (output node-ids IDMap :cached (g/fnk [_node-id id node-ids] (reduce merge {id _node-id} node-ids)))

  (input node-overrides g/Any :array)
  (output node-overrides g/Any :cached (g/fnk [node-overrides id _properties]
                                         (into {id (into {} (->> (:properties _properties)
                                                                 (filter (fn [[_ v]] (contains? v :original-value)))
                                                                 (map (fn [[k v]] [k (:value v)]))))}
                                               node-overrides)))
  (input current-layout g/Str)
  (output current-layout g/Str (gu/passthrough current-layout))
  (input build-errors g/Any :array)
  (output build-errors g/Any (gu/passthrough build-errors))
  (input template-build-targets g/Any :array)
  (output template-build-targets g/Any (gu/passthrough template-build-targets)))

(g/defnode VisualNode
  (inherits GuiNode)

  (property blend-mode g/Keyword (default :blend-mode-alpha)
            (dynamic edit-type (g/constantly (properties/->pb-choicebox Gui$NodeDesc$BlendMode))))
  (property adjust-mode g/Keyword (default :adjust-mode-fit)
            (dynamic edit-type (g/constantly (properties/->pb-choicebox Gui$NodeDesc$AdjustMode))))
  (property pivot g/Keyword (default :pivot-center)
            (dynamic edit-type (g/constantly (properties/->pb-choicebox Gui$NodeDesc$Pivot))))
  (property x-anchor g/Keyword (default :xanchor-none)
            (dynamic edit-type (g/constantly (properties/->pb-choicebox Gui$NodeDesc$XAnchor))))
  (property y-anchor g/Keyword (default :yanchor-none)
            (dynamic edit-type (g/constantly (properties/->pb-choicebox Gui$NodeDesc$YAnchor))))

  (input material-shader ShaderLifecycle)
  (input gpu-texture g/Any)

  (output aabb-size g/Any (gu/passthrough size))
  (output aabb g/Any :cached (g/fnk [pivot aabb-size transform scene-children]
                                    (let [offset-fn (partial mapv + (pivot-offset pivot aabb-size))
                                          [min-x min-y _] (offset-fn [0 0 0])
                                          [max-x max-y _] (offset-fn aabb-size)
                                          self-aabb (-> (geom/null-aabb)
                                                        (geom/aabb-incorporate min-x min-y 0)
                                                        (geom/aabb-incorporate max-x max-y 0)
                                                        (geom/aabb-transform transform))]
                                      (transduce (comp (keep :aabb)
                                                       (map #(geom/aabb-transform % transform)))
                                                 geom/aabb-union self-aabb scene-children))))
  (output scene-renderable-user-data g/Any :abstract)
  (output scene-renderable g/Any :cached
          (g/fnk [_node-id layer-index blend-mode inherit-alpha gpu-texture material-shader scene-renderable-user-data aabb]
            (let [gpu-texture (or gpu-texture (:gpu-texture scene-renderable-user-data))]
              {:render-fn render-nodes
               :aabb aabb
               :passes [pass/transparent pass/selection pass/outline]
               :user-data (assoc scene-renderable-user-data
                                 :gpu-texture gpu-texture
                                 :inherit-alpha inherit-alpha
                                 :material-shader material-shader
                                 :blend-mode blend-mode)
               :batch-key {:texture gpu-texture :blend-mode blend-mode}
               :select-batch-key _node-id
               :layer-index layer-index
               :topmost? true}))))

(g/defnode ShapeNode
  (inherits VisualNode)

  (property size types/Vec3 (default [0 0 0])
            (value (g/fnk [size size-mode texture-size]
                          (if (= :size-mode-auto size-mode)
                            (or texture-size size)
                            size)))
            (dynamic read-only? (g/fnk [size-mode type] (and (or (= type :type-box) (= type :type-pie))
                                                             (= :size-mode-auto size-mode)))))
  (property size-mode g/Keyword (default :size-mode-auto)
            (dynamic visible (g/fnk [type] (or (= type :type-box) (= type :type-pie))))
            (dynamic edit-type (g/constantly (properties/->pb-choicebox Gui$NodeDesc$SizeMode))))
  (property texture g/Str
            (dynamic edit-type (g/fnk [texture-ids] (properties/->choicebox (cons "" (keys texture-ids)))))
            (value (g/fnk [texture-input animation]
                     (str texture-input (if (and animation (not (empty? animation))) (str "/" animation) ""))))
            (set (fn [basis self _ ^String new-value]
                   (let [textures (g/node-value self :texture-ids {:basis basis})
                         [texture-name animation] (some-> new-value (str/split #"/"))]
                     (concat
                       (cond
                         animation
                         (g/set-property self :animation animation)

                         (g/override? self)
                         (g/clear-property self :animation)

                         :else
                         (g/set-property self :animation nil))
                       (for [label [:texture-input :gpu-texture :anim-data]]
                         (g/disconnect-sources self label))
                       (if-let [tex-node (get textures new-value (get textures texture-name))]
                         (concat
                           (g/connect tex-node :name self :texture-input)
                           (g/connect tex-node :gpu-texture self :gpu-texture)
                           (g/connect tex-node :anim-data self :anim-data))
                         []))))))

  (property clipping-mode g/Keyword (default :clipping-mode-none)
            (dynamic edit-type (g/constantly (properties/->pb-choicebox Gui$NodeDesc$ClippingMode))))
  (property clipping-visible g/Bool (default true))
  (property clipping-inverted g/Bool (default false))

  (input texture-input g/Str)
  (input anim-data g/Any)
  (output texture-size g/Any :cached (g/fnk [anim-data texture]
                                            (when-let [anim (get anim-data texture)]
                                              [(double (:width anim)) (double (:height anim)) 0.0])))
  (output build-errors g/Any (g/constantly nil)))

;; Box nodes

(g/defnode BoxNode
  (inherits ShapeNode)

  (property slice9 types/Vec4 (default [0 0 0 0]))

  (display-order (into base-display-order
                       [:size-mode :texture :slice9 :color :alpha :inherit-alpha :layer :blend-mode :pivot :x-anchor :y-anchor
                        :adjust-mode :clipping :visible-clipper :inverted-clipper]))

  ;; Overloaded outputs
  (output scene-renderable-user-data g/Any :cached
          (g/fnk [pivot size color+alpha slice9 texture anim-data clipping-mode clipping-visible clipping-inverted]
                 (let [[w h _] size
                       offset (pivot-offset pivot size)
                       order [0 1 3 3 1 2]
                       x-vals (pairs [0 (get slice9 0) (- w (get slice9 2)) w])
                       y-vals (pairs [0 (get slice9 3) (- h (get slice9 1)) h])
                       corners (for [[x0 x1] x-vals
                                     [y0 y1] y-vals]
                                 (geom/transl offset [[x0 y0 0] [x0 y1 0] [x1 y1 0] [x1 y0 0]]))
                       vs (vec (mapcat #(map (partial nth %) order) corners))
                       tex (get anim-data texture)
                       tex-w (:width tex 1)
                       tex-h (:height tex 1)
                       u-vals (pairs [0 (/ (get slice9 0) tex-w) (- 1 (/ (get slice9 2) tex-w)) 1])
                       v-vals (pairs [1 (- 1 (/ (get slice9 3) tex-h)) (/ (get slice9 1) tex-h) 0])
                       uv-trans (get-in tex [:uv-transforms 0])
                       uvs (for [[u0 u1] u-vals
                                 [v0 v1] v-vals]
                             (geom/uv-trans uv-trans [[u0 v0] [u0 v1] [u1 v1] [u1 v0]]))
                       uvs (vec (mapcat #(map (partial nth %) order) uvs))
                       lines (vec (mapcat #(interleave % (drop 1 (cycle %))) corners))
                       user-data {:geom-data vs
                                  :line-data lines
                                  :uv-data uvs
                                  :color color+alpha}]
                   (cond-> user-data
                     (not= :clipping-mode-none clipping-mode)
                     (assoc :clipping {:mode clipping-mode :inverted clipping-inverted :visible clipping-visible})))))
  (output build-errors g/Any (g/constantly nil)))

;; Pie nodes

(g/defnode PieNode
  (inherits ShapeNode)

  (property outer-bounds g/Keyword (default :piebounds-ellipse)
            (dynamic edit-type (g/constantly (properties/->pb-choicebox Gui$NodeDesc$PieBounds))))
  (property inner-radius g/Num (default 0.0))
  (property perimeter-vertices g/Int (default 10)
            (dynamic error (validation/prop-error-fnk :fatal (partial validation/prop-outside-range? [4 1000]) perimeter-vertices)))

  (property pie-fill-angle g/Num (default 360.0))

  (display-order (into base-display-order
                       [:size-mode :texture :inner-radius :outer-bounds :perimeter-vertices :pie-fill-angle
                        :color :alpha :inherit-alpha :layer :blend-mode :pivot :x-anchor :y-anchor
                        :adjust-mode :clipping :visible-clipper :inverted-clipper]))

  (output pie-data g/KeywordMap (g/fnk [_node-id outer-bounds inner-radius perimeter-vertices pie-fill-angle]
                                       (g/precluding-errors
                                         [(validation/prop-error :fatal _node-id :perimeter-vertices validation/prop-outside-range? [4 1000] perimeter-vertices "Perimeter Vertices")]
                                         {:outer-bounds outer-bounds :inner-radius inner-radius
                                          :perimeter-vertices perimeter-vertices :pie-fill-angle pie-fill-angle})))

  ;; Overloaded outputs
  (output scene-renderable-user-data g/Any :cached
          (g/fnk [pivot size color+alpha pie-data texture anim-data clipping-mode clipping-visible clipping-inverted]
                 (let [[w h _] size
                       offset (mapv + (pivot-offset pivot size) [(* 0.5 w) (* 0.5 h) 0])
                       {:keys [outer-bounds inner-radius perimeter-vertices ^double pie-fill-angle]} pie-data
                       outer-rect? (= :piebounds-rectangle outer-bounds)
                       cut-off? (< (Math/abs pie-fill-angle) 360)
                       hole? (> inner-radius 0)
                       vs (pie-circling perimeter-vertices pie-fill-angle outer-rect? [[1 0 0]])
                       vs-outer (if outer-rect?
                                  (mapv (fn [[x y z]]
                                          (let [abs-x (Math/abs (double x))
                                                abs-y (Math/abs (double y))]
                                            (if (< abs-x abs-y)
                                              [(/ x abs-y) (/ y abs-y) z]
                                              [(/ x abs-x) (/ y abs-x) z]))) vs)
                                  vs)
                       vs-inner (if hole?
                                  (let [xs (/ inner-radius w 0.5)
                                        ys (* xs (/ h w))]
                                    (geom/scale [xs ys 1] vs))
                                  [[0 0 0]])
                       lines (->> (cond-> (vec (apply concat (partition 2 1 vs-outer)))
                                    hole? (into (apply concat (partition 2 1 vs-inner)))
                                    cut-off? (into [(first vs-outer) (first vs-inner) (last vs-outer) (last vs-inner)]))
                               (geom/scale [(* 0.5 w) (* 0.5 h) 1])
                               (geom/transl offset))
                       vs (if hole?
                            (reduce into []
                                    (concat
                                      (map #(do [%1 (second %2) (first %2)]) vs-outer (partition 2 1 vs-inner))
                                      (map #(do [%1 (first %2) (second %2)]) (drop 1 (cycle vs-inner)) (partition 2 1 vs-outer))))
                            (vec (mapcat into (repeat vs-inner) (partition 2 1 vs-outer))))
                       uvs (->> vs
                             (map #(subvec % 0 2))
                             (geom/transl [1 1])
                             (geom/scale [0.5 -0.5])
                             (geom/transl [0 1])
                             (geom/uv-trans (get-in anim-data [texture :uv-transforms 0])))
                       vs (->> vs
                            (geom/scale [(* 0.5 w) (* 0.5 h) 1])
                            (geom/transl offset))
                       user-data {:geom-data vs
                                  :line-data lines
                                  :uv-data uvs
                                  :color color+alpha}]
                   (cond-> user-data
                     (not= :clipping-mode-none clipping-mode)
                     (assoc :clipping {:mode clipping-mode :inverted clipping-inverted :visible clipping-visible})))))
  (output build-errors g/Any (g/constantly nil)))

;; Text nodes

(g/defnode TextNode
  (inherits VisualNode)

  ; Text
  (property text g/Str
            (default "<text>")
            (dynamic edit-type (g/constantly {:type :multi-line-text})))
  (property line-break g/Bool (default false))
  (property font g/Str
    (default "")
    (dynamic edit-type (g/fnk [font-ids] (properties/->choicebox (map first font-ids))))
    (dynamic error (validation/prop-error-fnk :info validation/prop-empty? font))
    (value (gu/passthrough font-input))
    (set (fn [basis self _ new-value]
           (let [font-ids (g/node-value self :font-ids {:basis basis})]
             (concat
               (for [label (map second font-connections)]
                 (g/disconnect-sources self label))
               (if (contains? font-ids new-value)
                 (let [font-node (font-ids new-value)]
                   (for [[from to] font-connections]
                     (g/connect font-node from self to)))
                 []))))))
  (property text-leading g/Num (default 1.0))
  (property text-tracking g/Num (default 0.0))
  (property outline types/Color (default [1 1 1 1])
            (dynamic edit-type (g/constantly {:type types/Color
                                          :ignore-alpha? true})))
  (property outline-alpha g/Num (default 1.0)
    (dynamic edit-type (g/constantly {:type :slider
                                  :min 0.0
                                  :max 1.0
                                  :precision 0.01})))
  (property shadow types/Color (default [1 1 1 1])
            (dynamic edit-type (g/constantly {:type types/Color
                                          :ignore-alpha? true})))
  (property shadow-alpha g/Num (default 1.0)
    (dynamic edit-type (g/constantly {:type :slider
                                  :min 0.0
                                  :max 1.0
                                  :precision 0.01})))

  (display-order (into base-display-order [:text :line-break :font :color :alpha :inherit-alpha :text-leading :text-tracking :outline :outline-alpha :shadow :shadow-alpha :layer]))

  (input font-input g/Str)
  (input font-map g/Any)
  (input font-data font/FontData)

  (input font-ids IDMap)

  ;; Overloaded outputs
  (output scene-renderable-user-data g/Any :cached
          (g/fnk [aabb pivot text-data]
                 (let [min (types/min-p aabb)
                       max (types/max-p aabb)
                       size [(- (.x max) (.x min)) (- (.y max) (.y min)) 0]
                       [w h _] size
                       offset (pivot-offset pivot size)
                       lines (mapv conj (apply concat (take 4 (partition 2 1 (cycle (geom/transl offset [[0 0] [w 0] [w h] [0 h]]))))) (repeat 0))]
                   {:line-data lines
                    :text-data text-data})))
  (output text-layout g/Any :cached (g/fnk [size font-map text line-break text-leading text-tracking]
                                           (font/layout-text font-map text line-break (first size) text-tracking text-leading)))
  (output aabb-size g/Any :cached (g/fnk [text-layout]
                                         [(:width text-layout) (:height text-layout) 0]))
  (output text-data g/KeywordMap (g/fnk [text-layout font-data line-break color alpha outline outline-alpha shadow shadow-alpha aabb-size pivot text-leading text-tracking]
                                        (cond-> {:text-layout text-layout
                                                 :font-data font-data
                                                 :color (assoc color 3 alpha)
                                                 :outline (assoc outline 3 outline-alpha)
                                                 :shadow (assoc shadow 3 shadow-alpha)
                                                 :align (pivot->h-align pivot)}
                                          font-data (assoc :offset (let [[x y] (pivot-offset pivot aabb-size)
                                                                         h (second aabb-size)]
                                                                     [x (+ y (- h (get-in font-data [:font-map :max-ascent])))])))))
  (output build-errors g/Any :cached (validation/prop-error-fnk :fatal validation/prop-empty? font)))

;; Template nodes

(defn- trans-position [pos parent-p ^Quat4d parent-q parent-s]
  (let [[x y z] (mapv * pos parent-s)]
    (conj (->>
           (math/rotate parent-q (Vector3d. x y z))
           (math/vecmath->clj)
           (mapv + parent-p))
          1.0)))

(defn- trans-rotation [rot ^Quat4d parent-q]
  (let [q (math/euler->quat rot)]
    (-> q
      (doto (.mul parent-q q))
      (math/quat->euler)
      (conj 1.0))))

(defn- template-outline-subst [err]
  ;; TODO: embed error so can warn in outline
  ;; outline content not really used, only children if any.
  {:node-id 0
   :icon ""
   :label ""})

(g/defnode TemplateNode
  (inherits GuiNode)

  (property template TemplateData
            (dynamic read-only? override?)
            (dynamic edit-type (g/constantly {:type resource/Resource
                                              :ext "gui"
                                              :to-type (fn [v] (:resource v))
                                              :from-type (fn [r] {:resource r :overrides {}})}))
            (dynamic error (validation/prop-error-fnk :info validation/prop-empty? template))
            (value (g/fnk [_node-id id template-resource template-overrides]
                          (let [overrides (into {} (map (fn [[k v]] [(subs k (inc (count id))) v]) template-overrides))]
                            {:resource template-resource :overrides overrides})))
            (set (fn [basis self old-value new-value]
                   (let [project (project/get-project self)
                         current-scene (g/node-feeding-into basis self :template-resource)]
                     (concat
                       (if current-scene
                         (g/delete-node current-scene)
                         [])
                       (if (and new-value (:resource new-value))
                         (project/connect-resource-node project (:resource new-value) self []
                                                        (fn [scene-node]
                                                          (let [override (g/override basis scene-node {:traverse? (fn [basis [src src-label tgt tgt-label]]
                                                                                                                    (if (not= src current-scene)
                                                                                                                      (or (g/node-instance? basis GuiNode src)
                                                                                                                          (g/node-instance? basis NodeTree src)
                                                                                                                          (g/node-instance? basis GuiSceneNode src)
                                                                                                                          (g/node-instance? basis LayoutsNode src)
                                                                                                                          (g/node-instance? basis LayoutNode src))
                                                                                                                      false))})
                                                                id-mapping (:id-mapping override)
                                                                or-scene (get id-mapping scene-node)
                                                                node-mapping (comp id-mapping (or (g/node-value scene-node :node-ids {:basis basis}) (constantly nil)))]
                                                            (concat
                                                              (:tx-data override)
                                                              (for [[from to] [[:node-ids :node-ids]
                                                                               [:node-outline :template-outline]
                                                                               [:template-scene :template-scene]
                                                                               [:build-targets :template-build-targets]
                                                                               [:resource :template-resource]
                                                                               [:pb-msg :scene-pb-msg]
                                                                               [:rt-pb-msg :scene-rt-pb-msg]
                                                                               [:node-overrides :template-overrides]]]
                                                                (g/connect or-scene from self to))
                                                              (for [[from to] [[:layer-ids :layer-ids]
                                                                               [:texture-ids :texture-ids]
                                                                               [:font-ids :font-ids]
                                                                               [:template-prefix :id-prefix]
                                                                               [:current-layout :current-layout]]]
                                                                (g/connect self from or-scene to))
                                                              (for [[id data] (:overrides new-value)
                                                                    :let [node-id (node-mapping id)]
                                                                    :when node-id
                                                                    [label value] data]
                                                                (g/set-property node-id label value))))))
                         []))))))

  (display-order (into base-display-order [:template]))

  (input scene-pb-msg g/Any :substitute (fn [_] {:nodes []}))
  (input scene-rt-pb-msg g/Any)
  (input scene-build-targets g/Any)
  (output scene-build-targets g/Any (gu/passthrough scene-build-targets))

  (input template-resource resource/Resource :cascade-delete)
  (input template-outline outline/OutlineData :substitute template-outline-subst)
  (input template-scene g/Any)
  (input template-overrides g/Any)
  (output template-prefix g/Str (g/fnk [id] (str id "/")))

  ; Overloaded outputs
  (output node-outline-children [outline/OutlineData] :cached (g/fnk [template-outline current-layout]
                                                                     (get-in template-outline [:children 0 :children])))
  (output outline-overridden? g/Bool :cached (g/fnk [template-outline]
                                                    (let [children (get-in template-outline [:children 0 :children])]
                                                      (boolean (some :outline-overridden? children)))))
  (output node-outline-reqs g/Any :cached (g/constantly []))
  (output node-msgs g/Any :cached (g/fnk [id node-msg scene-pb-msg]
                                    (into [node-msg] (map #(cond-> (assoc % :template-node-child true)
                                                             (empty? (:parent %)) (assoc :parent id))
                                                          (:nodes scene-pb-msg)))))
  (output node-rt-msgs g/Any :cached (g/fnk [node-msg scene-rt-pb-msg]
                                       (let [parent-q (math/euler->quat (:rotation node-msg))]
                                         (into [] (map #(cond-> %
                                                          (empty? (:layer %)) (assoc :layer (:layer node-msg))
                                                          (:inherit-alpha %) (->
                                                                               (update :alpha * (:alpha node-msg))
                                                                               (assoc :inherit-alpha (:inherit-alpha node-msg)))
                                                          (empty? (:parent %)) (->
                                                                                 (assoc :parent (:parent node-msg))
                                                                                 ;; In fact incorrect, but only possibility to retain rotation/scale separation
                                                                                 (update :scale (partial mapv * (:scale node-msg)))
                                                                                 (update :position trans-position (:position node-msg) parent-q (:scale node-msg))
                                                                                 (update :rotation trans-rotation parent-q)))
                                                       (:nodes scene-rt-pb-msg))))))
  (output node-overrides g/Any :cached (g/fnk [id _properties template-overrides]
                                              (-> {id (into {} (map (fn [[k v]] [k (:value v)])
                                                                    (filter (fn [[_ v]] (contains? v :original-value))
                                                                            (:properties _properties))))}
                                                (merge template-overrides))))
  (output aabb g/Any (g/fnk [template-scene transform]
                       (geom/aabb-transform (:aabb template-scene (geom/null-aabb)) transform)))
  (output scene-children g/Any (g/fnk [_node-id template-scene]
                                 (if-let [child-scenes (:children template-scene)]
                                   (mapv #(scene/claim-child-scene % _node-id) child-scenes)
                                   [])))
  (output scene-renderable g/Any :cached (g/fnk [color+alpha inherit-alpha]
                                                {:passes [pass/selection]
                                                 :user-data {:color color+alpha :inherit-alpha inherit-alpha}}))
  (output build-errors g/Any (validation/prop-error-fnk :fatal validation/prop-empty? template)))

;; Spine nodes

(g/defnode SpineNode
  (inherits VisualNode)

  (property spine-scene g/Str
    (dynamic edit-type (g/fnk [spine-scene-ids] (properties/->choicebox (cons "" (keys spine-scene-ids)))))
    (value (gu/passthrough spine-scene-input))
    (set (fn [basis self _ ^String new-value]
           (let [spine-scenes (g/node-value self :spine-scene-ids {:basis basis})]
             (concat
               (for [label [:spine-scene-input :spine-anim-ids :spine-scene-scene]]
                 (g/disconnect-sources self label))
               (if-let [spine-scene-node (get spine-scenes new-value)]
                 (for [[from to] [[:spine-anim-ids :spine-anim-ids]
                                  [:name :spine-scene-input]
                                  [:spine-scene-scene :spine-scene-scene]
                                  [:spine-scene-structure :spine-scene-structure]
                                  [:spine-scene-pb :spine-scene-pb]
                                  [:spine-skin-ids :spine-skin-ids]]]
                   (g/connect spine-scene-node from self to))
                 []))))))
  (property spine-default-animation g/Str
    (dynamic label (g/constantly "Default Animation"))
    (value (g/fnk [spine-default-animation spine-anim-ids]
             (if (and (str/blank? spine-default-animation) spine-anim-ids)
               (first (spine/sort-spine-anim-ids spine-anim-ids))
               spine-default-animation)))
    (dynamic error (g/fnk [_node-id spine-anim-ids spine-default-animation spine-scene]
                     (when spine-scene
                       (validation/prop-error :fatal _node-id
                         :spine-default-animation (fn [anim ids]
                                                    (when (not (contains? ids anim))
                                                      (format "animation '%s' could not be found in the specified scene" anim)))
                         spine-default-animation (set spine-anim-ids)))))
    (dynamic edit-type (g/fnk [spine-anim-ids] (properties/->choicebox spine-anim-ids))))
  (property spine-skin g/Str
    (dynamic label (g/constantly "Skin"))
    (dynamic error (g/fnk [_node-id spine-skin spine-skin-ids]
                     (when spine-skin-ids
                       (validation/prop-error :fatal _node-id
                         :spine-skin (fn [skin ids]
                                       (when (not (contains? ids skin))
                                         (format "skin '%s' could not be found in the specified scene" skin)))
                         spine-skin (conj (set spine-skin-ids) "")))))
    (dynamic edit-type (g/fnk [spine-skin-ids] (properties/->choicebox (cons "" spine-skin-ids)))))

  (property clipping-mode g/Keyword (default :clipping-mode-none)
    (dynamic edit-type (g/constantly (properties/->pb-choicebox Gui$NodeDesc$ClippingMode))))
  (property clipping-visible g/Bool (default true))
  (property clipping-inverted g/Bool (default false))

  (property size types/Vec3
    (dynamic visible (g/constantly false)))

  (display-order (into base-display-order
                       [:spine-scene :spine-default-animation :spine-skin :color :alpha :inherit-alpha :layer :blend-mode :pivot :x-anchor :y-anchor
                        :adjust-mode :clipping :visible-clipper :inverted-clipper]))

  (input spine-scene-input g/Str)
  (input spine-anim-ids g/Any)
  (input spine-scene-scene g/Any)
  (input spine-scene-structure g/Any)
  (input spine-scene-pb g/Any)
  (input spine-skin-ids g/Any)
  (output scene-renderable-user-data g/Any :cached
    (g/fnk [spine-scene-scene color+alpha clipping-mode clipping-inverted clipping-visible]
      (let [user-data (-> spine-scene-scene
                        (get-in [:renderable :user-data])
                        (assoc :color (premul color+alpha)))]
        (cond-> user-data
          (not= :clipping-mode-none clipping-mode)
          (assoc :clipping {:mode clipping-mode :inverted clipping-inverted :visible clipping-visible})))))

  (output bone-node-msgs g/Any :cached (g/fnk [node-msgs spine-scene-structure spine-scene-pb adjust-mode]
                                         (let [pb-msg (first node-msgs)
                                               gui-node-id (:id pb-msg)
                                               id-fn (fn [b] (format "%s/%s" gui-node-id (:name b)))
                                               bones (tree-seq :children :children (:skeleton spine-scene-structure))
                                               bone-order (zipmap (map id-fn (-> spine-scene-pb :skeleton :bones)) (range))
                                               child-to-parent (reduce (fn [m b] (into m (map (fn [c] [(:name c) b]) (:children b)))) {} bones)
                                               bone-msg {:spine-node-child true
                                                         :size [0.0 0.0 0.0 0.0]
                                                         :position [0.0 0.0 0.0 0.0]
                                                         :scale [1.0 1.0 1.0 0.0]
                                                         :type :type-box
                                                         :adjust-mode adjust-mode}
                                               bone-msgs (mapv (fn [b] (assoc bone-msg :id (id-fn b) :parent (if (contains? child-to-parent (:name b))
                                                                                                               (id-fn (get child-to-parent (:name b)))
                                                                                                               gui-node-id))) bones)]
                                           ;; Bone nodes need to be sorted in same order as bones in rig scene
                                           (sort-by #(bone-order (:id %)) bone-msgs))))
  
  (output node-rt-msgs g/Any :cached
    (g/fnk [node-msgs node-rt-msgs bone-node-msgs spine-skin-ids]
      (let [pb-msg (first node-msgs)
            rt-pb-msgs (into node-rt-msgs [(update pb-msg :spine-skin (fn [skin] (if (str/blank? skin) (first spine-skin-ids) skin)))])]
        (into rt-pb-msgs bone-node-msgs))))
  (output build-errors g/Any :cached (validation/prop-error-fnk :fatal validation/prop-empty? spine-scene)))

(g/defnode ImageTextureNode
  (input image BufferedImage)
  (output packed-image BufferedImage (gu/passthrough image))
  (output anim-data g/Any (g/fnk [^BufferedImage image]
                            {nil {:width (.getWidth image)
                                  :height (.getHeight image)
                                  :frames [{:tex-coords [[0 1] [0 0] [1 0] [1 1]]}]
                                  :uv-transforms [(TextureSetGenerator$UVTransform.)]}})))

(defn- prop-resource-error [_node-id prop-kw prop-value prop-name]
  (or (validation/prop-error :fatal _node-id prop-kw validation/prop-nil? prop-value prop-name)
      (validation/prop-error :fatal _node-id prop-kw validation/prop-resource-not-exists? prop-value prop-name)))

(g/defnode TextureNode
  (inherits outline/OutlineNode)

  (property name g/Str
            (dynamic error (validation/prop-error-fnk :fatal validation/prop-empty? name)))
  (property texture resource/Resource
            (value (gu/passthrough texture-resource))
            (set (fn [basis self old-value new-value]
                   (project/resource-setter basis self old-value new-value
                                                [:resource :texture-resource]
                                                [:packed-image :image]
                                                [:anim-data :anim-data]
                                                [:anim-ids :anim-ids]
                                                [:build-targets :dep-build-targets])))
            (dynamic error (g/fnk [_node-id texture]
                                  (prop-resource-error _node-id :texture texture "Texture")))
            (dynamic edit-type (g/constantly
                                 {:type resource/Resource
                                  :ext ["atlas" "tilesource"]})))

  (input texture-resource resource/Resource)
  (input image BufferedImage)
  (input anim-data g/Any :substitute (constantly {}))
  (input anim-ids g/Any :substitute (constantly []))
  (input image-texture g/NodeID :cascade-delete)
  (input samplers [g/KeywordMap])

  (input dep-build-targets g/Any)
  (output dep-build-targets g/Any (gu/passthrough dep-build-targets))

  (output anim-data g/Any :cached (g/fnk [_node-id name anim-data]
                                    (into {} (map (fn [[id data]] [(if id (format "%s/%s" name id) name) data]) anim-data))))
  (output node-outline outline/OutlineData (g/fnk [_node-id name]
                                             {:node-id _node-id
                                              :label name
                                              :icon texture-icon}))
  (output pb-msg g/Any (g/fnk [name texture-resource]
                         {:name name
                          :texture (proj-path texture-resource)}))
  (output texture-id IDMap :cached (g/fnk [_node-id anim-ids name]
                                                     (let [texture-ids (if (and anim-ids (not-empty anim-ids))
                                                                         (map #(format "%s/%s" name %) anim-ids)
                                                                         [name])]
                                                       (zipmap texture-ids (repeat _node-id)))))
  (output gpu-texture g/Any :cached (g/fnk [_node-id image samplers]
                                           (let [params (material/sampler->tex-params (first samplers))]
                                             (texture/set-params (texture/image-texture _node-id image) params))))
  (output build-errors g/Any :cached (validation/prop-error-fnk :fatal validation/prop-empty? name)))

(g/defnode FontNode
  (inherits outline/OutlineNode)
  (property name g/Str
            (dynamic error (validation/prop-error-fnk :fatal validation/prop-empty? name)))
  (property font resource/Resource
            (value (gu/passthrough font-resource))
            (set (fn [basis self old-value new-value]
                   (project/resource-setter
                    basis self old-value new-value
                    [:resource :font-resource]
                    [:font-map :font-map]
                    [:font-data :font-data]
                    [:gpu-texture :gpu-texture]
                    [:material-shader :font-shader]
                    [:build-targets :dep-build-targets])))
            (dynamic error (g/fnk [_node-id font]
                                  (prop-resource-error _node-id :font font "Font")))
            (dynamic edit-type (g/constantly
                                 {:type resource/Resource
                                  :ext ["font"]})))

  (input font-resource resource/Resource)
  (input font-map g/Any)
  (input font-data font/FontData)
  (input font-shader ShaderLifecycle)
  (input gpu-texture g/Any)

  (input dep-build-targets g/Any)
  (output dep-build-targets g/Any :cached (gu/passthrough dep-build-targets))

  (output node-outline outline/OutlineData :cached (g/fnk [_node-id name]
                                                          {:node-id _node-id
                                                           :label name
                                                           :icon font-icon}))
  (output pb-msg g/Any (g/fnk [name font-resource]
                              {:name name
                               :font (proj-path font-resource)}))
  (output font-map g/Any (gu/passthrough font-map))
  (output font-data font/FontData (gu/passthrough font-data))
  (output gpu-texture g/Any (gu/passthrough gpu-texture))
  (output font-shader ShaderLifecycle (gu/passthrough font-shader))
  (output font-id IDMap (g/fnk [_node-id name] {name _node-id}))
  (output build-errors g/Any :cached (validation/prop-error-fnk :fatal validation/prop-empty? name)))

(g/defnode LayerNode
  (inherits outline/OutlineNode)
  (property name g/Str
            (dynamic error (validation/prop-error-fnk :fatal validation/prop-empty? name)))
  (output node-outline outline/OutlineData :cached (g/fnk [_node-id name]
                                                          {:node-id _node-id
                                                           :label name
                                                           :icon layer-icon}))
  (output pb-msg g/Any (g/fnk [name]
                              {:name name}))
  (output layer-id IDMap (g/fnk [_node-id name] {name _node-id}))
  (output build-errors g/Any :cached (validation/prop-error-fnk :fatal validation/prop-empty? name)))

(g/defnode SpineSceneNode
  (inherits outline/OutlineNode)
  (property name g/Str
            (dynamic error (validation/prop-error-fnk :fatal validation/prop-empty? name)))
  (property spine-scene resource/Resource
            (value (gu/passthrough spine-scene-resource))
            (set (fn [basis self old-value new-value]
                   (project/resource-setter
                     basis self old-value new-value
                     [:resource :spine-scene-resource]
                     [:build-targets :dep-build-targets]
                     [:spine-anim-ids :spine-anim-ids]
                     [:scene :spine-scene-scene]
                     [:scene-structure :spine-scene-structure]
                     [:spine-scene-pb :spine-scene-pb])))
            (dynamic error (g/fnk [_node-id spine-scene]
                                  (prop-resource-error _node-id :spine-scene spine-scene "Spine Scene")))
            (dynamic edit-type (g/constantly
                                 {:type resource/Resource
                                  :ext ["spinescene"]})))

  (input spine-scene-resource resource/Resource)
  (input spine-anim-ids g/Any)
  (input dep-build-targets g/Any)
  (input spine-scene-scene g/Any)
  (input spine-scene-structure g/Any)
  (input spine-scene-pb g/Any)

  (output spine-scene-id IDMap :cached (g/fnk [_node-id name]
                                         {name _node-id}))
  (output dep-build-targets g/Any :cached (gu/passthrough dep-build-targets))
  (output spine-anim-ids g/Any (gu/passthrough spine-anim-ids))
  (output spine-scene-scene g/Any (gu/passthrough spine-scene-scene))
  (output spine-scene-structure g/Any (gu/passthrough spine-scene-structure))
  (output spine-scene-pb g/Any (gu/passthrough spine-scene-pb))
  (output spine-skin-ids g/Any :cached (g/fnk [spine-scene-structure] (->> spine-scene-structure
                                                                        :skins
                                                                        vec)))
  (output node-outline outline/OutlineData :cached (g/fnk [_node-id name]
                                                          {:node-id _node-id
                                                           :label name
                                                           :icon spine/spine-scene-icon}))
  (output pb-msg g/Any (g/fnk [name spine-scene]
                              {:name name
                               :spine-scene (proj-path spine-scene)}))
  (output build-errors g/Any :cached (validation/prop-error-fnk :fatal validation/prop-empty? name)))

(def ^:private non-overridable-fields #{:template :id :parent})

(defn- extract-overrides [node-desc]
  (select-keys node-desc (remove non-overridable-fields (map prop-index->prop-key (:overridden-fields node-desc)))))

(defn- layout-pb-msg [name node-msgs]
  (let [node-msgs (filter (comp not-empty :overridden-fields) node-msgs)]
    (cond-> {:name name}
      (not-empty node-msgs)
      (assoc :nodes node-msgs))))

(g/defnode LayoutNode
  (inherits outline/OutlineNode)
  (property name g/Str
            (dynamic error (validation/prop-error-fnk :fatal validation/prop-empty? name)))
  (property nodes g/Any
            (dynamic visible (g/constantly false))
            (value (gu/passthrough layout-overrides))
            (set (fn [basis self _ new-value]
                   (let [scene (ffirst (g/targets-of basis self :_node-id))
                         node-tree (g/node-value scene :node-tree {:basis basis})
                         or-data new-value
                         override (g/override basis node-tree {:traverse? (fn [basis [src src-label tgt tgt-label]]
                                                                            (or (g/node-instance? basis GuiNode src)
                                                                                (g/node-instance? basis NodeTree src)
                                                                                (g/node-instance? basis GuiSceneNode src)))})
                         id-mapping (:id-mapping override)
                         or-node-tree (get id-mapping node-tree)
                         node-mapping (comp id-mapping (g/node-value node-tree :node-ids {:basis basis}))]
                     (concat
                       (:tx-data override)
                       (for [[from to] [[:node-overrides :layout-overrides]
                                        [:node-msgs :node-msgs]
                                        [:node-rt-msgs :node-rt-msgs]
                                        [:node-outline :node-tree-node-outline]
                                        [:scene :node-tree-scene]]]
                         (g/connect or-node-tree from self to))

                       (for [[from to] [[:id-prefix :id-prefix]]]
                         (g/connect self from or-node-tree to))
                       (for [[id data] or-data
                             :let [node-id (node-mapping id)]
                             :when node-id
                             [label value] data]
                         (g/set-property node-id label value)))))))

  (input layout-overrides g/Any :cascade-delete)
  (input node-msgs g/Any)
  (input node-rt-msgs g/Any)
  (output node-outline outline/OutlineData :cached (g/fnk [_node-id name]
                                                          {:node-id _node-id
                                                           :label name
                                                           :icon layout-icon}))
  (output pb-msg g/Any :cached (g/fnk [name node-msgs] (layout-pb-msg name node-msgs)))
  (output pb-rt-msg g/Any :cached (g/fnk [name node-rt-msgs] (layout-pb-msg name node-rt-msgs)))
  (input node-tree-node-outline g/Any)
  (output layout-node-outline g/Any (g/fnk [name node-tree-node-outline] [name node-tree-node-outline]))
  (input node-tree-scene g/Any)
  (output layout-scene g/Any (g/fnk [name node-tree-scene] [name node-tree-scene]))
  (input id-prefix g/Str)
  (output id-prefix g/Str (gu/passthrough id-prefix))
  (output build-errors g/Any :cached (validation/prop-error-fnk :fatal validation/prop-empty? name)))

(defmacro gen-outline-fnk [label order sort-children? child-reqs]
  `(g/fnk [~'_node-id ~'child-outlines]
          {:node-id ~'_node-id
           :label ~label
           :icon ~virtual-icon
           :order ~order
           :read-only true
           :child-reqs ~child-reqs
           :children ~(if sort-children?
                       `(vec (sort-by :index ~'child-outlines))
                       'child-outlines)}))

(g/defnode NodeTree
  (inherits core/Scope)
  (inherits outline/OutlineNode)

  (property id g/Str (default (g/constantly ""))
            (dynamic visible (g/constantly false)))

  (input child-scenes g/Any :array)
  (output child-scenes g/Any :cached (g/fnk [child-scenes] (vec (sort-by (comp :index :renderable) child-scenes))))
  (output node-outline outline/OutlineData :cached
          (gen-outline-fnk "Nodes" 0 false [{:node-type BoxNode
                                             :tx-attach-fn (gen-gui-node-attach-fn :type-box)}
                                            {:node-type PieNode
                                             :tx-attach-fn (gen-gui-node-attach-fn :type-pie)}
                                            {:node-type TextNode
                                             :tx-attach-fn (gen-gui-node-attach-fn :type-text)}
                                            {:node-type TemplateNode
                                             :tx-attach-fn (gen-gui-node-attach-fn :type-template)}
                                            {:node-type SpineNode
                                             :tx-attach-fn (gen-gui-node-attach-fn :type-spine)}]))
  (output scene g/Any :cached (g/fnk [_node-id child-scenes]
                                     {:node-id _node-id
                                      :aabb (reduce geom/aabb-union (geom/null-aabb) (map :aabb child-scenes))
                                      :children child-scenes}))
  (input node-msgs g/Any :array)
  (output node-msgs g/Any :cached (g/fnk [node-msgs] (flatten node-msgs)))
  (input node-rt-msgs g/Any :array)
  (output node-rt-msgs g/Any :cached (g/fnk [node-rt-msgs] (flatten node-rt-msgs)))
  (input node-overrides g/Any :array)
  (output node-overrides g/Any :cached (g/fnk [node-overrides] (into {} node-overrides)))
  (input node-ids IDMap :array)
  (output node-ids IDMap :cached (g/fnk [node-ids] (reduce merge node-ids)))
  (input texture-ids IDMap)
  (output texture-ids IDMap (gu/passthrough texture-ids))
  (input material-shader ShaderLifecycle)
  (output material-shader ShaderLifecycle (gu/passthrough material-shader))
  (input font-ids IDMap)
  (output font-ids IDMap (gu/passthrough font-ids))
  (input layer-ids IDMap)
  (output layer-ids IDMap (gu/passthrough layer-ids))
  (input layer->index g/Any)
  (output layer->index g/Any (gu/passthrough layer->index))
  (input spine-scene-ids IDMap)
  (output spine-scene-ids IDMap (gu/passthrough spine-scene-ids))
  (input id-prefix g/Str)
  (output id-prefix g/Str (gu/passthrough id-prefix))
  (input current-layout g/Str)
  (output current-layout g/Str (gu/passthrough current-layout))
  (input build-errors g/Any :array)
  (output build-errors g/Any (gu/passthrough build-errors))
  (input template-build-targets g/Any :array)
  (output template-build-targets g/Any (gu/passthrough template-build-targets)))


(g/defnode TexturesNode
  (inherits outline/OutlineNode)
  (input build-errors g/Any :array)
  (output build-errors g/Any (gu/passthrough build-errors))
  (output node-outline outline/OutlineData :cached (gen-outline-fnk "Textures" 1 false [])))

(g/defnode FontsNode
  (inherits outline/OutlineNode)
  (input build-errors g/Any :array)
  (output build-errors g/Any (gu/passthrough build-errors))
  (output node-outline outline/OutlineData :cached (gen-outline-fnk "Fonts" 2 false [])))

(g/defnode LayersNode
  (inherits core/Scope)
  (inherits outline/OutlineNode)
  (input build-errors g/Any :array)
  (output build-errors g/Any (gu/passthrough build-errors))

  (input layer-ids IDMap :array)
  (output layer-ids IDMap (g/fnk [layer-ids] (reduce merge layer-ids)))

  (input layer-msgs g/Any :array)
  (output layer-msgs g/Any :cached (g/fnk [layer-msgs] (flatten layer-msgs)))

  (output layer->index g/Any :cached (g/fnk [layer-ids]
                                       (zipmap (map key layer-ids) (range))))

  (output node-outline outline/OutlineData :cached (gen-outline-fnk "Layers" 3 false [])))

(g/defnode LayoutsNode
  (inherits outline/OutlineNode)
  (input build-errors g/Any :array)
  (output build-errors g/Any (gu/passthrough build-errors))
  (output node-outline outline/OutlineData :cached (gen-outline-fnk "Layouts" 4 false [])))

(g/defnode SpineScenesNode
  (inherits outline/OutlineNode)
  (input build-errors g/Any :array)
  (output build-errors g/Any (gu/passthrough build-errors))
  (output node-outline outline/OutlineData :cached (gen-outline-fnk "Spine Scenes" 5 false [])))

(defn- apply-alpha [parent-alpha scene]
  (let [scene-alpha (get-in scene [:renderable :user-data :color 3] 1.0)]
    (if (get-in scene [:renderable :user-data :inherit-alpha] true)
      (let [alpha (* parent-alpha scene-alpha)
            inherit? (get-in scene [:renderable :user-data :inherit-alpha] false)]
        (cond-> scene
          inherit?
          (assoc-in [:renderable :user-data :color 3] alpha)

          true
          (update :children #(mapv (partial apply-alpha alpha) %))))
      (update scene :children #(mapv (partial apply-alpha scene-alpha) %)))))

(defn- sort-children [node-order scene]
  (let [key (clipping/scene-key scene)
        index (node-order key)]
    (cond-> scene
      index (assoc-in [:renderable :index] index)
      true (update :children (partial mapv (partial sort-children node-order))))))

(defn- sort-scene [scene]
  (if (g/error? scene)
    scene
    (let [node-order (->> scene
                       clipping/scene->render-keys
                       (sort-by second) ; sort by render-key
                       (map first) ; keep scene keys
                       (map-indexed (fn [index scene-key] [scene-key index]))
                       (into {}))]
      (sort-children node-order scene))))

(g/defnk produce-scene [_node-id scene-dims aabb child-scenes]
  (let [w (:width scene-dims)
        h (:height scene-dims)
        scene {:node-id _node-id
               :aabb aabb
               :renderable {:render-fn render-lines
                            :passes [pass/transparent]
                            :batch-key []
                            :user-data {:line-data [[0 0 0] [w 0 0] [w 0 0] [w h 0] [w h 0] [0 h 0] [0 h 0] [0 0 0]]
                                        :line-color colors/defold-white}}
               :children (mapv (partial apply-alpha 1.0) child-scenes)}]
    (-> scene
      clipping/setup-states
      sort-scene)))

(defn- ->scene-pb-msg [script-resource material-resource adjust-reference background-color max-nodes node-msgs layer-msgs font-msgs texture-msgs layout-msgs spine-scene-msgs]
  {:script (proj-path script-resource)
   :material (proj-path material-resource)
   :adjust-reference adjust-reference
   :background-color background-color
   :max-nodes max-nodes
   :nodes node-msgs
   :layers layer-msgs
   :fonts font-msgs
   :textures texture-msgs
   :layouts layout-msgs
   :spine-scenes spine-scene-msgs})

(g/defnk produce-pb-msg [script-resource material-resource adjust-reference background-color max-nodes node-msgs layer-msgs font-msgs texture-msgs layout-msgs spine-scene-msgs]
  (->scene-pb-msg script-resource material-resource adjust-reference background-color max-nodes node-msgs layer-msgs font-msgs texture-msgs layout-msgs spine-scene-msgs))

(g/defnk produce-rt-pb-msg [script-resource material-resource adjust-reference background-color max-nodes node-rt-msgs layer-msgs font-msgs texture-msgs layout-rt-msgs spine-scene-msgs]
  (->scene-pb-msg script-resource material-resource adjust-reference background-color max-nodes node-rt-msgs layer-msgs font-msgs texture-msgs layout-rt-msgs spine-scene-msgs))

(defn- build-pb [self basis resource dep-resources user-data]
  (let [def (:def user-data)
        pb  (:pb user-data)
        pb  (if (:transform-fn def) ((:transform-fn def) pb) pb)
        pb  (reduce (fn [pb [label resource]]
                      (if (vector? label)
                        (assoc-in pb label resource)
                        (assoc pb label resource)))
                    pb (map (fn [[label res]]
                              [label (proj-path (get dep-resources res))])
                            (:dep-resources user-data)))]
    {:resource resource :content (protobuf/map->bytes (:pb-class user-data) pb)}))

(defn- merge-rt-pb-msg [rt-pb-msg template-build-targets]
  (let [merge-fn! (fn [coll msg kw] (reduce conj! coll (map #(do [(:name %) %]) (get msg kw))))
        [textures fonts spine-scenes] (loop [textures (transient {})
                                             fonts (transient {})
                                             spine-scenes (transient {})
                                             msgs (conj (mapv #(get-in % [:user-data :pb]) template-build-targets) rt-pb-msg)]
                                        (if-let [msg (first msgs)]
                                          (recur
                                            (merge-fn! textures msg :textures)
                                            (merge-fn! fonts msg :fonts)
                                            (merge-fn! spine-scenes msg :spine-scenes)
                                            (next msgs))
                                          [(persistent! textures) (persistent! fonts) (persistent! spine-scenes)]))]
    (assoc rt-pb-msg :textures (mapv second textures) :fonts (mapv second fonts) :spine-scenes (mapv second spine-scenes))))

(g/defnk produce-build-targets [_node-id build-errors resource rt-pb-msg dep-build-targets template-build-targets]
  (let [def pb-def
        template-build-targets (flatten template-build-targets)
        rt-pb-msg (merge-rt-pb-msg rt-pb-msg template-build-targets)
        dep-build-targets (concat (flatten dep-build-targets) (mapcat :deps (flatten template-build-targets)))
        deps-by-source (into {} (map #(let [res (:resource %)] [(proj-path (:resource res)) res]) dep-build-targets))
        resource-fields (mapcat (fn [field] (if (vector? field) (mapv (fn [i] (into [(first field) i] (rest field))) (range (count (get rt-pb-msg (first field))))) [field])) (:resource-fields def))
        dep-resources (map (fn [label] [label (get deps-by-source (if (vector? label) (get-in rt-pb-msg label) (get rt-pb-msg label)))]) resource-fields)]
    [{:node-id _node-id
      :resource (workspace/make-build-resource resource)
      :build-fn build-pb
      :user-data {:pb rt-pb-msg
                  :pb-class (:pb-class def)
                  :def def
                  :dep-resources dep-resources}
      :deps dep-build-targets}]))

(defn- get-ids [outline]
  (map :label (tree-seq (constantly true) :children outline)))

(g/defnode GuiSceneNode
  (inherits project/ResourceNode)

  (property script resource/Resource
            (value (gu/passthrough script-resource))
            (set (fn [basis self old-value new-value]
                   (project/resource-setter
                    basis self old-value new-value
                    [:resource :script-resource]
                    [:build-targets :dep-build-targets])))
            (dynamic error (g/fnk [_node-id script]
                             (when script
                               (prop-resource-error _node-id :script script "Script"))))
            (dynamic edit-type (g/fnk [] {:type resource/Resource
                                          :ext "gui_script"})))


  (property material resource/Resource
    (value (gu/passthrough material-resource))
    (set (fn [basis self old-value new-value]
           (project/resource-setter
            basis self old-value new-value
            [:resource :material-resource]
            [:shader :material-shader]
            [:samplers :samplers]
            [:build-targets :dep-build-targets])))
    (dynamic error (g/fnk [_node-id material]
                          (prop-resource-error _node-id :material material "Material")))
    (dynamic edit-type (g/constantly
                                 {:type resource/Resource
                                  :ext ["material"]})))

  (property adjust-reference g/Keyword (dynamic edit-type (g/constantly (properties/->pb-choicebox Gui$SceneDesc$AdjustReference))))
  (property pb g/Any (dynamic visible (g/constantly false)))
  (property def g/Any (dynamic visible (g/constantly false)))
  (property background-color types/Color (dynamic visible (g/constantly false)) (default [1 1 1 1]))
  (property visible-layout g/Str (default (g/constantly ""))
            (dynamic visible (g/constantly false))
            (dynamic edit-type (g/fnk [layout-msgs] {:type :choicebox
                                                     :options (into {"" "Default"} (map (fn [l] [(:name l) (:name l)]) layout-msgs))})))
  (property max-nodes g/Int
            (dynamic error (g/fnk [_node-id max-nodes node-ids]
                                  (or (validation/prop-error :fatal _node-id :max-nodes (partial validation/prop-outside-range? [1 1024]) max-nodes "Max Nodes")
                                      (validation/prop-error :fatal _node-id :max-nodes (fn [v] (let [c (count node-ids)]
                                                                                                  (when (> c max-nodes)
                                                                                                    (format "the actual number of nodes (%d) exceeds 'Max Nodes' (%d)" c max-nodes)))) max-nodes)))))

  (input script-resource resource/Resource)

  (input node-tree g/NodeID)
  (input fonts-node g/NodeID)
  (input textures-node g/NodeID)
  (input layers-node g/NodeID)
  (input layouts-node g/NodeID)
  (input spine-scenes-node g/NodeID)
  (input dep-build-targets g/Any :array)
  (input project-settings g/Any)
  (input display-profiles g/Any)
  (input current-layout g/Str)
  (output current-layout g/Str (g/fnk [current-layout visible-layout] (or current-layout visible-layout)))
  (input node-msgs g/Any)
  (output node-msgs g/Any (gu/passthrough node-msgs))
  (input node-rt-msgs g/Any)
  (output node-rt-msgs g/Any (gu/passthrough node-rt-msgs))
  (input node-overrides g/Any)
  (output node-overrides g/Any :cached (gu/passthrough node-overrides))
  (input font-msgs g/Any :array)
  (input texture-msgs g/Any :array)
  (input layer-msgs g/Any)
  (output layer-msgs g/Any (gu/passthrough layer-msgs))
  (input layout-msgs g/Any :array)
  (input layout-rt-msgs g/Any :array)
  (input spine-scene-msgs g/Any :array)
  (input node-ids IDMap)
  (output node-ids IDMap (gu/passthrough node-ids))
  (input layout-names g/Str :array)
  (input spine-scene-names g/Str :array)

  (input texture-ids IDMap :array)
  (output texture-ids IDMap (g/fnk [texture-ids] (reduce merge texture-ids)))
  (input texture-names g/Str :array)

  (input font-ids IDMap :array)
  (output font-ids IDMap (g/fnk [font-ids] (reduce merge font-ids)))
  (input font-names g/Str :array)

  (input layer-ids IDMap)
  (output layer-ids IDMap (gu/passthrough layer-ids))
  (input layer->index g/Any)
  (output layer->index g/Any (gu/passthrough layer->index))

  (input spine-scene-ids IDMap :array)

  (input material-resource resource/Resource)
  (input material-shader ShaderLifecycle)
  (output material-shader ShaderLifecycle (gu/passthrough material-shader))
  (input samplers [g/KeywordMap])
  (output samplers [g/KeywordMap] (gu/passthrough samplers))
  (output aabb AABB :cached (g/fnk [scene-dims child-scenes]
                                   (let [w (:width scene-dims)
                                         h (:height scene-dims)
                                         scene-aabb (-> (geom/null-aabb)
                                                      (geom/aabb-incorporate 0 0 0)
                                                      (geom/aabb-incorporate w h 0))]
                                     (reduce geom/aabb-union scene-aabb (map :aabb child-scenes)))))
  (output pb-msg g/Any :cached produce-pb-msg)
  (output rt-pb-msg g/Any :cached produce-rt-pb-msg)
  (output save-value g/Any (gu/passthrough pb-msg))
  (input template-build-targets g/Any :array)
  (input build-errors g/Any :array)
  (output build-targets g/Any :cached produce-build-targets)
  (input layout-node-outlines g/Any :array)
  (output layout-node-outlines g/Any :cached (g/fnk [layout-node-outlines] (into {} layout-node-outlines)))
  (input default-node-outline g/Any)
  (output node-outline outline/OutlineData :cached
          (g/fnk [_node-id default-node-outline layout-node-outlines current-layout child-outlines]
                 (let [node-outline (get layout-node-outlines current-layout default-node-outline)]
                   {:node-id _node-id
                    :label (:label pb-def)
                    :icon (:icon pb-def)
                    :children (vec (sort-by :order (conj child-outlines node-outline)))})))
  (input default-scene g/Any)
  (input layout-scenes g/Any :array)
  (output layout-scenes g/Any :cached (g/fnk [layout-scenes] (into {} layout-scenes)))
  (output child-scenes g/Any :cached (g/fnk [default-scene layout-scenes current-layout]
                                       (let [node-tree-scene (get layout-scenes current-layout default-scene)]
                                         (:children node-tree-scene))))
  (output scene g/Any :cached produce-scene)
  (output template-scene g/Any :cached (g/fnk [scene child-scenes]
                                         (assoc scene :aabb (reduce geom/aabb-union (geom/null-aabb) (keep :aabb child-scenes)))))
  (output scene-dims g/Any :cached (g/fnk [project-settings current-layout display-profiles]
                                          (or (some #(and (= current-layout (:name %)) (first (:qualifiers %))) display-profiles)
                                              (let [w (get project-settings ["display" "width"])
                                                    h (get project-settings ["display" "height"])]
                                                {:width w :height h}))))
  (output layers [g/Str] :cached (gu/passthrough layers))
  (output texture-ids IDMap :cached (g/fnk [texture-ids] (into {} texture-ids)))
  (output font-ids IDMap :cached (g/fnk [font-ids] (into {} font-ids)))
  (output layer-ids IDMap :cached (g/fnk [layer-ids] (into {} layer-ids)))
  (output spine-scene-ids IDMap :cached (g/fnk [spine-scene-ids] (into {} spine-scene-ids)))
  (input id-prefix g/Str)
  (output id-prefix g/Str (gu/passthrough id-prefix)))

(defn- tx-create-node? [tx-entry]
  (= :create-node (:type tx-entry)))

(defn- tx-node-id [tx-entry]
  (get-in tx-entry [:node :_node-id]))

(defn- attach-font
  ([self fonts-node font]
    (attach-font self fonts-node font false))
  ([self fonts-node font default?]
    (concat
      (g/connect font :_node-id self :nodes)
      (g/connect font :font-id self :font-ids)
      (g/connect font :dep-build-targets self :dep-build-targets)
      (if (not default?)
        (concat
          (g/connect font :name self :font-names)
          (g/connect font :pb-msg self :font-msgs)
          (g/connect font :build-errors fonts-node :build-errors)
          (g/connect font :node-outline fonts-node :child-outlines))
        []))))

(defn- attach-texture [self textures-node texture]
  (concat
    (g/connect texture :_node-id self :nodes)
    (g/connect texture :texture-id self :texture-ids)
    (g/connect texture :dep-build-targets self :dep-build-targets)
    (g/connect texture :pb-msg self :texture-msgs)
    (g/connect texture :name self :texture-names)
    (g/connect texture :build-errors textures-node :build-errors)
    (g/connect texture :node-outline textures-node :child-outlines)
    (g/connect self :samplers texture :samplers)))

(defn- attach-layer [layers-node layer]
  (concat
    (g/connect layer :_node-id layers-node :nodes)
    (g/connect layer :layer-id layers-node :layer-ids)
    (g/connect layer :pb-msg layers-node :layer-msgs)
    (g/connect layer :build-errors layers-node :build-errors)
    (g/connect layer :node-outline layers-node :child-outlines)))

(defn- attach-layout [self layouts-node layout]
  (concat
    (g/connect layout :build-errors layouts-node :build-errors)
    (g/connect layout :node-outline layouts-node :child-outlines)
    (for [[from to] [[:_node-id :nodes]
                     [:name :layout-names]
                     [:pb-msg :layout-msgs]
                     [:pb-rt-msg :layout-rt-msgs]
                     [:layout-node-outline :layout-node-outlines]
                     [:layout-scene :layout-scenes]]]
      (g/connect layout from self to))
    (for [[from to] [[:id-prefix :id-prefix]]]
      (g/connect self from layout to))))

(defn- attach-spine-scene [self spine-scenes-node spine-scene]
  (concat
    (g/connect spine-scene :build-errors spine-scenes-node :build-errors)
    (g/connect spine-scene :node-outline spine-scenes-node :child-outlines)
    (for [[from to] [[:_node-id :nodes]
                     [:name :spine-scene-names]
                     [:spine-scene-id :spine-scene-ids]
                     [:pb-msg :spine-scene-msgs]
                     [:dep-build-targets :dep-build-targets]]]
      (g/connect spine-scene from self to))))

(defn- v4->v3 [v4]
  (subvec v4 0 3))

(defn make-texture-node [self parent name resource]
  (g/make-nodes (g/node-id->graph-id self) [texture [TextureNode
                                                     :name name
                                                     :texture resource]]
    (attach-texture self parent texture)))

(defn- browse [title project exts]
  (seq (dialogs/make-resource-dialog (project/workspace project) project {:ext exts :title title :selection :multiple})))

(defn- resource->id [resource]
  (FilenameUtils/getBaseName ^String (resource/resource-name resource)))

(defn add-gui-node! [project scene parent node-type select-fn]
  (let [id (outline/resolve-id (subs (name node-type) 5) (keys (g/node-value scene :node-ids)))
        def-node-type (case node-type
                        :type-box BoxNode
                        :type-pie PieNode
                        :type-text TextNode
                        :type-template TemplateNode
                        :type-spine SpineNode
                        GuiNode)]
    (-> (concat
          (g/operation-label "Add Gui Node")
          (g/make-nodes (g/node-id->graph-id scene) [gui-node [def-node-type :id id :type node-type :size [200.0 100.0 0.0]]]
                        (attach-gui-node parent gui-node node-type)
                        (when select-fn
                          (select-fn [gui-node]))))
      g/transact
      g/tx-nodes-added
      first)))

(defn add-gui-node-handler [project {:keys [scene parent node-type]} select-fn]
  (add-gui-node! project scene parent node-type select-fn))

(defn- query-and-add-resources! [resources-type-label resource-exts taken-ids project select-fn make-node-fn]
  (when-let [resources (browse (str "Select " resources-type-label) project resource-exts)]
    (let [names (outline/resolve-ids (map resource->id resources) taken-ids)
          pairs (map vector resources names)
          op-seq (gensym)
          op-label (str "Add " resources-type-label)
          new-nodes (g/tx-nodes-added
                      (g/transact
                        (concat
                          (g/operation-sequence op-seq)
                          (g/operation-label op-label)
                          (for [[resource name] pairs]
                            (make-node-fn resource name)))))]
      (when (some? select-fn)
        (g/transact
          (concat
            (g/operation-sequence op-seq)
            (g/operation-label op-label)
            (select-fn new-nodes)))))))

(defn- add-textures-handler [project {:keys [scene parent]} select-fn]
  (query-and-add-resources!
    "Textures" ["atlas" "tilesource"] (g/node-value scene :texture-names) project select-fn
    (fn [resource name]
      (g/make-nodes (g/node-id->graph-id scene) [node [TextureNode :name name :texture resource]]
                    (attach-texture scene parent node)))))

(defn- add-fonts-handler [project {:keys [scene parent]} select-fn]
  (query-and-add-resources!
    "Fonts" ["font"] (g/node-value scene :font-names) project select-fn
    (fn [resource name]
      (g/make-nodes (g/node-id->graph-id scene) [node [FontNode :name name :font resource]]
                    (attach-font scene parent node)))))

(defn add-layer! [project scene parent name select-fn]
  (g/transact
    (concat
      (g/operation-label "Add Layer")
      (g/make-nodes (g/node-id->graph-id scene) [node [LayerNode :name name]]
                    (attach-layer parent node)
                    (when select-fn
                      (select-fn [node]))))))

(defn- add-layer-handler [project {:keys [scene parent node-type]} select-fn]
  (let [name (outline/resolve-id "layer" (keys (g/node-value scene :layer-ids)))]
    (add-layer! project scene parent name select-fn)))

(defn add-layout-handler [project {:keys [scene parent display-profile]} select-fn]
  (g/transact
    (concat
      (g/operation-label "Add Layout")
      (g/make-nodes (g/node-id->graph-id scene) [node [LayoutNode :name display-profile]]
                    (attach-layout scene parent node)
                    (g/set-property node :nodes {})
                    (when select-fn
                      (select-fn [node]))))))

(defn- add-spine-scenes-handler [project {:keys [scene parent]} select-fn]
  (query-and-add-resources!
    "Spine Scenes" [spine/spine-scene-ext] (g/node-value scene :spine-scene-names) project select-fn
    (fn [resource name]
      (g/make-nodes (g/node-id->graph-id scene) [node [SpineSceneNode :name name :spine-scene resource]]
                    (attach-spine-scene scene parent node)))))

(defn- make-add-handler [scene parent label icon handler-fn user-data]
  {:label label :icon icon :command :add
   :user-data (merge {:handler-fn handler-fn :scene scene :parent parent} user-data)})

(defn- add-handler-options [node]
  (let [types (protobuf/enum-values Gui$NodeDesc$Type)
        node (if (g/override? node) (g/override-original node) node)
        scene (node->gui-scene node)
        node-options (if (some #(g/node-instance? % node) [GuiSceneNode GuiNode NodeTree])
                       (let [parent (if (= node scene)
                                      (g/node-value scene :node-tree)
                                      node)]
                         (mapv (fn [[type info]]
                                 (make-add-handler scene parent (:display-name info) (get node-icons type)
                                                   add-gui-node-handler {:node-type type}))
                           types))
                       [])
        texture-option (if (some #(g/node-instance? % node) [GuiSceneNode TexturesNode])
                         (let [parent (if (= node scene)
                                        (g/node-value scene :textures-node)
                                        node)]
                           (make-add-handler scene parent "Textures..." texture-icon add-textures-handler {})))
        font-option (if (some #(g/node-instance? % node) [GuiSceneNode FontsNode])
                      (let [parent (if (= node scene)
                                     (g/node-value scene :fonts-node)
                                     node)]
                        (make-add-handler scene parent "Fonts..." font-icon add-fonts-handler {})))
        layer-option (if (some #(g/node-instance? % node) [GuiSceneNode LayersNode])
                       (let [parent (if (= node scene)
                                      (g/node-value scene :layers-node)
                                      node)]
                         (make-add-handler scene parent "Layer" layer-icon add-layer-handler {})))
        layout-option (if (some #(g/node-instance? % node) [GuiSceneNode LayoutsNode])
                        (let [parent (if (= node scene)
                                       (g/node-value scene :layouts-node)
                                       node)]
                          (make-add-handler scene parent "Layout" layout-icon add-layout-handler {:layout true})))
        spine-scene-option (if (some #(g/node-instance? % node) [GuiSceneNode SpineScenesNode])
                             (let [parent (if (= node scene)
                                            (g/node-value scene :spine-scenes-node)
                                            node)]
                               (make-add-handler scene parent "Spine Scenes..." spine/spine-scene-icon add-spine-scenes-handler {})))]
    (filter some? (conj node-options texture-option font-option layer-option layout-option spine-scene-option))))

(defn- unused-display-profiles [scene]
  (let [layouts (set (map :name (g/node-value scene :layout-msgs)))]
    (filter (complement layouts) (map :name (g/node-value scene :display-profiles)))))

(defn- add-layout-options [node user-data]
  (let [scene (node->gui-scene node)
        parent (if (= node scene)
                 (g/node-value scene :layouts-node)
                 node)]
    (mapv #(make-add-handler scene parent % layout-icon add-layout-handler {:display-profile %}) (unused-display-profiles scene))))

(handler/defhandler :add :workbench
  (active? [selection] (not-empty (some->> (handler/selection->node-id selection) add-handler-options)))
  (run [project user-data app-view] (when user-data ((:handler-fn user-data) project user-data (fn [node-ids] (app-view/select app-view node-ids)))))
  (options [selection user-data]
    (let [node-id (handler/selection->node-id selection)]
      (if (not user-data)
        (add-handler-options node-id)
        (when (:layout user-data)
          (add-layout-options node-id user-data))))))

<<<<<<< HEAD
=======
(defn- color-alpha [node-desc color-field alpha-field]
  ;; The alpha field replaced the fourth component of color,
  ;; to support overriding of the alpha separately from color.
  ;; Check which one to use by comparing with the default value.
  (let [color (get node-desc color-field)
        alpha (get node-desc alpha-field)]
    (if (not= alpha (protobuf/default Gui$NodeDesc alpha-field))
      alpha
      (get color 3 1.0))))

>>>>>>> 93992b52
(def node-property-fns (-> {}
                         (into (map (fn [label] [label [label (comp v4->v3 label)]]) [:position :rotation :scale :size]))
                         (conj [:rotation [:rotation (comp math/vecmath->clj math/euler->quat :rotation)]])
                         (into (map (fn [[ddf-label label]] [ddf-label [label ddf-label]]) [[:xanchor :x-anchor]
                                                                                            [:yanchor :y-anchor]]))))

(defn- convert-node-desc [node-desc]
  (into {} (map (fn [[key val]] (let [[new-key f] (get node-property-fns key [key key])]
                                  [new-key (f node-desc)])) node-desc)))
(defn- sort-node-descs
  [node-descs]
  (let [parent-id->children (group-by :parent (remove #(str/blank? (:id %)) node-descs))
        parent->children #(parent-id->children (:id %))
        root {:id ""}]
    (rest (tree-seq parent->children parent->children root))))

(defn load-gui-scene [project self input scene]
  (let [def                pb-def
        resource           (g/node-value self :resource)
        resolve-fn         (partial workspace/resolve-resource resource)
        workspace          (project/workspace project)
        graph-id           (g/node-id->graph-id self)
        node-descs         (map convert-node-desc (:nodes scene))
        tmpl-node-descs    (into {} (map (fn [n] [(:id n) {:template (:parent n) :data (extract-overrides n)}])
                                         (filter :template-node-child node-descs)))
        tmpl-node-descs    (into {} (map (fn [[id data]]
                                           [id (update data :template
                                                       (fn [parent] (if (contains? tmpl-node-descs parent)
                                                                      (recur (:template (get tmpl-node-descs parent)))
                                                                      parent)))])
                                         tmpl-node-descs))
        node-descs         (filter (complement :template-node-child) node-descs)
        tmpl-children      (group-by (comp :template second) tmpl-node-descs)
        tmpl-roots         (filter (complement tmpl-node-descs) (map first tmpl-children))
        template-data      (into {} (map (fn [r] [r (into {} (map (fn [[id tmpl]]
                                                                    [(subs id (inc (count r))) (:data tmpl)])
                                                                  (rest (tree-seq (constantly true)
                                                                                  (comp tmpl-children first)
                                                                                  [r nil]))))])
                                         tmpl-roots))
        template-resources (keep (comp resolve-fn :template) (filter #(= :type-template (:type %)) node-descs))
        texture-resources  (keep (comp resolve-fn :texture) (:textures scene))
        scene-load-data  (project/load-resource-nodes (g/now) project
                                                      (->> (concat template-resources texture-resources)
                                                           (keep #(project/get-resource-node project %)))
                                                      progress/null-render-progress!)]
    (concat
      scene-load-data
      (g/set-property self :script (workspace/resolve-resource resource (:script scene)))
      (g/set-property self :material (workspace/resolve-resource resource (:material scene)))
      (g/set-property self :adjust-reference (:adjust-reference scene))
      (g/set-property self :pb scene)
      (g/set-property self :def def)
      (g/set-property self :background-color (:background-color scene))
      (g/set-property self :max-nodes (:max-nodes scene))
      (g/connect project :settings self :project-settings)
      (g/connect project :display-profiles self :display-profiles)
      (g/make-nodes graph-id [fonts-node FontsNode]
                    (g/connect fonts-node :_node-id self :fonts-node)
                    (g/connect fonts-node :_node-id self :nodes)
                    (g/connect fonts-node :build-errors self :build-errors)
                    (g/connect fonts-node :node-outline self :child-outlines)
                    (g/make-nodes graph-id [font [FontNode
                                                  :name ""
                                                  :font (workspace/resolve-resource resource "/builtins/fonts/system_font.font")]]
                                  (attach-font self fonts-node font true))
                    (for [font-desc (:fonts scene)]
                      (g/make-nodes graph-id [font [FontNode
                                                    :name (:name font-desc)
                                                    :font (workspace/resolve-resource resource (:font font-desc))]]
                                    (attach-font self fonts-node font))))
      (g/make-nodes graph-id [textures-node TexturesNode]
                    (g/connect textures-node :_node-id self :textures-node)
                    (g/connect textures-node :_node-id self :nodes)
                    (g/connect textures-node :build-errors self :build-errors)
                    (g/connect textures-node :node-outline self :child-outlines)
                    (for [texture-desc (:textures scene)]
                      (let [resource (workspace/resolve-resource resource (:texture texture-desc))
                            outputs (some-> resource
                                            resource/resource-type
                                            :node-type
                                            g/output-labels)]
                        ;; Messy because we need to deal with legacy standalone image files
                        (if (or (nil? resource) ;; i.e. :texture field not set
                                (outputs :anim-data))
                          ;; TODO: have no tests for this
                          (g/make-nodes graph-id [texture [TextureNode :name (:name texture-desc) :texture resource]]
                                        (attach-texture self textures-node texture))
                          (g/make-nodes graph-id [img-texture [ImageTextureNode]
                                                  texture [TextureNode :name (:name texture-desc)]]
                                        (g/connect img-texture :_node-id texture :image-texture)
                                        (g/connect img-texture :packed-image texture :image)
                                        (g/connect img-texture :anim-data texture :anim-data)
                                        (project/connect-resource-node project resource img-texture [[:content :image]])
                                        (project/connect-resource-node project resource texture [[:resource :texture-resource]
                                                                                                 [:build-targets :dep-build-targets]])
                                        (attach-texture self textures-node texture))))))
      (g/make-nodes graph-id [spine-scenes-node SpineScenesNode]
                   (g/connect spine-scenes-node :_node-id self :spine-scenes-node)
                   (g/connect spine-scenes-node :_node-id self :nodes)
                   (g/connect spine-scenes-node :build-errors self :build-errors)
                   (g/connect spine-scenes-node :node-outline self :child-outlines)
                   (let [prop-keys (keys (g/public-properties SpineSceneNode))]
                     (for [spine-scene-desc (:spine-scenes scene)
                           :let [spine-scene-desc (select-keys spine-scene-desc prop-keys)]]
                       (g/make-nodes graph-id [spine-scene [SpineSceneNode
                                                            :name (:name spine-scene-desc)
                                                            :spine-scene (workspace/resolve-resource resource (:spine-scene spine-scene-desc))]]
                                     (attach-spine-scene self spine-scenes-node spine-scene)))))
      (g/make-nodes graph-id [layers-node LayersNode]
                    (g/connect layers-node :_node-id self :layers-node)
                    (g/connect layers-node :_node-id self :nodes)
                    (g/connect layers-node :layer-msgs self :layer-msgs)
                    (g/connect layers-node :layer-ids self :layer-ids)
                    (g/connect layers-node :layer->index self :layer->index)
                    (g/connect layers-node :build-errors self :build-errors)
                    (g/connect layers-node :node-outline self :child-outlines)
                    (loop [[layer-desc & more] (:layers scene)
                           tx-data []]
                      (if layer-desc
                        (let [layer-tx-data (g/make-nodes graph-id
                                                          [layer [LayerNode :name (:name layer-desc)]]
                                                          (attach-layer layers-node layer))]
                          (recur more (conj tx-data layer-tx-data)))
                        tx-data)))
      (g/make-nodes graph-id [node-tree NodeTree]
                    (for [[from to] [[:_node-id :node-tree]
                                     [:_node-id :nodes]
                                     [:node-outline :default-node-outline]
                                     [:node-msgs :node-msgs]
                                     [:node-rt-msgs :node-rt-msgs]
                                     [:scene :default-scene]
                                     [:node-ids :node-ids]
                                     [:node-overrides :node-overrides]
                                     [:build-errors :build-errors]
                                     [:template-build-targets :template-build-targets]]]
                      (g/connect node-tree from self to))
                    (for [[from to] [[:texture-ids :texture-ids]
                                     [:material-shader :material-shader]
                                     [:font-ids :font-ids]
                                     [:layer-ids :layer-ids]
                                     [:layer->index :layer->index]
                                     [:spine-scene-ids :spine-scene-ids]
                                     [:id-prefix :id-prefix]
                                     [:current-layout :current-layout]]]
                      (g/connect self from node-tree to))
                    (loop [[node-desc & more] (sort-node-descs node-descs)
                           id->node {}
                           all-tx-data []]
                      (if node-desc
                        (let [node-type (case (:type node-desc)
                                          :type-box BoxNode
                                          :type-pie PieNode
                                          :type-text TextNode
                                          :type-template TemplateNode
                                          :type-spine SpineNode
                                          GuiNode)
                              props (-> node-desc
                                        (select-keys (keys (g/public-properties node-type)))
                                        (cond->
                                            (= :type-template (:type node-desc))
                                          (assoc :template {:resource (workspace/resolve-resource resource (:template node-desc))
                                                            :overrides (get template-data (:id node-desc) {})})))
                              tx-data (g/make-nodes graph-id [gui-node [node-type props]]
                                                    (let [parent (if (empty? (:parent node-desc)) node-tree (id->node (:parent node-desc)))]
                                                      (attach-gui-node parent gui-node (:type node-desc))))
                              node-id (first (map tx-node-id (filter tx-create-node? tx-data)))]
                          (recur more (assoc id->node (:id node-desc) node-id) (into all-tx-data tx-data)))
                        all-tx-data)))
      (g/make-nodes graph-id [layouts-node LayoutsNode]
                   (g/connect layouts-node :_node-id self :layouts-node)
                   (g/connect layouts-node :_node-id self :nodes)
                   (g/connect layouts-node :build-errors self :build-errors)
                   (g/connect layouts-node :node-outline self :child-outlines)
                   (let [prop-keys (keys (g/public-properties LayoutNode))]
                     (for [layout-desc (:layouts scene)
                           :let [layout-desc (-> layout-desc
                                               (select-keys prop-keys)
                                               (update :nodes (fn [nodes] (->> nodes
                                                                            (map (fn [v] [(:id v) (-> v extract-overrides convert-node-desc)]))
                                                                            (into {})))))]]
                       (g/make-nodes graph-id [layout [LayoutNode layout-desc]]
                                     (attach-layout self layouts-node layout))))))))

(defn- color-alpha [node-desc color-field alpha-field]
  ;; The alpha field replaced the fourth component of color,
  ;; to support overriding of the alpha separately from color.
  ;; Check which one to use by comparing with the default value.
  (let [color (get node-desc color-field)
        alpha (get node-desc alpha-field)]
    (if (not= alpha (protobuf/default Gui$NodeDesc alpha-field))
      alpha
      (get color 3))))

(defn- sanitize-node [node]
  (-> (reduce (fn [node [color-field alpha-field]]
                (assoc node alpha-field (color-alpha node color-field alpha-field)))
        node [[:color :alpha]
              [:shadow :shadow-alpha]
              [:outline :outline-alpha]])
    (cond->
      (= :type-text (:type node))
      ;; Size mode is not applicable for text nodes, but might still be stored in the files from editor1
      (dissoc node :size-mode))))

(defn- sanitize-scene [scene]
  (update scene :nodes (partial mapv sanitize-node)))

(defn- register [workspace def]
  (let [ext (:ext def)
        exts (if (vector? ext) ext [ext])]
    (for [ext exts]
      (resource-node/register-ddf-resource-type workspace
        :ext ext
        :label (:label def)
        :build-ext (:build-ext def)
        :node-type GuiSceneNode
        :ddf-type (:pb-class def)
        :load-fn load-gui-scene
        :sanitize-fn sanitize-scene
        :icon (:icon def)
        :tags (:tags def)
        :tag-opts (:tag-opts def)
        :template (:template def)
        :view-types [:scene :text]
        :view-opts {:scene {:grid true}}))))

(defn register-resource-types [workspace]
  (register workspace pb-def))

(defn- vec-move
  [v x offset]
  (let [current-index (.indexOf ^java.util.List v x)
        new-index (max 0 (+ current-index offset))
        [before after] (split-at new-index (remove #(= x %) v))]
    (vec (concat before [x] after))))

(defn- move-node!
  [node-id offset]
  (let [parent (core/scope node-id)
        children (vec (g/node-value parent :nodes))
        new-children (vec-move children node-id offset)
        connections (keep (fn [[source source-label target target-label]]
                            (when (and (= source node-id)
                                       (= target parent))
                              [source-label target-label]))
                          (g/outputs node-id))]
    (g/transact
      (concat
        (for [child children
              [source target] connections]
          (g/disconnect child source parent target))
        (for [child new-children
              [source target] connections]
          (g/connect child source parent target))))))

(defn- selection->gui-node [selection]
  (handler/adapt-single selection GuiNode))

(defn- selection->layer-node [selection]
  (handler/adapt-single selection LayerNode))

(handler/defhandler :move-up :workbench
  (active? [selection] (or (selection->gui-node selection) (selection->layer-node selection)))
  (run [selection] (let [selected (handler/selection->node-id selection)]
                     (move-node! selected -1))))

(handler/defhandler :move-down :workbench
  (active? [selection] (or (selection->gui-node selection) (selection->layer-node selection)))
  (run [selection] (let [selected (handler/selection->node-id selection)]
                     (move-node! selected 1))))

(defn- resource->gui-scene [project resource]
  (let [res-node (some->> resource
                   (project/get-resource-node project))]
    (when (and res-node (g/node-instance? GuiSceneNode res-node))
      res-node)))

(handler/defhandler :set-gui-layout :workbench
  (active? [project active-resource] (boolean (resource->gui-scene project active-resource)))
  (run [project active-resource user-data] (when user-data
                                             (when-let [scene (resource->gui-scene project active-resource)]
                                               (g/transact (g/set-property scene :visible-layout user-data)))))
  (state [project active-resource]
         (when-let [scene (resource->gui-scene project active-resource)]
           (let [visible (g/node-value scene :visible-layout)]
             {:label (if (empty? visible) "Default" visible)
              :command :set-gui-layout
              :user-data visible})))
  (options [project active-resource user-data]
           (when-not user-data
             (when-let [scene (resource->gui-scene project active-resource)]
               (let [layout-msgs (g/node-value scene :layout-msgs)
                     layouts (cons "" (map :name layout-msgs))]
                 (for [l layouts]
                   {:label (if (empty? l) "Default" l)
                    :command :set-gui-layout
                    :user-data l}))))))

(ui/extend-menu :toolbar :scale
                [{:label :separator}
                 {:icon layout-icon
                  :command :set-gui-layout
                  :label "Test"}])<|MERGE_RESOLUTION|>--- conflicted
+++ resolved
@@ -1873,19 +1873,6 @@
         (when (:layout user-data)
           (add-layout-options node-id user-data))))))
 
-<<<<<<< HEAD
-=======
-(defn- color-alpha [node-desc color-field alpha-field]
-  ;; The alpha field replaced the fourth component of color,
-  ;; to support overriding of the alpha separately from color.
-  ;; Check which one to use by comparing with the default value.
-  (let [color (get node-desc color-field)
-        alpha (get node-desc alpha-field)]
-    (if (not= alpha (protobuf/default Gui$NodeDesc alpha-field))
-      alpha
-      (get color 3 1.0))))
-
->>>>>>> 93992b52
 (def node-property-fns (-> {}
                          (into (map (fn [label] [label [label (comp v4->v3 label)]]) [:position :rotation :scale :size]))
                          (conj [:rotation [:rotation (comp math/vecmath->clj math/euler->quat :rotation)]])
@@ -2078,7 +2065,7 @@
         alpha (get node-desc alpha-field)]
     (if (not= alpha (protobuf/default Gui$NodeDesc alpha-field))
       alpha
-      (get color 3))))
+      (get color 3 1.0))))
 
 (defn- sanitize-node [node]
   (-> (reduce (fn [node [color-field alpha-field]]
