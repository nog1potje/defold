--- conflicted
+++ resolved
@@ -63,15 +63,7 @@
 (defn- any-instance-desc->transform-matrix
   ^Matrix4d [any-instance-desc]
   ;; GameObject$InstanceDesc, GameObject$EmbeddedInstanceDesc, or GameObject$CollectionInstanceDesc in map format.
-<<<<<<< HEAD
-  (let [scale (if (or (nil? scale3)
-                      (protobuf/default-read-scale-value? scale3))
-                (:scale any-instance-desc) ; Legacy file format - use uniform scale.
-                scale3)]
-    (math/clj->mat4 position rotation scale)))
-=======
   (pose/to-mat4 (any-instance-desc->pose any-instance-desc)))
->>>>>>> adf31f50
 
 (defn- component-property-desc-with-go-props [component-property-desc proj-path->source-resource]
   ;; GameObject$ComponentPropertyDesc in map format.
