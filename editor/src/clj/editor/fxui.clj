;; Copyright 2020-2022 The Defold Foundation
;; Copyright 2014-2020 King
;; Copyright 2009-2014 Ragnar Svensson, Christian Murray
;; Licensed under the Defold License version 1.0 (the "License"); you may not use
;; this file except in compliance with the License.
;; 
;; You may obtain a copy of the License, together with FAQs at
;; https://www.defold.com/license
;; 
;; Unless required by applicable law or agreed to in writing, software distributed
;; under the License is distributed on an "AS IS" BASIS, WITHOUT WARRANTIES OR
;; CONDITIONS OF ANY KIND, either express or implied. See the License for the
;; specific language governing permissions and limitations under the License.

(ns editor.fxui
  (:refer-clojure :exclude [partial])
  (:require [cljfx.api :as fx]
            [cljfx.coerce :as fx.coerce]
            [cljfx.component :as fx.component]
            [cljfx.fx.button :as fx.button]
            [cljfx.fx.column-constraints :as fx.column-constraints]
            [cljfx.fx.grid-pane :as fx.grid-pane]
            [cljfx.fx.label :as fx.label]
            [cljfx.fx.list-cell :as fx.list-cell]
            [cljfx.fx.stage :as fx.stage]
            [cljfx.fx.svg-path :as fx.svg-path]
            [cljfx.fx.text-area :as fx.text-area]
            [cljfx.fx.text-field :as fx.text-field]
            [cljfx.lifecycle :as fx.lifecycle]
            [cljfx.mutator :as fx.mutator]
            [cljfx.prop :as fx.prop]
            [clojure.spec.alpha :as s]
            [clojure.spec.gen.alpha :as gen]
            [clojure.string :as string]
            [editor.error-reporting :as error-reporting]
            [editor.ui :as ui]
            [editor.util :as eutil]
            [util.coll :refer [pair]])
  (:import [clojure.lang Fn IFn IHashEq MultiFn]
           [com.defold.control ListCell]
<<<<<<< HEAD
           [java.lang.reflect Field]
           [javafx.application Platform]
           [javafx.geometry BoundingBox Point2D]
=======
           [java.util Collection]
           [javafx.application Platform]
           [javafx.collections ObservableList]
           [javafx.event Event]
>>>>>>> 149e4b46
           [javafx.scene Node]
           [javafx.scene.paint Color]
           [javafx.beans.property ReadOnlyProperty]
           [javafx.beans.value ChangeListener]
           [javafx.scene.control TextInputControl ListView ScrollPane]
           [javafx.stage Window]
           [javafx.util Callback]))

(set! *warn-on-reflection* true)

<<<<<<< HEAD
;; --------------------------------------------------
;; Specs / validation
;; --------------------------------------------------

(def ^:private point-gen-component-double-opts
  {:infinite? false :NaN? false :min -10000.0 :max 10000.0})

(def ^:private size-gen-component-double-opts
  {:infinite? false :NaN? false :min 0.0 :max 10000.0})

(defn bounds-coercible? [value]
  (instance? Bounds value))

(defn make-bounds-gen []
  (gen/fmap (fn [[^double x ^double y ^double width ^double height]]
              (BoundingBox. x y width height))
            (gen/tuple (gen/double* point-gen-component-double-opts)
                       (gen/double* point-gen-component-double-opts)
                       (gen/double* size-gen-component-double-opts)
                       (gen/double* size-gen-component-double-opts))))

(defn- color-parsable? [^String value]
  (try
    (Color/valueOf value)
    true
    (catch Exception _
      false)))

(defn color-coercible? [value]
  (cond
    (instance? Color value) true
    (keyword? value) (color-parsable? (name value))
    (string? value) (color-parsable? value)
    :else false))

(defn make-color-coercible-gen []
  (let [uppercase-names+colors
        (into []
              (keep (fn [^Field field]
                      (let [field-value (.get field nil)]
                        (when (instance? Color field-value)
                          (pair (.getName field)
                                field-value)))))
              (.getFields Color))
        named-colors (into [] (map second) uppercase-names+colors)
        uppercase-color-names (into [] (map first) uppercase-names+colors)
        lowercase-color-names (into [] (map string/lower-case) uppercase-color-names)
        lowercase-color-keywords (into [] (map keyword) lowercase-color-names)
        color-hex-strings (into [] (map str) named-colors)]
    (gen/one-of
      [(gen/elements named-colors)
       (gen/elements uppercase-color-names)
       (gen/elements lowercase-color-names)
       (gen/elements lowercase-color-keywords)
       (gen/elements color-hex-strings)])))

(defn make-point-gen []
  (gen/fmap (fn [[^double x ^double y]]
              (Point2D. x y))
            (gen/tuple (gen/double* point-gen-component-double-opts)
                       (gen/double* point-gen-component-double-opts))))

(defn style-class-coercible? [value]
  (or (string? value)
      (and (seqable? value)
           (every? string? value))))

(defn make-style-class-gen []
  (let [name-gen (gen/fmap (clojure.core/partial string/join "-")
                           (gen/vector-distinct (gen/elements ["anchor" "background" "bar" "border" "button" "cell" "column" "control" "decorator" "element" "flow" "grid" "group" "header" "input" "item" "label" "list" "pane" "region" "row" "spacer" "split" "table" "tree" "view" "window"])
                                                {:min-elements 1 :max-elements 3}))]
    (gen/one-of
      [name-gen
       (gen/vector-distinct name-gen
                            {:min-elements 0 :max-elements 3})])))

(s/def ::bounds (s/with-gen bounds-coercible? make-bounds-gen))
(s/def ::color (s/with-gen color-coercible? make-color-coercible-gen))
(s/def ::point (s/with-gen #(instance? Point2D %) make-point-gen))
(s/def ::style-class (s/with-gen style-class-coercible? make-style-class-gen))

;; --------------------------------------------------
;; Helpers
;; --------------------------------------------------
=======
(defn event->window
  ^Window [^Event event]
  (.getWindow (.getScene ^Node (.getSource event))))
>>>>>>> 149e4b46

(def ext-value
  "Extension lifecycle that returns value on `:value` key"
  (reify fx.lifecycle/Lifecycle
    (create [_ desc _]
      (:value desc))
    (advance [_ _ desc _]
      (:value desc))
    (delete [_ _ _])))

(defn identity-aware-observable-list-mutator [get-list-fn]
  (let [set-all! #(.setAll ^ObservableList (get-list-fn %1) ^Collection %2)]
    (reify fx.mutator/Mutator
      (assign! [_ instance coerce value]
        (set-all! instance (coerce value)))
      (replace! [_ instance coerce old-value new-value]
        (when-not (identical? old-value new-value)
          (set-all! instance (coerce new-value))))
      (retract! [_ instance _ _]
        (set-all! instance [])))))

(extend-protocol fx.lifecycle/Lifecycle
  MultiFn
  (create [_ desc opts]
    (fx.lifecycle/create fx.lifecycle/dynamic-fn->dynamic desc opts))
  (advance [_ component desc opts]
    (fx.lifecycle/advance fx.lifecycle/dynamic-fn->dynamic component desc opts))
  (delete [_ component opts]
    (fx.lifecycle/delete fx.lifecycle/dynamic-fn->dynamic component opts)))

(defn focus-when-on-scene! [^Node node]
  (if (some? (.getScene node))
    (.requestFocus node)
    (.addListener (.sceneProperty node)
                  (reify ChangeListener
                    (changed [this _ _ new-scene]
                      (when (some? new-scene)
                        (.removeListener (.sceneProperty node) this)
                        (.requestFocus node)))))))

(defn ext-focused-by-default
  "Function component that mimics extension lifecycle. Focuses node specified by
   `:desc` key when it gets added to scene graph"
  [{:keys [desc]}]
  {:fx/type fx/ext-on-instance-lifecycle
   :on-created focus-when-on-scene!
   :desc desc})

(def ext-with-advance-events
  "Extension lifecycle that notifies all listeners even during advancing

  Expected keys:
  - `:desc` (required) - description of underlying component"
  (reify fx.lifecycle/Lifecycle
    (create [_ {:keys [desc]} opts]
      (binding [fx.lifecycle/*in-progress?* false]
        (fx.lifecycle/create fx.lifecycle/dynamic desc opts)))
    (advance [_ component {:keys [desc]} opts]
      (binding [fx.lifecycle/*in-progress?* false]
        (fx.lifecycle/advance fx.lifecycle/dynamic component desc opts)))
    (delete [_ component opts]
      (binding [fx.lifecycle/*in-progress?* false]
        (fx.lifecycle/delete fx.lifecycle/dynamic component opts)))))

(def ^:private ext-ensure-scroll-pane-child-visible-impl
  (fx/make-ext-with-props
    {:ensure-visible
     (fx.prop/make
       (fx.mutator/setter
         (fn [^ScrollPane pane ^Node child]
           (when child
             (let [content-height (-> pane .getContent .getBoundsInLocal .getHeight)
                   viewport-bounds (.getViewportBounds pane)
                   viewport-height (.getHeight viewport-bounds)
                   viewport-bottom (- (.getHeight viewport-bounds) (.getMinY viewport-bounds))
                   child-bounds (-> pane .getContent (.sceneToLocal (.localToScene child (.getBoundsInLocal child))))]
               (when (< viewport-height content-height)
                 (cond
                   ;; when child view is below viewport, scroll down
                   (< viewport-bottom (.getMaxY child-bounds))
                   (.setVvalue pane (/ (- (.getMaxY child-bounds) (.getHeight viewport-bounds))
                                       (- content-height viewport-height)))
                   ;; when child view is above viewport, scroll down
                   (< (.getMinY child-bounds) (- (.getMinY viewport-bounds)))
                   (.setVvalue pane (/ (.getMinY child-bounds)
                                       (- content-height viewport-height)))))))))
       fx.lifecycle/dynamic)}))

(defn ext-ensure-scroll-pane-child-visible
  "Extension lifecycle that ensures ScrollPane's child node is visible

  This extension will perform scroll whenever the child node is changed

  Expected props:

    :scroll-pane-desc    cljfx description (required) that resolves to
                         a ScrollPane instance
    :child-desc          cljfx description (optional) that resolves to a Node
                         that is also present in the ScrollPane's content. This
                         can be achieved using fx/ext-let-refs + fx/ext-get-ref"
  [{:keys [scroll-pane-desc child-desc]}]
  {:fx/type ext-ensure-scroll-pane-child-visible-impl
   :props (if (some? child-desc)
            {:ensure-visible child-desc}
            {})
   :desc scroll-pane-desc})

(defn make-event-filter-prop
  "Creates a prop-config that will add event filter for specified `event-type`

  Value for such prop in component description is expected to be an event
  handler (either EventHandler, function or event map)"
  [event-type]
  (fx.prop/make
    (fx.mutator/adder-remover #(.addEventFilter ^Node %1 event-type %2)
                              #(.removeEventFilter ^Node %1 event-type %2))
    (fx.lifecycle/wrap-coerce fx.lifecycle/event-handler
                              fx.coerce/event-handler)))

(defn make-event-handler-prop
  "Creates a prop-config that will add event handler for specified `event-type`

  Value for such prop in component description is expected to be an event
  handler (either EventHandler, function or event map)"
  [event-type]
  (fx.prop/make
    (fx.mutator/adder-remover #(.addEventHandler ^Node %1 event-type %2)
                              #(.removeEventHandler ^Node %1 event-type %2))
    (fx.lifecycle/wrap-coerce fx.lifecycle/event-handler
                              fx.coerce/event-handler)))

(def text-input-selection-prop
  "Prop-config that will set selection of a TextInputControl component

  Value for such prop in component description is expected to be a 2-element
  vector of anchor and caret indices"
  (fx.prop/make
    (reify fx.mutator/Mutator
      (assign! [_ instance coerce value]
        (let [[anchor caret] (coerce value)]
          (.selectRange ^TextInputControl instance anchor caret)))
      (replace! [_ instance coerce _ new-value]
        (let [[anchor caret] (coerce new-value)]
          (.selectRange ^TextInputControl instance anchor caret)))
      (retract! [_ _ _ _]))
    fx.lifecycle/scalar))

(def list-cell-factory-prop
  "Prop-config that provides simple list cell instead of text-field based one

  Value for such prop is a function of list view item that returns cell's prop
  map (without `:fx/type`)"
  (fx.prop/make
    (fx.mutator/setter #(.setCellFactory ^ListView %1 %2))
    (fx.lifecycle/detached-prop-map fx.list-cell/props)
    :coerce
    #(let [props-vol (volatile! {})]
       (reify Callback
         (call [_ _]
           (proxy [ListCell] []
             (updateItem [item empty]
               (let [^ListCell this this
                     props @props-vol]
                 (proxy-super updateItem item empty)
                 (vreset! props-vol (% props this item empty))))))))))

(def on-text-input-selection-changed-prop
  "Prop-config that will observe changes for selection in TextInputControl

  Value for such prop in component description is expected to be an event
  handler (either function or event map)"
  (fx.prop/make
    (reify fx.mutator/Mutator
      (assign! [_ instance coerce value]
        (let [[caret-listener anchor-listener] (coerce value)]
          (doto ^TextInputControl instance
            (-> .caretPositionProperty (.addListener ^ChangeListener caret-listener))
            (-> .anchorProperty (.addListener ^ChangeListener anchor-listener)))))
      (replace! [this instance coerce old-value new-value]
        (when-not (= old-value new-value)
          (fx.mutator/retract! this instance coerce old-value)
          (fx.mutator/assign! this instance coerce new-value)))
      (retract! [_ instance coerce value]
        (let [[caret-listener anchor-listener] (coerce value)]
          (doto ^TextInputControl instance
            (-> .caretPositionProperty (.removeListener ^ChangeListener caret-listener))
            (-> .anchorProperty (.removeListener ^ChangeListener anchor-listener))))))
    (fx.lifecycle/wrap-coerce
      fx.lifecycle/event-handler
      (fn [f]
        [(reify ChangeListener
           (changed [_ o _ new-caret]
             (f [(.getAnchor ^TextInputControl (.getBean ^ReadOnlyProperty o)) new-caret])))
         (reify ChangeListener
           (changed [_ o _ new-anchor]
             (f [new-anchor (.getCaretPosition ^TextInputControl (.getBean ^ReadOnlyProperty o))])))]))))

(defn wrap-dedupe-desc
  "Renderer middleware that skips advancing if new description is the same"
  [lifecycle]
  (reify fx.lifecycle/Lifecycle
    (create [_ desc opts]
      (with-meta
        {:desc desc
         :child (fx.lifecycle/create lifecycle desc opts)}
        {`fx.component/instance #(-> % :child fx.component/instance)}))
    (advance [_ component desc opts]
      (if (= desc (:desc component))
        component
        (-> component
            (assoc :desc desc)
            (update :child #(fx.lifecycle/advance lifecycle % desc opts)))))
    (delete [_ component opts]
      (fx.lifecycle/delete lifecycle (:child component) opts))))

(defmacro provide-single-default [m k v]
  `(let [m# ~m
         k# ~k]
     (if (contains? m# k#)
       m#
       (assoc m# k# ~v))))

(defmacro provide-defaults
  "Like assoc, but does nothing if key is already in this map. Evaluates values
  only when key is not present"
  [m & kvs]
  `(-> ~m
       ~@(map #(cons `provide-single-default %) (partition 2 kvs))))

(defn mount-renderer-and-await-result!
  "Mounts `renderer` and blocks current thread until `state-atom`'s value
  receives a `::result` key"
  [state-atom renderer]
  (let [event-loop-key (Object.)
        result-promise (promise)]
    (future
      (error-reporting/catch-all!
        (let [result @result-promise]
          (fx/on-fx-thread
            (Platform/exitNestedEventLoop event-loop-key result)))))
    (add-watch state-atom event-loop-key
               (fn [k r _ n]
                 (let [result (::result n ::no-result)]
                   (when-not (= result ::no-result)
                     (deliver result-promise result)
                     (remove-watch r k)))))
    (fx/mount-renderer state-atom renderer)
    (Platform/enterNestedEventLoop event-loop-key)))

(defn dialog-showing? [props]
  (not (contains? props ::result)))

(defn show-dialog-and-await-result!
  "Creates a dialog, shows it and block current thread until dialog has a result
  (which is checked by presence of a `:result` key in state map)

  Options:
  - `:initial-state` (optional, default `{}`) - map containing initial state of
    a dialog, should not contain `::result` key to be shown
  - `:event-handler` (required) - 2-argument event handler, receives current
    state as first argument and event map as second, returns new state. Once
    state of a dialog has `::result` key in it, dialog interaction is considered
    complete and dialog will close
  - `:description` (required) - fx description used for this dialog, gets merged
    into current state map, meaning that state map contents, including
    eventually a `::result` key, will also be present in description props. You
    can use `editor.fxui/dialog-showing?` and pass it resulting props to check
    if dialog stage's `:showing` property should be set to true"
  [& {:keys [initial-state event-handler description]
      :or {initial-state {}}}]
  (let [state-atom (atom initial-state)
        renderer (fx/create-renderer
                   :error-handler error-reporting/report-exception!
                   :opts {:fx.opt/map-event-handler #(swap! state-atom event-handler %)}
                   :middleware (fx/wrap-map-desc merge description))]
    (mount-renderer-and-await-result! state-atom renderer)))

(defn stage
  "Generic `:stage` that mirrors behavior of `editor.ui/make-stage`"
  [props]
  (assoc props
    :fx/type fx.stage/lifecycle
    :on-focused-changed ui/focus-change-listener
    :icons (if (eutil/is-mac-os?) [] [ui/application-icon-image])))

(defn dialog-stage
  "Generic dialog `:stage` that mirrors behavior of `editor.ui/make-dialog-stage`"
  [props]
  (let [owner (:owner props ::no-owner)]
    (-> props
        (assoc :fx/type stage)
        (assoc :owner (cond
                        (= owner ::no-owner)
                        {:fx/type fx/ext-instance-factory
                         :create ui/main-stage}

                        (:fx/type owner)
                        owner

                        :else
                        {:fx/type ext-value
                         :value owner}))
        (provide-defaults
          :resizable false
          :style :decorated
          :modality (if (nil? owner) :application-modal :window-modal)))))

(defn add-style-classes [props & classes]
  (update props :style-class (fn [style-class]
                               (let [existing-classes (cond
                                                        (nil? style-class) []
                                                        (string? style-class) [style-class]
                                                        :else style-class)]
                                 (into existing-classes classes)))))

(defn label
  "Generic `:label` with sensible defaults (`:wrap-text` is true)

  Additional keys:
  - `:variant` (optional, default `:label`) - a styling variant, either `:label`
     or `:header`"
  [{:keys [variant]
    :or {variant :label}
    :as props}]
  (-> props
      (assoc :fx/type fx.label/lifecycle)
      (dissoc :variant)
      (provide-defaults :wrap-text true)
      (add-style-classes (case variant
                           :label "label"
                           :header "header"))))

(defn button
  "Generic button

  Additional keys:
  - `:variant` (optional, default `:secondary`) - a styling variant, either
    `:secondary`, `:primary`, `:icon` or `:danger`"
  [{:keys [variant]
    :or {variant :secondary}
    :as props}]
  (-> props
      (assoc :fx/type fx.button/lifecycle)
      (dissoc :variant)
      (add-style-classes "button" (case variant
                                    :primary "button-primary"
                                    :secondary "button-secondary"
                                    :danger "button-danger"
                                    :icon "button-icon"))))

(defn two-col-input-grid-pane
  "Grid pane whose children are partitioned into pairs and displayed in 2
  columns, useful for multiple label + input fields"
  [props]
  (-> props
      (assoc :fx/type fx.grid-pane/lifecycle
             :column-constraints [{:fx/type fx.column-constraints/lifecycle}
                                  {:fx/type fx.column-constraints/lifecycle
                                   :hgrow :always}])
      (add-style-classes "input-grid-pane")
      (update :children (fn [children]
                          (into []
                                (comp
                                  (partition-all 2)
                                  (map-indexed
                                    (fn [row [label input]]
                                      [(assoc label :grid-pane/column 0
                                                    :grid-pane/row row
                                                    :grid-pane/halignment :right)
                                       (assoc input :grid-pane/column 1
                                                    :grid-pane/row row)]))
                                  cat)
                                children)))))

(defn text-field
  "Generic `:text-field`

  Additional keys:
  - `:variant` (optional, default `:default`) - a styling variant, either
    `:default` or `:error`"
  [{:keys [variant]
    :or {variant :default}
    :as props}]
  (-> props
      (assoc :fx/type fx.text-field/lifecycle)
      (dissoc :variant)
      (add-style-classes "text-field" (case variant
                                        :default "text-field-default"
                                        :error "text-field-error"))))

(defn text-area
  "Generic `:text-area`

  Additional keys:
  - `:variant` (optional, default `:default`) - a styling variant, either
    `:default`, `:error` or `:borderless`"
  [{:keys [variant]
    :or {variant :default}
    :as props}]
  (-> props
      (assoc :fx/type fx.text-area/lifecycle)
      (dissoc :variant)
      (add-style-classes "text-area" (case variant
                                       :default "text-area-default"
                                       :error "text-area-error"
                                       :borderless "text-area-borderless"))))

(defn icon
  "An `:svg-path` with content being managed by `:type` key

  Additional keys:
  - `:type` (required) - icon type, see :icon/* keywords"
  [{:keys [type] :as props}]
  (-> props
      (assoc :fx/type fx.svg-path/lifecycle
             :content (case type
                        :icon/android "M28.5,11c-0.6,0-1.1,0.2-1.5,0.5v0c0-3.4-1.8-6.3-4.4-8l1.1-2.2c0.1-0.2,0-0.5-0.2-0.7c-0.2-0.1-0.5,0-0.7,0.2L21.7,3c-1.3-0.6-2.7-1-4.2-1s-2.9,0.4-4.2,1l-1.1-2.1c-0.1-0.2-0.4-0.3-0.7-0.2c-0.2,0.1-0.3,0.4-0.2,0.7l1.1,2.2C9.8,5.2,8,8.1,8,11.5v0C7.6,11.2,7.1,11,6.5,11C5.1,11,4,12.1,4,13.5v8C4,22.9,5.1,24,6.5,24c0.6,0,1.1-0.2,1.5-0.5v1c0,1.4,1.1,2.5,2.5,2.5H11v4.5c0,1.4,1.1,2.5,2.5,2.5s2.5-1.1,2.5-2.5V27h3v4.6c0,1.3,1.1,2.4,2.4,2.4h0.3c1.3,0,2.4-1.1,2.4-2.4V27h0.5c1.4,0,2.5-1.1,2.5-2.5v-1c0.4,0.3,0.9,0.5,1.5,0.5c1.4,0,2.5-1.1,2.5-2.5v-8C31,12.1,29.9,11,28.5,11zM17.5,3c4.5,0,8.2,3.5,8.5,8H9C9.3,6.5,13,3,17.5,3zM6.5,23C5.7,23,5,22.3,5,21.5v-8C5,12.7,5.7,12,6.5,12S8,12.7,8,13.5v8C8,22.3,7.3,23,6.5,23zM26,24.5c0,0.8-0.7,1.5-1.5,1.5H23v5.6c0,0.8-0.6,1.4-1.4,1.4h-0.3c-0.8,0-1.4-0.6-1.4-1.4V26h-5v5.5c0,0.8-0.7,1.5-1.5,1.5S12,32.3,12,31.5V26h-1.5C9.7,26,9,25.3,9,24.5v-3v-8V12h17v1.5v8V24.5zM30,21.5c0,0.8-0.7,1.5-1.5,1.5S27,22.3,27,21.5v-8c0-0.8,0.7-1.5,1.5-1.5s1.5,0.7,1.5,1.5V21.5zM12.5,7.3c0-0.5,0.4-0.8,0.8-0.8c0.5,0,0.9,0.4,0.9,0.8s-0.4,0.9-0.9,0.9C12.9,8.2,12.5,7.8,12.5,7.3zM20.8,7.3c0-0.5,0.4-0.8,0.9-0.8c0.5,0,0.8,0.4,0.8,0.8s-0.4,0.9-0.8,0.9C21.2,8.2,20.8,7.8,20.8,7.3z"
                        :icon/apple "M16.5,8.6l0.4,0c0.1,0,0.2,0,0.4,0c1.4,0,2.6-0.5,3.8-1.5c1.6-1.3,2.5-3,2.9-5C24,1.6,24,1.1,24,0.5l0-0.5h-0.5c-0.1,0-0.4,0-0.5,0.1c-1.1,0.2-2.2,0.6-3.1,1.2c-1.8,1.2-2.9,2.9-3.4,5c-0.1,0.6-0.2,1.2-0.1,1.9L16.5,8.6zM17.4,6.5c0.4-1.9,1.4-3.4,3-4.4c0.8-0.5,1.6-0.9,2.6-1c0,0.3,0,0.6-0.1,0.9c-0.3,1.8-1.1,3.3-2.5,4.4c-1,0.8-2,1.2-3.1,1.2C17.3,7.2,17.4,6.9,17.4,6.5zM30.6,24.3c-2.6-1.3-4-3.2-4.2-5.8c-0.2-2.6,0.9-4.6,3.3-6.3l0.3-0.3l-0.2-0.4c0-0.1-0.1-0.1-0.1-0.2c-0.8-1-1.8-1.8-2.9-2.4c-1.6-0.8-3.2-1-4.9-0.8c-1.2,0.2-2.3,0.6-3.4,1.1c-1,0.4-1.7,0.4-2.4,0.1c-0.6-0.3-1.2-0.5-1.8-0.7c-0.7-0.3-1.5-0.5-2.3-0.5c-2.7,0-4.9,1-6.7,3.2c-1.2,1.5-2,3.3-2.2,5.5c-0.3,2.5,0.1,5.1,1,8c0.6,1.7,1.3,3.2,2.2,4.6c0.8,1.2,1.7,2.6,3,3.6c0.9,0.7,1.8,1.1,2.7,1.1c0.1,0,0.2,0,0.4,0c0.7-0.1,1.5-0.3,2.4-0.7c1.8-0.8,3.4-0.8,5.1-0.1l0.2,0.1c0.3,0.1,0.7,0.3,1,0.4c1.5,0.5,2.8,0.4,4-0.3c0.7-0.4,1.3-1,1.9-1.7c0.8-1,1.9-2.5,2.7-4.1c0.3-0.6,0.5-1.2,0.8-1.8l0.5-1.2L30.6,24.3zM29.6,25.4c-0.2,0.6-0.5,1.2-0.8,1.7c-0.7,1.5-1.7,2.9-2.5,3.9c-0.5,0.7-1.1,1.2-1.7,1.5c-0.9,0.5-1.9,0.6-3.2,0.2c-0.3-0.1-0.6-0.2-0.9-0.4l-0.2-0.1c-1.9-0.8-3.9-0.8-5.9,0.1c-0.8,0.4-1.5,0.6-2.1,0.6c-0.8,0.1-1.6-0.2-2.4-0.9c-1.2-1-2-2.3-2.8-3.4c-0.8-1.3-1.5-2.7-2.1-4.3c-0.9-2.7-1.2-5.1-1-7.5c0.2-2,0.9-3.6,2-5c1.5-1.9,3.5-2.8,5.8-2.8c0,0,0,0,0.1,0c0.7,0,1.4,0.2,2,0.4c0.6,0.2,1.2,0.4,1.8,0.7c1.3,0.5,2.4,0.2,3.3-0.1c1.1-0.4,2-0.8,3.1-1c1.5-0.2,2.9,0,4.4,0.7c0.9,0.4,1.7,1,2.4,1.9c-2.4,1.8-3.5,4.2-3.3,6.9c0.2,2.8,1.6,5,4.3,6.4L29.6,25.4z"
                        :icon/archive "M32,9.2c0-0.6-0.2-1.2-0.7-1.6l-5.9-5.9C25,1.2,24.4,1,23.8,1L4.3,1C3.6,1,3,1.6,3,2.3l0,30.4C3,33.4,3.6,34,4.3,34l26.4,0c0.7,0,1.3-0.6,1.3-1.3L32,9.2zM30.7,33L4.3,33C4.1,33,4,32.9,4,32.7L4,2.3C4,2.1,4.1,2,4.3,2l19.5,0c0.3,0,0.7,0.1,0.9,0.4l5.9,5.9C30.8,8.5,31,8.9,31,9.2l0,23.5C31,32.9,30.9,33,30.7,33zM29.5,9.5c0,0.3-0.2,0.5-0.5,0.5l-4.9,0C23.5,10,23,9.5,23,8.9L23,4c0-0.3,0.2-0.5,0.5-0.5S24,3.7,24,4l0,4.9C24,9,24,9,24.1,9L29,9C29.3,9,29.5,9.2,29.5,9.5zM18,13.5c0,0.3-0.2,0.5-0.5,0.5S17,13.8,17,13.5s0.2-0.5,0.5-0.5S18,13.2,18,13.5zM18,11.5c0,0.3-0.2,0.5-0.5,0.5S17,11.8,17,11.5s0.2-0.5,0.5-0.5S18,11.2,18,11.5zM18,9.5c0,0.3-0.2,0.5-0.5,0.5S17,9.8,17,9.5C17,9.2,17.2,9,17.5,9S18,9.2,18,9.5zM18,7.5c0,0.3-0.2,0.5-0.5,0.5S17,7.8,17,7.5S17.2,7,17.5,7S18,7.2,18,7.5zM18,5.5c0,0.3-0.2,0.5-0.5,0.5S17,5.8,17,5.5C17,5.2,17.2,5,17.5,5S18,5.2,18,5.5zM18,3.5c0,0.3-0.2,0.5-0.5,0.5S17,3.8,17,3.5S17.2,3,17.5,3S18,3.2,18,3.5zM15.9,12.6c0-0.3,0.2-0.5,0.5-0.5s0.5,0.2,0.5,0.5s-0.2,0.5-0.5,0.5S15.9,12.9,15.9,12.6zM15.9,10.6c0-0.3,0.2-0.5,0.5-0.5s0.5,0.2,0.5,0.5s-0.2,0.5-0.5,0.5S15.9,10.9,15.9,10.6zM15.9,8.6c0-0.3,0.2-0.5,0.5-0.5S17,8.2,17,8.6c0,0.3-0.2,0.5-0.5,0.5S15.9,8.9,15.9,8.6zM18,17.5c0,0.3-0.2,0.5-0.5,0.5S17,17.8,17,17.5s0.2-0.5,0.5-0.5S18,17.2,18,17.5zM18,15.5c0,0.3-0.2,0.5-0.5,0.5S17,15.8,17,15.5c0-0.3,0.2-0.5,0.5-0.5S18,15.2,18,15.5zM15.9,16.6c0-0.3,0.2-0.5,0.5-0.5s0.5,0.2,0.5,0.5s-0.2,0.5-0.5,0.5S15.9,16.9,15.9,16.6zM15.9,14.5c0-0.3,0.2-0.5,0.5-0.5s0.5,0.2,0.5,0.5c0,0.3-0.2,0.5-0.5,0.5S15.9,14.9,15.9,14.5zM15.9,6.6c0-0.3,0.2-0.5,0.5-0.5S17,6.2,17,6.6s-0.2,0.5-0.5,0.5S15.9,6.9,15.9,6.6zM15.9,4.6c0-0.3,0.2-0.5,0.5-0.5S17,4.2,17,4.6c0,0.3-0.2,0.5-0.5,0.5S15.9,4.9,15.9,4.6zM18,19.5v2.9c0,0.3-0.2,0.5-0.5,0.5h-0.9c-0.3,0-0.5-0.2-0.5-0.5v-2.9c0-0.3,0.2-0.5,0.5-0.5h0.9C17.8,19,18,19.2,18,19.5z"
                        :icon/circle-check "M17.5,0C7.8,0,0,7.8,0,17.5S7.8,35,17.5,35S35,27.2,35,17.5S27.2,0,17.5,0zM17.5,34C8.4,34,1,26.6,1,17.5S8.4,1,17.5,1S34,8.4,34,17.5S26.6,34,17.5,34zM26,13c0.2,0.2,0.2,0.5,0,0.7L15.8,23.9C15.7,24,15.6,24,15.5,24s-0.3-0.1-0.4-0.1l-6-6c-0.2-0.2-0.2-0.5,0-0.7s0.5-0.2,0.7,0l5.6,5.6l9.8-9.8C25.5,12.8,25.8,12.8,26,13z"
                        :icon/circle-happy "M17.5,0C7.8,0,0,7.8,0,17.5S7.8,35,17.5,35S35,27.2,35,17.5S27.2,0,17.5,0zM17.5,34C8.4,34,1,26.6,1,17.5S8.4,1,17.5,1S34,8.4,34,17.5S26.6,34,17.5,34zM22,13c-0.9,0-1.7,0.6-2,1.4c-0.1,0.3,0.1,0.5,0.3,0.6c0.3,0.1,0.5-0.1,0.6-0.3c0.1-0.4,0.5-0.6,1-0.6s0.9,0.3,1,0.6c0.1,0.2,0.3,0.4,0.5,0.4c0,0,0.1,0,0.1,0c0.3-0.1,0.4-0.4,0.3-0.6C23.7,13.6,22.9,13,22,13zM13,13c-0.9,0-1.7,0.6-2,1.4c-0.1,0.3,0.1,0.5,0.3,0.6c0.3,0.1,0.5-0.1,0.6-0.3c0.1-0.4,0.5-0.6,1-0.6s0.9,0.3,1,0.6c0.1,0.2,0.3,0.4,0.5,0.4c0,0,0.1,0,0.1,0c0.3-0.1,0.4-0.4,0.3-0.6C14.7,13.6,13.9,13,13,13zM19.5,18c-0.5,0-3.5,0-4,0c-0.3,0-0.6,0.5-0.5,0.8c0.3,1.3,1.3,2.2,2.5,2.2s2.2-0.9,2.5-2.2C20.1,18.5,19.8,18,19.5,18z"
                        :icon/circle-info "M17.5,0C7.8,0,0,7.8,0,17.5S7.8,35,17.5,35S35,27.2,35,17.5S27.2,0,17.5,0zM17.5,34C8.4,34,1,26.6,1,17.5S8.4,1,17.5,1S34,8.4,34,17.5S26.6,34,17.5,34zM18.4,10.5c0,0.5-0.4,0.9-0.9,0.9c-0.5,0-0.9-0.4-0.9-0.9c0-0.5,0.4-0.9,0.9-0.9C18,9.6,18.4,10,18.4,10.5zM18,14.5v11c0,0.3-0.2,0.5-0.5,0.5c-0.3,0-0.5-0.2-0.5-0.5v-11c0-0.3,0.2-0.5,0.5-0.5C17.8,14,18,14.2,18,14.5z"
                        :icon/circle-plus "M17.5,0C7.8,0,0,7.8,0,17.5S7.8,35,17.5,35S35,27.2,35,17.5S27.2,0,17.5,0zM17.5,34C8.4,34,1,26.6,1,17.5S8.4,1,17.5,1S34,8.4,34,17.5S26.6,34,17.5,34zM26.5,17.5c0,0.3-0.2,0.5-0.5,0.5h-8v8c0,0.3-0.2,0.5-0.5,0.5S17,26.3,17,26v-8H9c-0.3,0-0.5-0.2-0.5-0.5S8.7,17,9,17h8V9c0-0.3,0.2-0.5,0.5-0.5S18,8.7,18,9v8h8C26.3,17,26.5,17.2,26.5,17.5z"
                        :icon/circle-question "M17.5,0C7.8,0,0,7.8,0,17.5S7.8,35,17.5,35S35,27.2,35,17.5S27.2,0,17.5,0zM17.5,34C8.4,34,1,26.6,1,17.5S8.4,1,17.5,1S34,8.4,34,17.5S26.6,34,17.5,34zM18,24.5c0,0.3-0.2,0.5-0.5,0.5S17,24.8,17,24.5c0-0.3,0.2-0.5,0.5-0.5S18,24.2,18,24.5zM21.9,13.4c0.3,1.2,0.1,2.5-0.6,3.5c-0.7,1-1.8,1.7-3,1.9c-0.2,0-0.3,0.2-0.3,0.3v2.3c0,0.3-0.2,0.5-0.5,0.5S17,21.8,17,21.5v-2.3c0-0.6,0.5-1.2,1.1-1.3c0.9-0.2,1.8-0.7,2.3-1.5c0.5-0.8,0.7-1.8,0.5-2.8c-0.3-1.3-1.3-2.3-2.6-2.6c-1.1-0.2-2.2,0-3,0.7c-0.8,0.7-1.3,1.7-1.3,2.7c0,0.3-0.2,0.5-0.5,0.5S13,14.8,13,14.5c0-1.4,0.6-2.7,1.7-3.5c1.1-0.9,2.5-1.2,3.9-0.9C20.2,10.5,21.5,11.8,21.9,13.4z"
                        :icon/circle-sad "M17.5,0C7.8,0,0,7.8,0,17.5S7.8,35,17.5,35S35,27.2,35,17.5S27.2,0,17.5,0zM17.5,34C8.4,34,1,26.6,1,17.5S8.4,1,17.5,1S34,8.4,34,17.5S26.6,34,17.5,34zM19.6,26.5c-0.3,0.1-0.6-0.1-0.6-0.4c-0.2-0.7-0.8-1.1-1.5-1.1s-1.3,0.5-1.5,1.1c-0.1,0.3-0.3,0.4-0.6,0.4c-0.3-0.1-0.4-0.3-0.4-0.6c0.3-1.1,1.3-1.9,2.5-1.9s2.2,0.8,2.5,1.9C20.1,26.1,19.9,26.4,19.6,26.5zM27,19.1c-0.3,1.1-1.3,1.9-2.5,1.9s-2.2-0.8-2.5-1.9c-0.1-0.3,0.1-0.5,0.4-0.6c0.3-0.1,0.6,0.1,0.6,0.4c0.2,0.7,0.8,1.1,1.5,1.1c0.7,0,1.3-0.5,1.5-1.1c0.1-0.2,0.3-0.4,0.5-0.4c0,0,0.1,0,0.1,0C26.9,18.6,27.1,18.9,27,19.1zM13,19.1c-0.3,1.1-1.3,1.9-2.5,1.9S8.3,20.2,8,19.1c-0.1-0.3,0.1-0.5,0.4-0.6c0.3-0.1,0.6,0.1,0.6,0.4c0.2,0.7,0.8,1.1,1.5,1.1c0.7,0,1.3-0.5,1.5-1.1c0.1-0.2,0.3-0.4,0.5-0.4c0,0,0.1,0,0.1,0C12.9,18.6,13.1,18.9,13,19.1z"
                        :icon/circle-x "M17.5,0C7.8,0,0,7.8,0,17.5S7.8,35,17.5,35S35,27.2,35,17.5S27.2,0,17.5,0zM17.5,34C8.4,34,1,26.6,1,17.5S8.4,1,17.5,1S34,8.4,34,17.5S26.6,34,17.5,34zM24.1,11.6l-5.9,5.9l5.9,5.9c0.2,0.2,0.2,0.5,0,0.7c-0.1,0.1-0.2,0.1-0.4,0.1s-0.3,0-0.4-0.1l-5.9-5.9l-5.9,5.9c-0.1,0.1-0.2,0.1-0.4,0.1s-0.3,0-0.4-0.1c-0.2-0.2-0.2-0.5,0-0.7l5.9-5.9l-5.9-5.9c-0.2-0.2-0.2-0.5,0-0.7s0.5-0.2,0.7,0l5.9,5.9l5.9-5.9c0.2-0.2,0.5-0.2,0.7,0S24.3,11.4,24.1,11.6z"
                        :icon/clone "M29.5,9.5c0,0.3-0.2,0.5-0.5,0.5l-4.9,0C23.5,10,23,9.5,23,8.9L23,4c0-0.3,0.2-0.5,0.5-0.5S24,3.7,24,4l0,4.9C24,9,24,9,24.1,9L29,9C29.3,9,29.5,9.2,29.5,9.5zM32,28.7c0,0.7-0.6,1.3-1.3,1.3L8.3,30C7.6,30,7,29.4,7,28.7L7,2.3C7,1.6,7.6,1,8.3,1l15.5,0c0.6,0,1.2,0.2,1.6,0.7l5.9,5.9C31.7,8,32,8.6,32,9.2L32,28.7zM31,28.7l0-19.5c0-0.3-0.1-0.7-0.4-0.9l-5.9-5.9C24.5,2.1,24.1,2,23.8,2L8.3,2C8.1,2,8,2.1,8,2.3l0,26.4C8,28.9,8.1,29,8.3,29l22.4,0C30.9,29,31,28.9,31,28.7zM27.5,31c-0.3,0-0.5,0.2-0.5,0.5l0,1.2c0,0.2-0.1,0.3-0.3,0.3L4.3,33C4.1,33,4,32.9,4,32.7L4,6.3C4,6.1,4.1,6,4.3,6l1.2,0C5.8,6,6,5.8,6,5.5C6,5.2,5.8,5,5.5,5L4.3,5C3.6,5,3,5.6,3,6.3l0,26.4C3,33.4,3.6,34,4.3,34l22.4,0c0.7,0,1.3-0.6,1.3-1.3l0-1.2C28,31.2,27.8,31,27.5,31zM22.5,17H20v-2.5c0-0.3-0.2-0.5-0.5-0.5S19,14.2,19,14.5V17h-2.5c-0.3,0-0.5,0.2-0.5,0.5s0.2,0.5,0.5,0.5H19v2.5c0,0.3,0.2,0.5,0.5,0.5s0.5-0.2,0.5-0.5V18h2.5c0.3,0,0.5-0.2,0.5-0.5S22.8,17,22.5,17z"
                        :icon/cross "M30.1,29.6c0.2,0.2,0.2,0.5,0,0.7c-0.1,0.1-0.2,0.1-0.4,0.1s-0.3,0-0.4-0.1L17.2,18.2L5.1,30.4c-0.1,0.1-0.2,0.1-0.4,0.1s-0.3,0-0.4-0.1c-0.2-0.2-0.2-0.5,0-0.7l12.1-12.1L4.4,5.4c-0.2-0.2-0.2-0.5,0-0.7s0.5-0.2,0.7,0l12.1,12.1L29.4,4.6c0.2-0.2,0.5-0.2,0.7,0s0.2,0.5,0,0.7L18,17.5L30.1,29.6z"
                        :icon/download "M34,25v8.5c0,0.3-0.2,0.5-0.5,0.5h-32C1.2,34,1,33.8,1,33.5V25c0-0.3,0.2-0.5,0.5-0.5S2,24.7,2,25v8h31v-8c0-0.3,0.2-0.5,0.5-0.5S34,24.7,34,25zM27,17.7l-9,9V2c0-0.3-0.2-0.5-0.5-0.5S17,1.7,17,2v24.8l-9-9c-0.1-0.1-0.2-0.1-0.4-0.1s-0.3,0-0.4,0.1c-0.2,0.2-0.2,0.5,0,0.7l9.9,9.9c0,0,0.1,0.1,0.2,0.1c0.1,0.1,0.3,0.1,0.4,0c0.1,0,0.1-0.1,0.2-0.1l9.9-9.9c0.2-0.2,0.2-0.5,0-0.7S27.2,17.6,27,17.7z"
                        :icon/facebook "M26.1,0.2C25.7,0.2,23.8,0,21.5,0c-2.5,0-4.6,0.8-6.1,2.3C13.8,3.9,13,6.2,13,8.9V12H9H8v1v6v1h1h4v14v1h1h6h1v-1V20h4.1h0.9l0.1-0.9l0.8-6l0.1-1.1h-1.1H21V9.4c0-2,0.8-2.4,1.9-2.4L26,7l1,0V6V1.2V0.4L26.1,0.2zM26,6l-3.1,0C20.5,6,20,7.8,20,9.4V13h5.8l-0.8,6H20v15h-6V19H9v-6h5V8.9c0-5,3-7.9,7.5-7.9c2.1,0,4,0.2,4.5,0.2V6z"
                        :icon/file-check "M28,31.5l0,1.2c0,0.7-0.6,1.3-1.3,1.3L4.3,34C3.6,34,3,33.4,3,32.7L3,6.3C3,5.6,3.6,5,4.3,5l1.2,0C5.7,5,6,5.2,6,5.5C6,5.8,5.8,6,5.5,6L4.3,6C4.1,6,4,6.1,4,6.3l0,26.4C4,32.9,4.1,33,4.3,33l22.4,0c0.2,0,0.3-0.1,0.3-0.3l0-1.2c0-0.3,0.2-0.5,0.5-0.5C27.8,31,28,31.2,28,31.5zM23.1,15.1l-4.6,4.6l-2.6-2.6c-0.2-0.2-0.5-0.2-0.7,0s-0.2,0.5,0,0.7l3,3c0.1,0.1,0.2,0.1,0.4,0.1s0.3,0,0.4-0.1l5-5c0.2-0.2,0.2-0.5,0-0.7S23.3,15,23.1,15.1zM32,28.7c0,0.7-0.6,1.3-1.3,1.3L8.3,30C7.6,30,7,29.4,7,28.7L7,2.3C7,1.6,7.6,1,8.3,1l15.5,0c0.6,0,1.2,0.2,1.6,0.7l5.9,5.9C31.7,8,32,8.6,32,9.2L32,28.7zM31,28.7l0-19.5c0-0.3-0.1-0.7-0.4-0.9l-5.9-5.9C24.5,2.1,24.1,2,23.8,2L8.3,2C8.1,2,8,2.1,8,2.3l0,26.4C8,28.9,8.1,29,8.3,29l22.4,0C30.9,29,31,28.9,31,28.7zM29,9l-4.9,0C24,9,24,9,24,8.9L24,4c0-0.3-0.2-0.5-0.5-0.5S23,3.7,23,4l0,4.9c0,0.6,0.5,1.1,1.1,1.1l4.9,0c0.3,0,0.5-0.2,0.5-0.5C29.5,9.2,29.3,9,29,9z"
                        :icon/file-edit "M8,8.5C8,8.2,8.2,8,8.5,8h11C19.8,8,20,8.2,20,8.5S19.8,9,19.5,9h-11C8.2,9,8,8.8,8,8.5zM8.5,14h7c0.3,0,0.5-0.2,0.5-0.5S15.8,13,15.5,13h-7C8.2,13,8,13.2,8,13.5S8.2,14,8.5,14zM27,13.5c0-0.3-0.2-0.5-0.5-0.5h-8c-0.3,0-0.5,0.2-0.5,0.5s0.2,0.5,0.5,0.5h8C26.8,14,27,13.8,27,13.5zM24,18.5c0-0.3-0.2-0.5-0.5-0.5h-15C8.2,18,8,18.2,8,18.5S8.2,19,8.5,19h15C23.8,19,24,18.8,24,18.5zM8.5,24h2c0.3,0,0.5-0.2,0.5-0.5S10.8,23,10.5,23h-2C8.2,23,8,23.2,8,23.5S8.2,24,8.5,24zM18.5,24c0.3,0,0.5-0.2,0.5-0.5S18.8,23,18.5,23h-5c-0.3,0-0.5,0.2-0.5,0.5s0.2,0.5,0.5,0.5H18.5zM8.5,29h11c0.3,0,0.5-0.2,0.5-0.5S19.8,28,19.5,28h-11C8.2,28,8,28.2,8,28.5S8.2,29,8.5,29zM33.9,20.9l-8,8c-0.1,0.1-0.2,0.1-0.4,0.1h-3c-0.3,0-0.5-0.2-0.5-0.5v-3c0-0.1,0.1-0.3,0.1-0.4l8-8c0.2-0.2,0.5-0.2,0.7,0l3,3C34,20.3,34,20.7,33.9,20.9zM30.8,22.5l-2.3-2.3l-5,5l2.3,2.3L30.8,22.5zM24.8,28L23,26.2v1.1l0.7,0.7H24.8zM32.8,20.5l-2.3-2.3l-1.3,1.3l2.3,2.3L32.8,20.5zM29.5,9.5C29.5,9.2,29.3,9,29,9l-4.9,0C24,9,24,9,24,8.9L24,4c0-0.3-0.2-0.5-0.5-0.5S23,3.7,23,4l0,4.9c0,0.6,0.5,1.1,1.1,1.1l4.9,0C29.3,10,29.5,9.8,29.5,9.5zM32,25.5c0-0.3-0.2-0.5-0.5-0.5S31,25.2,31,25.5v5l0,0v2.2c0,0.1-0.1,0.2-0.2,0.2H4.3C4.1,33,4,32.9,4,32.8V2.2C4,2.1,4.1,2,4.3,2h19.6c0.3,0,0.5,0.1,0.7,0.3l6.1,6.1C30.9,8.6,31,8.9,31,9.1v3.4l0,0v3c0,0.3,0.2,0.5,0.5,0.5s0.5-0.2,0.5-0.5V14h0V9.1c0-0.5-0.2-1-0.6-1.4l-6.1-6.1C24.9,1.2,24.4,1,23.9,1H4.3C3.6,1,3,1.6,3,2.2v30.5C3,33.4,3.6,34,4.3,34h26.5c0.7,0,1.2-0.6,1.2-1.2v-3.2h0V25.5z"
                        :icon/file-generic "M8,8.5C8,8.2,8.2,8,8.5,8h11C19.8,8,20,8.2,20,8.5S19.8,9,19.5,9h-11C8.2,9,8,8.8,8,8.5zM8.5,14h7c0.3,0,0.5-0.2,0.5-0.5S15.8,13,15.5,13h-7C8.2,13,8,13.2,8,13.5S8.2,14,8.5,14zM32,27.7v1.8h0v3.2c0,0.7-0.6,1.2-1.2,1.2H4.3C3.6,34,3,33.4,3,32.8V2.2C3,1.6,3.6,1,4.3,1h19.6c0.5,0,1,0.2,1.4,0.6l6.1,6.1C31.8,8.1,32,8.6,32,9.1V14h0v11.5V27.7zM31,9.1c0-0.3-0.1-0.5-0.3-0.7l-6.1-6.1C24.4,2.1,24.1,2,23.9,2H4.3C4.1,2,4,2.1,4,2.2v30.5C4,32.9,4.1,33,4.3,33h26.5c0.1,0,0.2-0.1,0.2-0.2v-2.2l0,0v-2.8v-2.2v-13l0,0V9.1zM26.5,28h-4c-0.3,0-0.5,0.2-0.5,0.5s0.2,0.5,0.5,0.5h4c0.3,0,0.5-0.2,0.5-0.5S26.8,28,26.5,28zM19.5,28h-11C8.2,28,8,28.2,8,28.5S8.2,29,8.5,29h11c0.3,0,0.5-0.2,0.5-0.5S19.8,28,19.5,28zM8.5,24h4c0.3,0,0.5-0.2,0.5-0.5S12.8,23,12.5,23h-4C8.2,23,8,23.2,8,23.5S8.2,24,8.5,24zM26.5,23h-11c-0.3,0-0.5,0.2-0.5,0.5s0.2,0.5,0.5,0.5h11c0.3,0,0.5-0.2,0.5-0.5S26.8,23,26.5,23zM26.5,18h-18C8.2,18,8,18.2,8,18.5S8.2,19,8.5,19h18c0.3,0,0.5-0.2,0.5-0.5S26.8,18,26.5,18zM29,9l-4.9,0C24,9,24,9,24,8.9L24,4c0-0.3-0.2-0.5-0.5-0.5S23,3.7,23,4l0,4.9c0,0.6,0.5,1.1,1.1,1.1l4.9,0c0.3,0,0.5-0.2,0.5-0.5C29.5,9.2,29.3,9,29,9zM26.5,13h-8c-0.3,0-0.5,0.2-0.5,0.5s0.2,0.5,0.5,0.5h8c0.3,0,0.5-0.2,0.5-0.5S26.8,13,26.5,13z"
                        :icon/file-happy "M29.5,9.5c0,0.3-0.2,0.5-0.5,0.5l-4.9,0C23.5,10,23,9.5,23,8.9L23,4c0-0.3,0.2-0.5,0.5-0.5S24,3.7,24,4l0,4.9C24,9,24,9,24.1,9L29,9C29.3,9,29.5,9.2,29.5,9.5zM32,28.7c0,0.7-0.6,1.3-1.3,1.3L8.3,30C7.6,30,7,29.4,7,28.7L7,2.3C7,1.6,7.6,1,8.3,1l15.5,0c0.6,0,1.2,0.2,1.6,0.7l5.9,5.9C31.7,8,32,8.6,32,9.2L32,28.7zM31,28.7l0-19.5c0-0.3-0.1-0.7-0.4-0.9l-5.9-5.9C24.5,2.1,24.1,2,23.8,2L8.3,2C8.1,2,8,2.1,8,2.3l0,26.4C8,28.9,8.1,29,8.3,29l22.4,0C30.9,29,31,28.9,31,28.7zM27.5,31c-0.3,0-0.5,0.2-0.5,0.5l0,1.2c0,0.2-0.1,0.3-0.3,0.3L4.3,33C4.1,33,4,32.9,4,32.7L4,6.3C4,6.1,4.1,6,4.3,6l1.2,0C5.8,6,6,5.8,6,5.5C6,5.2,5.8,5,5.5,5L4.3,5C3.6,5,3,5.6,3,6.3l0,26.4C3,33.4,3.6,34,4.3,34l22.4,0c0.7,0,1.3-0.6,1.3-1.3l0-1.2C28,31.2,27.8,31,27.5,31zM24,14c-0.9,0-1.7,0.6-2,1.4c-0.1,0.3,0.1,0.5,0.3,0.6c0.3,0.1,0.5-0.1,0.6-0.3c0.1-0.4,0.5-0.6,1-0.6s0.9,0.3,1,0.6c0.1,0.2,0.3,0.4,0.5,0.4c0,0,0.1,0,0.1,0c0.3-0.1,0.4-0.4,0.3-0.6C25.7,14.6,24.9,14,24,14zM15,14c-0.9,0-1.7,0.6-2,1.4c-0.1,0.3,0.1,0.5,0.3,0.6c0.3,0.1,0.5-0.1,0.6-0.3c0.1-0.4,0.5-0.6,1-0.6s0.9,0.3,1,0.6c0.1,0.2,0.3,0.4,0.5,0.4c0,0,0.1,0,0.1,0c0.3-0.1,0.4-0.4,0.3-0.6C16.7,14.6,15.9,14,15,14zM21.5,19c-0.5,0-3.5,0-4,0c-0.3,0-0.6,0.5-0.5,0.8c0.3,1.3,1.3,2.2,2.5,2.2s2.2-0.9,2.5-2.2C22.1,19.5,21.8,19,21.5,19z"
                        :icon/file-happy-2 "M29.5,9.5c0,0.3-0.2,0.5-0.5,0.5l-4.9,0C23.5,10,23,9.5,23,8.9L23,4c0-0.3,0.2-0.5,0.5-0.5S24,3.7,24,4l0,4.9C24,9,24,9,24.1,9L29,9C29.3,9,29.5,9.2,29.5,9.5zM32,9.1v23.6c0,0.7-0.6,1.2-1.2,1.2H4.2C3.6,34,3,33.4,3,32.8V2.2C3,1.6,3.6,1,4.2,1h19.6c0.5,0,1,0.2,1.4,0.6l6.1,6.1C31.8,8.1,32,8.6,32,9.1zM31,9.1c0-0.3-0.1-0.5-0.3-0.7l-6.1-6.1C24.4,2.1,24.1,2,23.9,2H4.2C4.1,2,4,2.1,4,2.2v30.5C4,32.9,4.1,33,4.2,33h26.5c0.1,0,0.2-0.1,0.2-0.2V9.1zM22,15c-0.9,0-1.7,0.6-2,1.4c-0.1,0.3,0.1,0.5,0.3,0.6c0.3,0.1,0.5-0.1,0.6-0.3c0.1-0.4,0.5-0.6,1-0.6s0.9,0.3,1,0.6c0.1,0.2,0.3,0.4,0.5,0.4c0,0,0.1,0,0.1,0c0.3-0.1,0.4-0.4,0.3-0.6C23.7,15.6,22.9,15,22,15zM13,15c-0.9,0-1.7,0.6-2,1.4c-0.1,0.3,0.1,0.5,0.3,0.6c0.3,0.1,0.5-0.1,0.6-0.3c0.1-0.4,0.5-0.6,1-0.6s0.9,0.3,1,0.6c0.1,0.2,0.3,0.4,0.5,0.4c0,0,0.1,0,0.1,0c0.3-0.1,0.4-0.4,0.3-0.6C14.7,15.6,13.9,15,13,15zM19.5,20c-0.5,0-3.5,0-4,0c-0.3,0-0.6,0.5-0.5,0.8c0.3,1.3,1.3,2.2,2.5,2.2s2.2-0.9,2.5-2.2C20.1,20.5,19.8,20,19.5,20z"
                        :icon/file-link "M14.6,11.6C14.2,12,14,12.4,14,13s0.2,1,0.6,1.4l1.1,1.1c0.2,0.2,0.2,0.5,0,0.7c-0.2,0.2-0.5,0.2-0.7,0l-1.1-1.1C13.3,14.5,13,13.8,13,13s0.3-1.5,0.9-2.1c1.1-1.1,3.1-1.1,4.2,0l3.1,3.1c0.6,0.6,0.9,1.3,0.9,2.1s-0.3,1.5-0.9,2.1c0,0-0.2,0.2-0.6,0.4c-0.1,0-0.1,0-0.2,0c-0.2,0-0.4-0.1-0.5-0.3c-0.1-0.3,0-0.5,0.3-0.6c0.1,0,0.2-0.1,0.2-0.1c0.4-0.4,0.6-0.9,0.6-1.4s-0.2-1-0.6-1.4l-3.1-3.1C16.6,10.8,15.3,10.8,14.6,11.6zM27.5,31c-0.3,0-0.5,0.2-0.5,0.5l0,1.2c0,0.2-0.1,0.3-0.3,0.3L4.3,33C4.1,33,4,32.9,4,32.7L4,6.3C4,6.1,4.1,6,4.3,6l1.2,0C5.8,6,6,5.8,6,5.5C6,5.2,5.7,5,5.5,5L4.3,5C3.6,5,3,5.6,3,6.3l0,26.4C3,33.4,3.6,34,4.3,34l22.4,0c0.7,0,1.3-0.6,1.3-1.3l0-1.2C28,31.2,27.8,31,27.5,31zM32,28.7c0,0.7-0.6,1.3-1.3,1.3L8.3,30C7.6,30,7,29.4,7,28.7L7,2.3C7,1.6,7.6,1,8.3,1l15.5,0c0.6,0,1.2,0.2,1.6,0.7l5.9,5.9C31.7,8,32,8.6,32,9.2L32,28.7zM31,28.7l0-19.5c0-0.3-0.1-0.7-0.4-0.9l-5.9-5.9C24.5,2.1,24.1,2,23.8,2L8.3,2C8.1,2,8,2.1,8,2.3l0,26.4C8,28.9,8.1,29,8.3,29l22.4,0C30.9,29,31,28.9,31,28.7zM29,9l-4.9,0C24,9,24,9,24,8.9L24,4c0-0.3-0.2-0.5-0.5-0.5S23,3.7,23,4l0,4.9c0,0.6,0.5,1.1,1.1,1.1l4.9,0c0.3,0,0.5-0.2,0.5-0.5C29.5,9.2,29.3,9,29,9zM24.4,21.5c0.4-0.4,0.6-0.9,0.6-1.4s-0.2-1-0.6-1.4l-1.1-1.1c-0.2-0.2-0.2-0.5,0-0.7c0.2-0.2,0.5-0.2,0.7,0l1.1,1.1c0.6,0.6,0.9,1.3,0.9,2.1s-0.3,1.5-0.9,2.1c-1.1,1.1-3.1,1.1-4.2,0l-3.1-3.1C17.3,18.6,17,17.8,17,17s0.3-1.5,0.9-2.1c0,0,0.2-0.2,0.6-0.4c0.1,0,0.1,0,0.2,0c0.2,0,0.4,0.1,0.5,0.3c0.1,0.3,0,0.5-0.3,0.6c-0.1,0-0.2,0.1-0.2,0.1C18.2,16,18,16.5,18,17s0.2,1,0.6,1.4l3.1,3.1C22.4,22.2,23.7,22.2,24.4,21.5z"
                        :icon/file-loading "M17.8,17.1c0.1,0.1,0.2,0.2,0.2,0.4c0,0.1,0,0.1,0,0.2c0,0.1-0.1,0.1-0.1,0.2c0,0-0.1,0.1-0.2,0.1c-0.1,0-0.1,0-0.2,0c-0.1,0-0.1,0-0.2,0c-0.1,0-0.1-0.1-0.2-0.1c0,0-0.1-0.1-0.1-0.2c0-0.1,0-0.1,0-0.2c0-0.1,0-0.3,0.1-0.4c0.1-0.1,0.4-0.2,0.5-0.1C17.8,17.1,17.8,17.1,17.8,17.1zM19.1,17.1C19,17.2,19,17.4,19,17.5c0,0.1,0,0.1,0,0.2c0,0.1,0.1,0.1,0.1,0.2c0.1,0.1,0.2,0.2,0.4,0.2c0.1,0,0.1,0,0.2,0c0.1,0,0.1-0.1,0.2-0.1c0,0,0.1-0.1,0.1-0.2c0-0.1,0-0.1,0-0.2c0-0.1,0-0.3-0.2-0.4C19.7,17,19.3,17,19.1,17.1zM27.5,31c-0.3,0-0.5,0.2-0.5,0.5l0,1.2c0,0.2-0.1,0.3-0.3,0.3H4.3C4.1,33,4,32.9,4,32.7V6.3C4,6.1,4.1,6,4.3,6l1.2,0C5.8,6,6,5.8,6,5.5C6,5.2,5.7,5,5.5,5L4.3,5C3.6,5,3,5.6,3,6.3v26.4C3,33.4,3.6,34,4.3,34h22.4c0.7,0,1.3-0.6,1.3-1.3l0-1.2C28,31.2,27.8,31,27.5,31zM29,9l-4.9,0C24,9,24,9,24,8.9L24,4c0-0.3-0.2-0.5-0.5-0.5S23,3.7,23,4l0,4.9c0,0.6,0.5,1.1,1.1,1.1l4.9,0c0.3,0,0.5-0.2,0.5-0.5C29.5,9.2,29.3,9,29,9zM21.1,17.1C21,17.2,21,17.4,21,17.5s0,0.3,0.1,0.3c0,0,0.1,0.1,0.2,0.1c0.1,0,0.1,0,0.2,0c0.1,0,0.1,0,0.2,0c0.1,0,0.1-0.1,0.2-0.1c0.1-0.1,0.2-0.2,0.2-0.3s0-0.3-0.2-0.4C21.7,17,21.3,17,21.1,17.1zM32,28.7c0,0.7-0.6,1.3-1.3,1.3L8.3,30C7.6,30,7,29.4,7,28.7V2.3C7,1.6,7.6,1,8.3,1l15.5,0c0.6,0,1.2,0.2,1.6,0.7l5.9,5.9C31.7,8,32,8.6,32,9.2L32,28.7zM31,28.7l0-19.5c0-0.3-0.1-0.7-0.4-0.9l-5.9-5.9C24.5,2.1,24.1,2,23.8,2L8.3,2C8.1,2,8,2.1,8,2.3v26.4C8,28.9,8.1,29,8.3,29l22.4,0C30.9,29,31,28.9,31,28.7z"
                        :icon/file-loading2 "M32,9.2c0-0.6-0.2-1.2-0.7-1.6l-5.9-5.9C25,1.2,24.4,1,23.8,1L8.3,1C7.6,1,7,1.6,7,2.3l0,26.4C7,29.4,7.6,30,8.3,30l22.4,0c0.7,0,1.3-0.6,1.3-1.3L32,9.2zM30.7,29L8.3,29C8.1,29,8,28.9,8,28.7L8,2.3C8,2.1,8.1,2,8.3,2l15.5,0c0.3,0,0.7,0.1,0.9,0.4l5.9,5.9C30.8,8.5,31,8.9,31,9.2l0,19.5C31,28.9,30.9,29,30.7,29zM28,31.5l0,1.2c0,0.7-0.6,1.3-1.3,1.3L4.3,34C3.6,34,3,33.4,3,32.7L3,6.3C3,5.6,3.6,5,4.3,5l1.2,0C5.7,5,6,5.2,6,5.5C6,5.8,5.8,6,5.5,6L4.3,6C4.1,6,4,6.1,4,6.3l0,26.4C4,32.9,4.1,33,4.3,33l22.4,0c0.2,0,0.3-0.1,0.3-0.3l0-1.2c0-0.3,0.2-0.5,0.5-0.5C27.8,31,28,31.2,28,31.5zM29.5,9.5c0,0.3-0.2,0.5-0.5,0.5l-4.9,0C23.5,10,23,9.5,23,8.9L23,4c0-0.3,0.2-0.5,0.5-0.5S24,3.7,24,4l0,4.9C24,9,24,9,24.1,9L29,9C29.3,9,29.5,9.2,29.5,9.5zM23,16.5c0,1.9-1.6,3.5-3.5,3.5c-0.2,0-0.4,0-0.6,0c-0.3,0-0.5-0.3-0.4-0.6c0-0.3,0.3-0.4,0.6-0.4c1.5,0.3,2.9-0.9,2.9-2.5c0-0.3,0.2-0.5,0.5-0.5S23,16.2,23,16.5zM17.6,18.2c0.2,0.2,0.2,0.5,0,0.7C17.5,19,17.4,19,17.3,19c-0.1,0-0.3-0.1-0.4-0.2c-0.6-0.6-0.9-1.5-0.9-2.3c0-0.4,0.1-0.8,0.2-1.2c0.1-0.3,0.4-0.4,0.6-0.3c0.3,0.1,0.4,0.4,0.3,0.6C17,15.9,17,16.2,17,16.5C17,17.1,17.2,17.7,17.6,18.2zM19.5,14c-0.4,0-0.9,0.1-1.3,0.3c-0.1,0-0.2,0.1-0.2,0.1c-0.2,0-0.3-0.1-0.4-0.3c-0.1-0.2-0.1-0.5,0.2-0.7c0.5-0.3,1.1-0.5,1.7-0.5c0.3,0,0.5,0.2,0.5,0.5S19.8,14,19.5,14z"
                        :icon/file-medal "M32,32.5c0,0.8-0.7,1.5-1.5,1.5h-26C3.7,34,3,33.3,3,32.5v-30C3,1.7,3.7,1,4.5,1h19.4c0.5,0,1,0.2,1.4,0.6l6.1,6.1C31.8,8.1,32,8.6,32,9.1v3.4c0,0.3-0.2,0.5-0.5,0.5S31,12.8,31,12.5V9.1c0-0.3-0.1-0.5-0.3-0.7l-6.1-6.1C24.4,2.1,24.1,2,23.9,2H4.5C4.2,2,4,2.2,4,2.5v30C4,32.8,4.2,33,4.5,33h26c0.3,0,0.5-0.2,0.5-0.5c0-0.3,0.2-0.5,0.5-0.5S32,32.2,32,32.5zM8.5,9h11C19.8,9,20,8.8,20,8.5S19.8,8,19.5,8h-11C8.2,8,8,8.2,8,8.5S8.2,9,8.5,9zM8.5,14h7c0.3,0,0.5-0.2,0.5-0.5S15.8,13,15.5,13h-7C8.2,13,8,13.2,8,13.5S8.2,14,8.5,14zM21.5,13.5c0-0.3-0.2-0.5-0.5-0.5h-2.5c-0.3,0-0.5,0.2-0.5,0.5s0.2,0.5,0.5,0.5H21C21.3,14,21.5,13.8,21.5,13.5zM8.5,19h10c0.3,0,0.5-0.2,0.5-0.5S18.8,18,18.5,18h-10C8.2,18,8,18.2,8,18.5S8.2,19,8.5,19zM8.5,24h4c0.3,0,0.5-0.2,0.5-0.5S12.8,23,12.5,23h-4C8.2,23,8,23.2,8,23.5S8.2,24,8.5,24zM18.5,23h-3c-0.3,0-0.5,0.2-0.5,0.5s0.2,0.5,0.5,0.5h3c0.3,0,0.5-0.2,0.5-0.5S18.8,23,18.5,23zM8.5,29H20c0.3,0,0.5-0.2,0.5-0.5S20.3,28,20,28H8.5C8.2,28,8,28.2,8,28.5S8.2,29,8.5,29zM23.5,3.5C23.2,3.5,23,3.7,23,4v5c0,0.6,0.5,1,1,1h5c0.3,0,0.5-0.2,0.5-0.5S29.3,9,29,9l-5,0V4C24,3.7,23.8,3.5,23.5,3.5zM34.3,20l0.6,2c0.1,0.2,0,0.4-0.2,0.6l-1.7,1.2L33,24.1v6.4c0,0.2-0.1,0.3-0.2,0.4C32.7,31,32.6,31,32.5,31c-0.1,0-0.1,0-0.2,0L28,29L23.7,31c-0.2,0.1-0.3,0.1-0.5,0S23,30.7,23,30.5v-6.4l-0.1-0.4l-1.7-1.2C21,22.4,21,22.2,21,22l0.6-2L21,18c-0.1-0.2,0-0.4,0.2-0.6l1.7-1.2l0.6-1.9c0.1-0.2,0.3-0.3,0.5-0.3H26l1.7-1.2c0.2-0.1,0.4-0.1,0.6,0L30,14H32c0.2,0,0.4,0.1,0.5,0.3l0.6,1.9l1.7,1.2C35,17.6,35,17.8,35,18L34.3,20zM32,29.7V26h-2l-1.7,1.2c-0.1,0.1-0.2,0.1-0.3,0.1s-0.2,0-0.3-0.1L26,26h-2v3.7l3.8-1.7c0.1-0.1,0.3-0.1,0.4,0L32,29.7zM33.3,20.2c0-0.1,0-0.2,0-0.3l0.6-1.8L32.4,17c-0.1-0.1-0.1-0.1-0.2-0.2L31.7,15h-1.9c-0.1,0-0.2,0-0.3-0.1L28,13.8l-1.5,1.1C26.4,15,26.3,15,26.2,15h-1.9l-0.6,1.7c0,0.1-0.1,0.2-0.2,0.2l-1.5,1.1l0.6,1.8c0,0.1,0,0.2,0,0.3l-0.6,1.8l1.5,1.1c0.1,0.1,0.1,0.1,0.2,0.2l0.2,0.5c0,0,0,0.1,0.1,0.2l0.4,1.1h1.9c0.1,0,0.2,0,0.3,0.1l1.5,1.1l1.5-1.1c0.1-0.1,0.2-0.1,0.3-0.1h1.9l0.4-1.1c0-0.1,0-0.1,0.1-0.2l0.2-0.5c0-0.1,0.1-0.2,0.2-0.2l1.5-1.1L33.3,20.2zM32,20c0,2.2-1.8,4-4,4s-4-1.8-4-4s1.8-4,4-4S32,17.8,32,20zM31,20c0-1.7-1.3-3-3-3s-3,1.3-3,3s1.3,3,3,3S31,21.7,31,20z"
                        :icon/file-question "M31.4,7.7l-6.1-6.1C24.9,1.2,24.4,1,23.9,1H4.3C3.6,1,3,1.6,3,2.2v30.5C3,33.4,3.6,34,4.3,34h26.5c0.7,0,1.3-0.6,1.3-1.2V9.1C32,8.6,31.8,8.1,31.4,7.7zM31,32.8c0,0.1-0.1,0.2-0.2,0.2H4.3C4.1,33,4,32.9,4,32.8V2.2C4,2.1,4.1,2,4.3,2h19.6c0.3,0,0.5,0.1,0.7,0.3l6.1,6.1C30.9,8.6,31,8.9,31,9.1V32.8zM29.5,9.5c0,0.3-0.2,0.5-0.5,0.5l-4.9,0C23.5,10,23,9.5,23,8.9L23,4c0-0.3,0.2-0.5,0.5-0.5S24,3.7,24,4l0,4.9C24,9,24,9,24.1,9L29,9C29.3,9,29.5,9.2,29.5,9.5zM17,26.5c0,0.3-0.2,0.5-0.5,0.5S16,26.8,16,26.5c0-0.3,0.2-0.5,0.5-0.5S17,26.2,17,26.5zM20.9,15.4c0.3,1.2,0.1,2.5-0.6,3.5c-0.7,1-1.8,1.7-3,1.9c-0.2,0-0.3,0.2-0.3,0.3v2.3c0,0.3-0.2,0.5-0.5,0.5S16,23.8,16,23.5v-2.3c0-0.6,0.5-1.2,1.1-1.3c0.9-0.2,1.8-0.7,2.3-1.5c0.5-0.8,0.7-1.8,0.5-2.8c-0.3-1.3-1.3-2.3-2.6-2.6c-1.1-0.2-2.2,0-3,0.7c-0.8,0.7-1.3,1.7-1.3,2.7c0,0.3-0.2,0.5-0.5,0.5S12,16.8,12,16.5c0-1.4,0.6-2.7,1.7-3.5c1.1-0.9,2.5-1.2,3.9-0.9C19.2,12.5,20.5,13.8,20.9,15.4z"
                        :icon/file-sad "M29.5,9.5c0,0.3-0.2,0.5-0.5,0.5l-4.9,0C23.5,10,23,9.5,23,8.9L23,4c0-0.3,0.2-0.5,0.5-0.5S24,3.7,24,4l0,4.9C24,9,24,9,24.1,9L29,9C29.3,9,29.5,9.2,29.5,9.5zM32,28.7c0,0.7-0.6,1.3-1.3,1.3L8.3,30C7.6,30,7,29.4,7,28.7L7,2.3C7,1.6,7.6,1,8.3,1l15.5,0c0.6,0,1.2,0.2,1.6,0.7l5.9,5.9C31.7,8,32,8.6,32,9.2L32,28.7zM31,28.7l0-19.5c0-0.3-0.1-0.7-0.4-0.9l-5.9-5.9C24.5,2.1,24.1,2,23.8,2L8.3,2C8.1,2,8,2.1,8,2.3l0,26.4C8,28.9,8.1,29,8.3,29l22.4,0C30.9,29,31,28.9,31,28.7zM27.5,31C27.5,31,27.5,31,27.5,31c-0.3,0-0.5,0.2-0.5,0.5l0,1.2c0,0.2-0.1,0.3-0.3,0.3L4.3,33C4.1,33,4,32.9,4,32.7L4,6.3C4,6.1,4.1,6,4.3,6l1.2,0C5.8,6,6,5.8,6,5.5C6,5.2,5.8,5,5.5,5c0,0,0,0,0,0L4.3,5C3.6,5,3,5.6,3,6.3l0,26.4C3,33.4,3.6,34,4.3,34l22.4,0c0.7,0,1.3-0.6,1.3-1.3l0-1.2C28,31.2,27.8,31,27.5,31zM25.6,14c-0.3-0.1-0.5,0.1-0.6,0.3c-0.1,0.4-0.5,0.6-1,0.6s-0.9-0.3-1-0.6c-0.1-0.3-0.4-0.4-0.6-0.3c-0.3,0.1-0.4,0.4-0.3,0.6c0.2,0.8,1.1,1.4,2,1.4s1.7-0.6,2-1.4C26.1,14.4,25.9,14.1,25.6,14zM16.6,14c-0.3-0.1-0.5,0.1-0.6,0.3c-0.1,0.4-0.5,0.6-1,0.6s-0.9-0.3-1-0.6c-0.1-0.3-0.4-0.4-0.6-0.3c-0.3,0.1-0.4,0.4-0.3,0.6c0.2,0.8,1.1,1.4,2,1.4s1.7-0.6,2-1.4C17.1,14.4,16.9,14.1,16.6,14zM19.5,19c-1.2,0-2.2,0.5-2.5,1.3c-0.1,0.3,0,0.5,0.3,0.6c0.3,0.1,0.5,0,0.6-0.3c0.1-0.3,0.7-0.7,1.5-0.7s1.4,0.4,1.5,0.7c0.1,0.2,0.3,0.3,0.5,0.3c0.1,0,0.1,0,0.2,0c0.3-0.1,0.4-0.4,0.3-0.6C21.7,19.5,20.7,19,19.5,19z"
                        :icon/file-sad-2 "M29.5,9.5c0,0.3-0.2,0.5-0.5,0.5l-4.9,0C23.5,10,23,9.5,23,8.9L23,4c0-0.3,0.2-0.5,0.5-0.5S24,3.7,24,4l0,4.9C24,9,24,9,24.1,9L29,9C29.3,9,29.5,9.2,29.5,9.5zM32,9.1v23.6c0,0.7-0.6,1.2-1.2,1.2H4.3C3.6,34,3,33.4,3,32.8V2.2C3,1.6,3.6,1,4.3,1h19.6c0.5,0,1,0.2,1.4,0.6l6.1,6.1C31.8,8.1,32,8.6,32,9.1zM31,9.1c0-0.3-0.1-0.5-0.3-0.7l-6.1-6.1C24.4,2.1,24.1,2,23.9,2H4.3C4.1,2,4,2.1,4,2.2v30.5C4,32.9,4.1,33,4.3,33h26.5c0.1,0,0.2-0.1,0.2-0.2V9.1zM23.6,15c-0.3-0.1-0.5,0.1-0.6,0.3c-0.1,0.4-0.5,0.6-1,0.6s-0.9-0.3-1-0.6c-0.1-0.3-0.4-0.4-0.6-0.3c-0.3,0.1-0.4,0.4-0.3,0.6c0.2,0.8,1.1,1.4,2,1.4s1.7-0.6,2-1.4C24.1,15.4,23.9,15.1,23.6,15zM14.6,15c-0.3-0.1-0.5,0.1-0.6,0.3c-0.1,0.4-0.5,0.6-1,0.6s-0.9-0.3-1-0.6c-0.1-0.3-0.4-0.4-0.6-0.3c-0.3,0.1-0.4,0.4-0.3,0.6c0.2,0.8,1.1,1.4,2,1.4s1.7-0.6,2-1.4C15.1,15.4,14.9,15.1,14.6,15zM17.5,20c-1.2,0-2.2,0.5-2.5,1.3c-0.1,0.3,0,0.5,0.3,0.6c0.3,0.1,0.5,0,0.6-0.3c0.1-0.3,0.7-0.7,1.5-0.7s1.4,0.4,1.5,0.7c0.1,0.2,0.3,0.3,0.5,0.3c0.1,0,0.1,0,0.2,0c0.3-0.1,0.4-0.4,0.3-0.6C19.7,20.5,18.7,20,17.5,20z"
                        :icon/file-search "M18,5.5c0,0.3-0.2,0.5-0.5,0.5S17,5.8,17,5.5C17,5.2,17.2,5,17.5,5S18,5.2,18,5.5zM17.5,7C17.2,7,17,7.2,17,7.5s0.2,0.5,0.5,0.5S18,7.8,18,7.5S17.8,7,17.5,7zM17.5,13c-0.3,0-0.5,0.2-0.5,0.5s0.2,0.5,0.5,0.5s0.5-0.2,0.5-0.5S17.8,13,17.5,13zM17.5,9C17.2,9,17,9.2,17,9.5c0,0.3,0.2,0.5,0.5,0.5S18,9.8,18,9.5C18,9.2,17.8,9,17.5,9zM17.5,11c-0.3,0-0.5,0.2-0.5,0.5s0.2,0.5,0.5,0.5s0.5-0.2,0.5-0.5S17.8,11,17.5,11zM17.5,3C17.2,3,17,3.2,17,3.5s0.2,0.5,0.5,0.5S18,3.8,18,3.5S17.8,3,17.5,3zM16.5,13.1c0.3,0,0.5-0.2,0.5-0.5S16.8,12,16.5,12s-0.5,0.2-0.5,0.5S16.2,13.1,16.5,13.1zM16.5,11.1c0.3,0,0.5-0.2,0.5-0.5S16.8,10,16.5,10s-0.5,0.2-0.5,0.5S16.2,11.1,16.5,11.1zM24.1,10l4.9,0c0.3,0,0.5-0.2,0.5-0.5C29.5,9.2,29.3,9,29,9l-4.9,0C24,9,24,9,24,8.9L24,4c0-0.3-0.2-0.5-0.5-0.5S23,3.7,23,4l0,4.9C23,9.5,23.5,10,24.1,10zM16.5,4c-0.3,0-0.5,0.2-0.5,0.5c0,0.3,0.2,0.5,0.5,0.5S17,4.9,17,4.6C17,4.2,16.8,4,16.5,4zM16.5,7.1c0.3,0,0.5-0.2,0.5-0.5S16.8,6,16.5,6s-0.5,0.2-0.5,0.5S16.2,7.1,16.5,7.1zM16.5,9.1c0.3,0,0.5-0.2,0.5-0.5C17,8.2,16.8,8,16.5,8s-0.5,0.2-0.5,0.5C15.9,8.9,16.2,9.1,16.5,9.1zM31.4,7.7l-6.1-6.1C24.9,1.2,24.4,1,23.9,1H4.2C3.6,1,3,1.6,3,2.2v26.2C3,28.8,3.2,29,3.5,29S4,28.8,4,28.5V2.2C4,2.1,4.1,2,4.2,2h19.6c0.3,0,0.5,0.1,0.7,0.3l6.1,6.1C30.9,8.6,31,8.9,31,9.1v23.6c0,0.1-0.1,0.2-0.2,0.2H8.5C8.2,33,8,33.2,8,33.5S8.2,34,8.5,34h22.2c0.7,0,1.2-0.6,1.2-1.2V9.1C32,8.6,31.8,8.1,31.4,7.7zM9.6,28.1l-5.7,5.7C3.8,34,3.6,34,3.5,34s-0.3,0-0.4-0.1c-0.2-0.2-0.2-0.5,0-0.7l5.7-5.7c-1.2-1.3-1.9-3-1.9-4.9c0-4.1,3.4-7.5,7.5-7.5s7.5,3.4,7.5,7.5S18.6,30,14.5,30C12.6,30,10.9,29.3,9.6,28.1zM8,22.5c0,3.6,2.9,6.5,6.5,6.5s6.5-2.9,6.5-6.5S18.1,16,14.5,16S8,18.9,8,22.5zM10.5,23c0.3,0,0.5-0.2,0.5-0.5c0-1.9,1.6-3.5,3.5-3.5c0.3,0,0.5-0.2,0.5-0.5S14.8,18,14.5,18C12,18,10,20,10,22.5C10,22.8,10.2,23,10.5,23z"
                        :icon/funnel "M30.4,3.5C30.2,3.2,29.9,3,29.5,3H5.5C5.1,3,4.8,3.2,4.6,3.5c-0.2,0.3-0.1,0.7,0.1,1L15,18.7v12.8c0,0.2,0.1,0.4,0.3,0.5c0.1,0,0.1,0,0.2,0c0.1,0,0.2,0,0.3-0.1l4-3.5c0.1-0.1,0.2-0.2,0.2-0.4v-9.3L30.3,4.6C30.6,4.3,30.6,3.9,30.4,3.5zM19.1,18.2C19,18.3,19,18.4,19,18.5v9.3l-3,2.6V18.5c0-0.1,0-0.2-0.1-0.3L5.5,4l24.1,0L19.1,18.2z"
                        :icon/git "M33.9,17.3c0-0.5-0.3-0.9-0.6-1.3c-0.1-0.1-0.2-0.2-0.3-0.3c-4.6-4.6-9.2-9.2-13.8-13.8c-0.1-0.1-0.3-0.3-0.4-0.4C18.4,1.2,17.9,1,17.4,1c-0.5,0-1,0.2-1.3,0.5c-0.2,0.2-0.4,0.4-0.6,0.5c-0.8,0.8-1.7,1.7-2.5,2.5c0.1,0.1,0.2,0.2,0.2,0.3c1.1,1.1,2.2,2.1,3.2,3.2c0.1,0.1,0.3,0.2,0.5,0.2c0.1,0,0.1,0,0.2,0c0.2,0,0.3,0,0.5,0c1.8,0,2.8,1.7,2.5,3.1c-0.1,0.2,0,0.4,0.2,0.6c1.1,1,2.1,2.1,3.1,3.1c0.1,0.1,0.2,0.2,0.4,0.2c0,0,0.1,0,0.2,0c0.2,0,0.4-0.1,0.6-0.1c1.1,0,2.2,0.8,2.5,2.1c0.2,1.3-0.5,2.6-2,3c-0.2,0-0.4,0.1-0.6,0.1c-1.2,0-2.2-0.8-2.4-1.9c-0.1-0.4-0.1-0.9,0-1.3c0-0.2,0.1-0.3-0.1-0.4c-1-1-2.1-2-3.1-3.1c0,0,0,0-0.1,0c0,2.9,0,5.8,0,8.8c0.7,0.4,1.2,1,1.3,1.8c0.1,0.5,0,1-0.1,1.5c-0.4,0.9-1.4,1.6-2.3,1.6c0,0-0.1,0-0.1,0c-1.4-0.1-2.2-1-2.4-2c-0.3-1.1,0.2-2.3,1.4-3c0-0.1,0-0.2,0-0.4c0-2.7,0-5.5,0-8.2c0-0.3-0.1-0.5-0.4-0.6c-0.8-0.5-1.1-1.2-1.2-2.1c0-0.2,0.1-0.5,0.1-0.7c0-0.2,0-0.3-0.1-0.4c-1.2-1.2-2.3-2.3-3.5-3.5c-0.1,0.1-0.2,0.2-0.3,0.3c-3.1,3.1-6.3,6.3-9.4,9.4c-0.3,0.3-0.6,0.7-0.7,1.2c-0.2,0.7,0,1.3,0.5,1.9c0.1,0.1,0.2,0.2,0.3,0.3c4.6,4.6,9.3,9.3,13.9,13.9c0.4,0.4,0.8,0.7,1.3,0.8c0,0,0,0,0,0.1c0.2,0,0.5,0,0.7,0c0,0,0-0.1,0.1-0.1c0.6-0.1,1-0.5,1.4-0.9c4.6-4.6,9.2-9.2,13.8-13.8c0.5-0.5,0.8-0.9,0.8-1.6c0,0,0.1-0.1,0.1-0.1c0,0,0-0.1,0-0.1C34,17.4,33.9,17.3,33.9,17.3zM32.9,17.6c0,0.3-0.1,0.5-0.5,0.9c-4.6,4.6-9.2,9.2-13.8,13.8c-0.3,0.4-0.6,0.5-0.9,0.6c-0.1,0-0.1,0-0.2,0h-0.1c-0.1,0-0.1,0-0.2,0c-0.3-0.1-0.5-0.2-0.8-0.6c-3.7-3.7-7.3-7.3-11-11l-2.9-2.9l-0.1-0.1c-0.1-0.1-0.1-0.1-0.2-0.2c-0.3-0.3-0.4-0.6-0.3-1c0.1-0.3,0.2-0.5,0.5-0.7l6.4-6.4l2.6-2.6l0.1,0.1c0.8,0.8,1.7,1.7,2.5,2.5C14,10.3,14,10.6,14,10.8c0.1,1.2,0.6,2.2,1.6,2.9c0,2,0,3.9,0,5.9l0,2c-1.2,0.9-1.8,2.3-1.4,3.8c0.4,1.6,1.6,2.6,3.3,2.7c0.1,0,0.2,0,0.2,0c1.3,0,2.7-1,3.2-2.2c0.3-0.7,0.3-1.4,0.2-2.1c-0.2-0.8-0.6-1.5-1.3-2.1v-5.9c0.4,0.4,0.8,0.8,1.2,1.2c-0.1,0.5-0.1,1,0,1.5c0.4,1.6,1.8,2.7,3.4,2.7c0.3,0,0.5,0,0.8-0.1c1.9-0.4,3.1-2.2,2.8-4.1c-0.3-1.7-1.8-2.9-3.5-2.9c-0.2,0-0.4,0-0.5,0c-0.9-1-1.9-1.9-2.8-2.8c0.2-0.9-0.1-1.9-0.7-2.7c-0.7-0.9-1.7-1.3-2.8-1.3c-0.2,0-0.3,0-0.5,0c-0.7-0.7-1.5-1.5-2.2-2.2l-0.5-0.5C15,4,15.6,3.4,16.2,2.7c0.2-0.2,0.4-0.3,0.5-0.5C16.9,2.1,17.2,2,17.4,2c0.3,0,0.5,0.1,0.7,0.2l0.1,0.1c0.1,0.1,0.2,0.2,0.3,0.3l13.2,13.2l0.6,0.6l0.1,0.1c0.1,0.1,0.1,0.1,0.2,0.2c0.3,0.3,0.3,0.5,0.3,0.7c0,0.1,0,0.1,0,0.2C32.9,17.5,32.9,17.6,32.9,17.6z"
                        :icon/github "M33.5,13.3c-2.2-8.4-10.6-13.6-19.1-12C6.9,2.8,1.4,9,1,16.5c-0.3,6,2.2,10.8,7.2,14.4c1.2,0.8,2.5,1.5,3.9,1.9c0.5,0.2,1,0.1,1.3-0.1c0.3-0.2,0.5-0.5,0.5-0.9c0-0.7,0-1.4,0-2.1l0-0.9c0-0.1-0.1-0.3-0.2-0.4c-0.1-0.1-0.2-0.2-0.4-0.1c-0.2,0-0.5,0-0.7,0c-0.5,0-1,0.1-1.4,0c-1.4-0.1-2.4-0.7-2.9-1.9c-0.4-1.1-1-1.8-1.9-2.3c0,0,0,0,0.1,0c0.8,0.2,1.3,0.6,1.9,1.5c1.1,1.8,2.9,2.3,5,1.5c0.2-0.1,0.5-0.3,0.5-0.6c0.1-0.7,0.4-1.2,0.8-1.7c0.1-0.1,0.2-0.3,0.1-0.5c-0.1-0.2-0.2-0.3-0.4-0.3l-0.7-0.1c-0.4-0.1-0.9-0.2-1.3-0.3c-2.3-0.6-3.7-1.8-4.4-3.8c-0.2-0.5-0.3-1.1-0.4-1.7c-0.3-2.2,0.1-3.9,1.3-5.3c0.2-0.2,0.2-0.6,0.2-0.8c-0.3-1-0.3-2,0-3.1c0-0.1,0.1-0.2,0.1-0.3c0.1,0,0.3,0,0.4,0C11,8.8,12,9.4,13,10c0.3,0.2,0.6,0.2,0.9,0.1c2.4-0.6,4.8-0.6,7.2,0c0.4,0.1,0.8-0.1,0.9-0.1c0.3-0.1,0.5-0.3,0.8-0.4c0.3-0.2,0.6-0.3,0.9-0.5c0.7-0.3,1.3-0.5,1.9-0.5c0.4,1.2,0.4,2.3,0.1,3.3c-0.1,0.5,0.1,0.8,0.2,1c0.6,0.7,1,1.4,1.1,2.2c0.4,1.9,0.2,3.8-0.6,5.5c-0.7,1.5-2.1,2.5-4.1,3c-0.4,0.1-0.8,0.2-1.3,0.3l-0.7,0.1c-0.2,0-0.3,0.2-0.4,0.3c-0.1,0.2,0,0.4,0.1,0.5c0.8,0.9,0.9,1.9,0.9,2.9c0,1.1,0,2.2,0,3.3l0,0.6c0,0.7,0.3,1.1,0.5,1.2c0.2,0.1,0.4,0.2,0.7,0.2c0.2,0,0.4,0,0.6-0.1C30.9,30.2,35.6,21.4,33.5,13.3zM22.6,31.9c-0.3,0.1-0.4,0.1-0.5,0c-0.1,0-0.1-0.2-0.1-0.4l0-0.6c0-1.1,0-2.2,0-3.3c0-0.9-0.1-1.9-0.6-2.9c0.4-0.1,0.8-0.2,1.2-0.3c2.3-0.6,3.9-1.7,4.7-3.5c0.9-1.9,1.2-4,0.7-6.2c-0.2-0.9-0.7-1.8-1.4-2.6c0.4-1.3,0.3-2.6-0.2-4c-0.1-0.3-0.3-0.6-0.9-0.6c-0.8,0-1.5,0.2-2.4,0.6c-0.3,0.2-0.6,0.3-0.9,0.5C22,8.8,21.8,9,21.5,9.1c-0.1,0-0.2,0.1-0.2,0.1c-2.5-0.6-5.1-0.6-7.7,0c0,0-0.1,0-0.1,0c-1.1-0.6-2.2-1.3-3.5-1.5c-1-0.2-1.3,0-1.6,1C8,9.8,8,11,8.3,12.2c-1.3,1.6-1.8,3.5-1.5,6C7,18.8,7.1,19.5,7.3,20c0.8,2.3,2.5,3.8,5.1,4.5c0.4,0.1,0.8,0.2,1.2,0.3c-0.2,0.4-0.4,0.9-0.5,1.4c-1.1,0.4-2.7,0.6-3.7-1.1c-0.7-1.1-1.5-1.7-2.5-1.9c-0.4-0.1-0.7,0-1,0c-0.4,0.1-0.6,0.3-0.6,0.5c0,0.1-0.1,0.4,0.2,0.8c0.2,0.2,0.3,0.3,0.5,0.5c0.7,0.4,1.2,1,1.6,1.9c0.6,1.6,1.9,2.5,3.7,2.6c0.5,0,1,0,1.6,0c0.1,0,0.1,0,0.2,0l0,0.3c0,0.7,0,1.4,0,2.1c0,0.1,0,0.1-0.1,0.1c-0.1,0-0.2,0.1-0.4,0c-1.4-0.4-2.6-1.1-3.7-1.8C4,26.8,1.8,22.2,2,16.6c0.3-7,5.5-12.9,12.5-14.3c8-1.5,15.9,3.4,17.9,11.3C34.5,21.2,30.1,29.4,22.6,31.9z"
                        :icon/globe "M21.9,1.6c-0.1,0-0.1,0-0.2,0c-1.2-0.3-2.5-0.5-3.8-0.5c0,0-0.1,0-0.1,0c-0.1,0-0.2,0-0.3,0C11.8,1,6.7,3.9,3.8,8.4c0,0,0,0,0,0.1c0,0,0,0,0,0c0,0,0-0.1,0-0.1C3.5,8.7,3.3,8.9,3.3,9.2c-1.1,1.9-1.9,4.1-2.2,6.4c0,0,0,0,0,0.1c0,0,0,0,0,0C1,16.2,1,16.9,1,17.5c0,4.4,1.7,8.4,4.5,11.3c0,0,0,0.1,0.1,0.1c3,3.1,7.2,5.1,11.9,5.1C26.6,34,34,26.6,34,17.5C34,9.9,28.9,3.6,21.9,1.6zM32.9,16.2c-0.1-0.2-0.2-0.4-0.3-0.6c-0.8-1.5-1.3-2.5-1.9-2.7c-0.5-0.2-3.4-0.5-3.8,0.4c-0.3,0.7,0.7,1.2,1.1,1.4c0.4,0.2,0.8,0.1,1.1,0.1c0.4,0,0.5,0,0.6,0.1c0,0.4-1,2-1.3,2.2c-0.4,0.3-0.5,0.3-0.5,0.3c-0.1,0-0.2-0.3-0.3-0.5c-0.1-0.3-0.3-0.6-0.6-0.9c-0.7-0.9-2-2.3-2.8-1.9c-0.1,0.1-0.4,0.3-0.3,0.8c0.2,1,2.9,4.5,3.9,4.6c0.4,0,0.8-0.2,1-0.3c0.1,0,0.1-0.1,0.2-0.1c0,0.2-0.2,0.6-0.9,1.6L28,20.6c-0.2,0.2-0.4,0.5-0.5,0.7c-0.5,0.5-0.9,1.1-1.1,1.9c-0.1,0.5-0.1,0.9,0,1.4c0,0.4,0.1,0.9,0,1.2c-0.1,0.2-0.3,0.3-0.6,0.5c-0.3,0.2-0.8,0.5-1,1c-0.2,0.4-0.3,0.7-0.3,1c-0.1,0.3-0.1,0.5-0.4,0.8c-0.7,0.7-3.1,2-3.5,1.7c-0.3-0.3-1.3-3-1.3-3.4c0-0.1,0.1-0.3,0.2-0.4c0.2-0.3,0.4-0.6,0.4-1c0-0.4-0.2-0.7-0.4-1c-0.1-0.1-0.1-0.2-0.2-0.3c-0.1-0.4-0.3-0.7-0.5-1c-0.2-0.3-0.4-0.6-0.5-0.9C18,22.6,18,22.5,18,22.5c0.2-0.4,0-0.7-0.6-1.2c-0.5-0.5-1.2-0.7-2-0.8c-0.6-0.1-1.1,0-1.6,0c-1.4,0.1-2.1,0.2-2.6-1.6c-0.6-1.8-0.1-3.3,1.5-4.6c0.1-0.1,0.3-0.2,0.5-0.3c0.8-0.5,1.7-1.2,1.7-2.1c0-0.6-0.5-0.8-0.7-0.9c0,0,0,0,0,0c0,0,0-0.1,0.1-0.1c0.1-0.1,0.1-0.2,0.4-0.2c0.3,0,0.6,0,0.9-0.3c0,0,0,0,0,0h0c0,0,0,0,0,0c0.1-0.1,0.1-0.2,0.1-0.3c0.1-0.2,0.3-0.8,0.4-1c0.1-0.1,0.1-0.3,0.1-0.4l0-0.2c0-0.2-0.1-0.3-0.2-0.5c-0.2-0.3-0.5-0.4-0.8-0.4c-0.1,0-0.1,0-0.2,0c0.1-0.2,0.4-0.5,0.5-0.6c0,0,0,0.1,0,0.1c0.1,0.3,0.1,0.6,0.4,0.8c0.6,0.5,0.8,0.7,1.4,0.5C17.3,8.1,17.5,8,18,8c0.1,0,0.3,0,0.5,0.1c0.4,0.1,1,0.3,1.5-0.2c0.5-0.5,0.7-2.4,0.2-3.1c-0.2-0.3-0.7-0.5-1.2-0.1c-0.1,0.1-0.2,0.2-0.2,0.3c-0.3,0.9-0.3,1-1,0.9c-0.1,0-0.1,0-0.1,0h0c-0.1-0.2,0.2-0.7,0.7-1.1c0.2-0.1,0.3-0.2,0.4-0.4C19,4.2,19.2,4,19.4,4c0,0,0,0,0,0c0.4,0,0.7,0.3,1,0.6c0.4,0.4,0.9,1,1.7,0.5c0.4-0.3,0.7-0.6,0.8-1.1c0.1-0.4,0-0.7-0.1-1.1C28.3,5,32.4,10.1,32.9,16.2zM28.3,18.2c-0.1,0.1-0.3,0.2-0.4,0.2c0,0-0.1,0-0.2-0.1C27.9,18.3,28.1,18.3,28.3,18.2zM26.6,17.1c-0.4-0.5-0.9-1.1-1.2-1.6c0.3,0.3,0.6,0.6,0.8,0.9C26.4,16.7,26.5,16.9,26.6,17.1zM11.4,3.7c-0.2-0.1-0.3-0.2-0.5-0.2c2-1,4.2-1.5,6.6-1.5c0.1,0,0.2,0,0.3,0c0.1,0,0.1,0,0.2,0.1c-0.1,0.2-0.6,0.5-1.8,1.1c-0.1,0-0.2,0.1-0.2,0.1c-0.5,0.3-0.8,0.7-1,1.1c-0.2,0.4-0.4,0.6-0.7,0.7c-0.1-0.2-0.3-0.6-0.8-0.6c-0.4,0-0.8,0.2-1.1,0.3C12.3,4.9,12.1,5,11.9,5c-0.1,0-0.2,0-0.3,0C11.8,4.7,12,4.1,11.4,3.7zM21.4,2.5c0.3,0.3,0.6,0.9,0.5,1.4c0,0.2-0.1,0.3-0.3,0.4c-0.1,0-0.3-0.2-0.4-0.4c-0.4-0.4-0.9-0.9-1.7-1c-0.6,0-1,0.4-1.3,0.7C18,3.8,17.9,3.9,17.7,4c-0.6,0.4-1.3,1.4-1.1,2.1c0.1,0.2,0.2,0.7,1,0.8c1.1,0.2,1.6-0.3,1.8-0.9c0,0.4-0.1,1-0.2,1.1c-0.1,0.1-0.2,0.1-0.6,0C18.5,7,18.2,7,17.9,7C17.3,7,17,7.2,16.8,7.3c-0.1-0.1-0.2-0.2-0.3-0.3c0,0-0.1-0.2-0.1-0.3c-0.1-0.3-0.2-0.9-0.9-1c-0.1,0-0.2,0-0.4,0.1c0.4-0.3,0.6-0.6,0.8-0.9c0.2-0.3,0.4-0.6,0.6-0.8L16.6,4c1.7-0.8,2.4-1.3,2.4-2C19.9,2.2,20.7,2.3,21.4,2.5zM10.2,3.8c-0.2,0.3-0.4,0.6-0.5,1C9.6,5,9.5,5.1,9.5,5.2C9.4,5.4,9.2,5.5,9.1,5.6C8.8,5.8,8.5,6,8.3,6.5C8.1,6.8,8.1,7.1,8.1,7.3c0,0.1,0,0.3,0,0.4c-1.9,0-2,0-2.1,0.1C5.7,7.8,5.5,8,5.2,8.2C6.5,6.4,8.2,4.9,10.2,3.8zM2,16.8c0.2,0.5,0.3,1.2,0.4,1.5c0.1,0.4,0.1,0.7,0.2,0.9c0.5,1.4,1.5,2.7,2.2,3.5c0.3,0.3,0.6,0.7,0.6,0.8c0,0,0,0.1,0,0.1c-0.1,0.3-0.2,0.7-0.2,1.5c0,0.4,0.1,0.8,0.2,1.1c0.1,0.2,0.1,0.4,0.1,0.6c0,0.2,0,0.3-0.1,0.5C3.3,24.6,2,21.2,2,17.5C2,17.3,2,17,2,16.8zM17.5,33c-4.4,0-8.3-1.8-11.2-4.8c0-0.2,0-0.4,0.1-0.6c0.1-0.2,0.2-0.5,0.2-1c0-0.3-0.1-0.6-0.2-0.8c-0.1-0.3-0.2-0.5-0.2-0.8c0-0.7,0.1-1,0.2-1.2c0.2-0.7,0-0.9-0.8-1.9c-0.7-0.8-1.6-2-2-3.2c-0.1-0.2-0.1-0.4-0.2-0.7c-0.2-1-0.5-2.3-1.3-2.7c0.3-2,0.9-3.8,1.9-5.5c0.4-0.1,0.8-0.3,1.5-0.7C5.8,9,6.1,8.7,6.2,8.7c0,0,0.3,0,2,0c0,0,0,0,0,0c0.1,0,0.3,0,0.4-0.1C9,8.3,9,7.8,9.1,7.4c0-0.2,0-0.3,0.1-0.4c0.2-0.3,0.3-0.4,0.5-0.6c0.2-0.2,0.4-0.3,0.6-0.7c0-0.1,0.1-0.2,0.1-0.3c0,0.1,0,0.1,0.1,0.2C10.8,6,11.2,6.1,12,6c0.3,0,0.6-0.2,0.9-0.4c0.2-0.1,0.4-0.2,0.5-0.2c0,0,0.1,0.1,0.1,0.2c0.1,0.2,0.3,0.5,0.7,0.5c0.3,0,0.5-0.1,0.7-0.2c-0.1,0.1-0.3,0.2-0.5,0.4c-0.5,0.5-0.7,0.9-0.6,1.3c0.1,0.6,0.7,0.7,1,0.8c0.1,0,0.2,0,0.2,0C15,8.6,15,8.6,15,8.6c-0.1,0.2-0.3,0.5-0.4,1c0,0-0.1,0-0.1,0c-0.3,0-0.9,0-1.3,0.7c-0.1,0.2-0.3,0.6-0.1,1c0.1,0.3,0.4,0.5,0.6,0.5c0,0,0.1,0,0.1,0c0,0.4-0.8,0.9-1.2,1.2c-0.2,0.1-0.4,0.3-0.5,0.4c-1.9,1.5-2.5,3.5-1.8,5.7c0.8,2.5,2.2,2.4,3.6,2.3c0.5,0,1-0.1,1.5,0c0.6,0.1,1,0.2,1.4,0.6c0.1,0.1,0.2,0.2,0.3,0.3c0,0.2,0,0.5,0.1,0.8c0.1,0.4,0.4,0.8,0.6,1.1c0.2,0.3,0.3,0.6,0.5,0.8c0.1,0.2,0.2,0.3,0.3,0.5c0.1,0.1,0.2,0.3,0.2,0.4c0,0.1-0.1,0.3-0.2,0.5c-0.2,0.3-0.4,0.6-0.4,1.1c0,0.4,1.1,3.8,1.8,4.2c0.2,0.1,0.4,0.1,0.6,0.1c1.4,0,3.8-1.6,4.2-2c0.5-0.5,0.6-0.9,0.7-1.3c0-0.2,0.1-0.4,0.2-0.7c0.1-0.3,0.4-0.4,0.7-0.6c0.2-0.1,0.5-0.3,0.7-0.5c-0.1,0.4-0.2,0.9-0.1,1.2c0.1,0.4,0.5,0.6,0.9,0.6c0.8,0,1.7-1.5,1.9-2.3c0.2-0.8-0.3-1.1-0.5-1.2c-0.3-0.1-0.8-0.2-1.4,0.4c-0.1,0.1-0.3,0.3-0.4,0.5c0.1-0.4,0-0.8,0-1.2c0-0.4-0.1-0.8,0-1.1c0.2-0.6,0.5-1,0.9-1.5c0.2-0.2,0.4-0.5,0.6-0.8l0.1-0.1c0.8-1.2,1.3-2.1,0.9-2.7c-0.3-0.5-0.8-0.5-1.1-0.4c0.1,0,0.1-0.1,0.2-0.1c0.4-0.3,2.1-2.5,1.7-3.4c-0.4-0.9-1.2-0.8-1.6-0.8c-0.2,0-0.4,0.1-0.6,0c0,0-0.1,0-0.1-0.1c0.7-0.1,1.7,0,2.1,0.1c0.3,0.1,1,1.5,1.3,2.2c0.5,1,0.9,1.8,1.3,2.1C32.7,26.3,25.9,33,17.5,33zM27.8,27.3c0-0.2,0.1-0.6,0.4-1.1c0.2-0.3,0.3-0.4,0.4-0.4C28.6,26.2,28.1,27,27.8,27.3zM21.1,9.8c-0.2,0.2-0.3,0.5-0.5,0.7c0,0-0.1,0.1-0.1,0.1c-0.1-0.1-0.2-0.2-0.5-0.2c-0.3,0-0.5,0.1-0.7,0.5c-0.4-0.5-1-1-1-1l-0.2-0.1c-0.6-0.3-0.8-0.3-1.3,0c-0.1,0.1-0.2,0.1-0.4,0.2c-0.5,0.3-1.4,1.1-1.6,1.9c-0.1,0.3,0,0.5,0.1,0.7c0.6,0.8,1.6,0.4,2.2,0.1c0.1,0,0.3-0.1,0.4-0.2c0,0.3,0.1,0.6,0.4,0.9c0.2,0.2,2,0.9,2.4,0.9c0,0,0,0,0,0c0.8-0.1,0.9-0.7,1-0.9c0,0,0,0,0,0c0.1,0,0.2,0,0.4,0c0.2,0.1,0.5,0.1,0.8,0c1-0.2,1.3-0.4,1.2-1.3c0-0.1,0-0.2,0-0.4c0-0.2-0.1-0.3-0.2-0.4c-0.1-0.1-0.2-0.2-0.4-0.3c0,0,0-0.1,0.1-0.1c0,0,0.1-0.1,0.1-0.1c0.1,0,0.1-0.1,0.2-0.1c0.3-0.1,0.8-0.3,0.9-0.8c0-0.5-0.4-0.7-0.6-0.8C22.2,8.2,21.6,9.1,21.1,9.8zM22.3,11.6c0.1,0.2,0.3,0.3,0.5,0.4c0,0.1,0,0.1,0,0.2c0,0.1,0,0.1,0,0.2c-0.1,0-0.3,0.1-0.4,0.1c-0.1,0-0.2,0-0.3,0c-0.3-0.1-0.6-0.2-1,0c-0.4,0.2-0.5,0.6-0.6,0.8c0,0,0,0.1,0,0.1c0,0,0,0,0,0c0,0,0,0,0,0c-0.3,0-1.6-0.5-1.7-0.6c0-0.1-0.1-0.3-0.1-0.4c0-0.3-0.1-0.6-0.4-0.7c-0.1-0.1-0.2-0.1-0.4-0.1c-0.3,0-0.7,0.1-1,0.3c-0.3,0.1-0.8,0.3-1,0.2c0.1-0.3,0.7-0.9,1.1-1.1c0.2-0.1,0.4-0.2,0.5-0.3c0,0,0,0,0,0c0.1,0,0.2,0.1,0.3,0.1l0.1,0c0.1,0.1,0.6,0.7,0.8,0.9c0.1,0.1,0.2,0.2,0.3,0.3c0.4,0.1,0.7,0.1,0.9-0.1c0.1,0.1,0.1,0.2,0.2,0.2c0.1,0.1,0.3,0.1,0.6,0c0.6-0.2,0.6-0.6,0.6-0.8c0.3-0.3,0.5-0.6,0.7-0.9c0.4-0.6,0.5-0.8,1.2-0.5c-0.2,0.1-0.4,0.2-0.6,0.4c-0.3,0.3-0.4,0.6-0.4,1C22.2,11.4,22.2,11.5,22.3,11.6z"
                        :icon/google-play "M32.2,14.9L6.5,0.8c-0.7-0.4-1.6-0.4-2.4,0C3.4,1.3,3,2,3,2.9v29.3c0,0.9,0.4,1.6,1.2,2.1c0.4,0.2,0.8,0.3,1.2,0.3c0.4,0,0.8-0.1,1.2-0.3l25.6-14.7c0.9-0.4,1.4-1.3,1.4-2.3S33.1,15.4,32.2,14.9zM5.4,1.5c0.2,0,0.5,0.1,0.7,0.2l19,10.4l-4.8,4.8L4.8,1.7C5,1.6,5.2,1.5,5.4,1.5zM4.2,32.8C4.1,32.6,4,32.4,4,32.2V2.9c0-0.2,0-0.3,0.1-0.5l15.4,15.2L4.2,32.8zM6.1,33.4c-0.4,0.2-0.8,0.2-1.1,0.1l15.3-15.2l4.5,4.4L6.1,33.4zM31.7,18.7l-6.1,3.5l-4.7-4.6l5-5l5.8,3.2c0.5,0.3,0.9,0.8,0.9,1.4C32.6,17.8,32.3,18.4,31.7,18.7z"
                        :icon/group "M17,17c2.8,0,5-2.2,5-5s-2.2-5-5-5s-5,2.2-5,5S14.2,17,17,17zM17,8c2.2,0,4,1.8,4,4s-1.8,4-4,4s-4-1.8-4-4S14.8,8,17,8zM27,11c2.8,0,5-2.2,5-5s-2.2-5-5-5s-5,2.2-5,5S24.2,11,27,11zM27,2c2.2,0,4,1.8,4,4s-1.8,4-4,4s-4-1.8-4-4S24.8,2,27,2zM27,12c-3,0-5.7,3-6.6,7.3c-1-0.8-2.1-1.3-3.4-1.3c-1,0-1.9,0.3-2.8,0.9C13,15.2,10.7,13,8,13c-3.9,0-7,4.8-7,11c0,3.1,2.6,5,7,5c0.7,0,1.4-0.1,2-0.2c0,0.1,0,0.1,0,0.2c0,3.1,2.6,5,7,5s7-1.9,7-5c0-0.5,0-0.9-0.1-1.4c0.9,0.2,1.9,0.4,3.1,0.4c4.4,0,7-1.9,7-5C34,16.8,30.9,12,27,12zM8,28c-3.8,0-6-1.5-6-4c0-5.6,2.6-10,6-10c2.3,0,4.4,2.1,5.4,5.5c-1.8,1.7-3.1,4.7-3.3,8.3C9.4,27.9,8.7,28,8,28zM17,33c-3.8,0-6-1.5-6-4c0-5.6,2.6-10,6-10s6,4.4,6,10C23,31.5,20.8,33,17,33zM27,27c-1.2,0-2.3-0.2-3.2-0.5c-0.4-2.6-1.3-4.8-2.6-6.3C22,15.9,24.3,13,27,13c3.4,0,6,4.4,6,10C33,25.5,30.8,27,27,27zM8,12c2.8,0,5-2.2,5-5s-2.2-5-5-5S3,4.2,3,7S5.2,12,8,12zM8,3c2.2,0,4,1.8,4,4s-1.8,4-4,4S4,9.2,4,7S5.8,3,8,3z"
                        :icon/heart "M35,10.5c-0.1-2.2-0.9-4.3-2.4-6C30.5,2.2,27.6,1,24.8,1c-2.6,0-5.3,1-7.3,3h0c-2-2-4.6-3-7.3-3C7.4,1,4.5,2.2,2.5,4.5c-1.5,1.7-2.3,3.8-2.4,6c-0.1,1.7,0.2,3.5,0.9,5.1c0.4,1,1,2.3,1.9,3.5c0.8,1.1,6,8.4,13.8,13.3c0.3,0.2,0.6,0.3,0.9,0.3c0.3,0,0.6-0.1,0.9-0.3c7.8-4.9,12.9-12.2,13.8-13.3c0.9-1.2,1.5-2.5,1.9-3.5C34.8,14,35.1,12.2,35,10.5zM33.1,15.2c-0.4,0.9-1,2.2-1.8,3.3l-0.2,0.2c-5,6.8-10.1,10.8-13.4,12.9c-0.1,0.1-0.2,0.1-0.3,0.1c-0.1,0-0.2,0-0.3-0.1c-3.3-2.1-8.3-6-13.4-12.9l-0.2-0.2c-0.8-1.1-1.4-2.4-1.8-3.3c-0.7-1.4-0.9-3-0.8-4.6c0.1-2,0.9-3.9,2.2-5.4C5,3.2,7.5,2,10.2,2c2.5,0,4.8,1,6.6,2.7C17,4.9,17.2,5,17.5,5c0.3,0,0.5-0.1,0.7-0.3C20,3,22.3,2,24.8,2c2.7,0,5.2,1.2,7,3.2c1.3,1.5,2.1,3.3,2.2,5.4C34.1,12.2,33.8,13.8,33.1,15.2z"
                        :icon/heart-filled "M35,10.5c-0.1-2.2-0.9-4.3-2.4-6c-4-4.5-10.9-4.7-15-0.5c-2-2-4.7-3-7.3-3C7.4,1,4.5,2.2,2.5,4.5C1,6.2,0.2,8.4,0,10.5C-0.1,12.2,0.2,14,1,15.6c0.4,1,1,2.3,1.9,3.5c0.8,1.1,6,8.4,13.8,13.3c0.5,0.3,1.2,0.3,1.7,0c7.8-4.9,12.9-12.2,13.8-13.3c0.9-1.2,1.5-2.5,1.9-3.5C34.8,14,35.1,12.2,35,10.5zM13.6,13.5c-0.3,0.1-0.5-0.1-0.6-0.4c-0.2-0.7-0.8-1.1-1.5-1.1s-1.3,0.5-1.5,1.1c0,0.2-0.3,0.4-0.5,0.4c0,0-0.1,0-0.1,0c-0.3-0.1-0.4-0.3-0.4-0.6c0.3-1.1,1.3-1.9,2.4-1.9s2.1,0.8,2.4,1.9C14,13.1,13.9,13.4,13.6,13.5zM20.4,17.1C20.1,18.2,19.1,19,18,19s-2.1-0.8-2.4-1.9c-0.1-0.3,0.1-0.5,0.4-0.6c0.3-0.1,0.5,0.1,0.6,0.4c0.2,0.7,0.8,1.1,1.5,1.1s1.3-0.5,1.5-1.1c0.1-0.3,0.3-0.4,0.6-0.4C20.3,16.6,20.5,16.9,20.4,17.1zM26,13.5c0,0-0.1,0-0.1,0c-0.2,0-0.4-0.2-0.5-0.4c-0.2-0.7-0.8-1.1-1.5-1.1s-1.3,0.5-1.5,1.1c-0.1,0.3-0.3,0.4-0.6,0.4c-0.3-0.1-0.4-0.3-0.4-0.6c0.3-1.1,1.3-1.9,2.4-1.9s2.1,0.8,2.4,1.9C26.4,13.1,26.2,13.4,26,13.5z"
                        :icon/html5 "M6.2,7l2.2,25l10.1,2.8L28.7,32l2.2-25H6.2zM27.7,31.2l-9.2,2.6l-9.2-2.6L7.3,8h22.5L27.7,31.2zM29.5,6h-4V1h1.7v3.3h2.4V6zM14.9,2.6h-1.5V1H18v1.7h-1.5V6h-1.7V2.6zM20.6,6h-1.6V1h1.7l1.1,1.8L22.8,1h1.7v5h-1.7V3.5l-1.1,1.8h0l-1.2-1.8V6zM9.5,6H7.8V1h1.7v1.7H11V1h1.7v5H11V4.3H9.5V6zM11.1,12.5H26l-0.3,3H14.4l0.3,3h10.8l-0.8,9.1l-6.1,1.7l0,0l-6.1-1.7l-0.4-4.1h3l0.2,1.8l3.3,0.9l0,0v0l3.3-0.9l0.3-3.8H11.9L11.1,12.5z"
                        :icon/john-doe "M17.5,16C11.7,16,7,20.7,7,26.5V35h21v-8.5C28,20.7,23.3,16,17.5,16zM14.7,25.5c-0.1,0-0.1,0-0.2,0c-0.2,0-0.4-0.1-0.5-0.3c-0.2-0.4-0.6-0.7-1-0.7s-0.9,0.3-1,0.7c-0.1,0.3-0.4,0.4-0.6,0.3c-0.3-0.1-0.4-0.4-0.3-0.6c0.3-0.8,1.1-1.3,2-1.3s1.7,0.5,2,1.3C15.1,25.1,14.9,25.4,14.7,25.5zM19,28.1c-0.2,0.8-0.8,1.4-1.5,1.4s-1.3-0.6-1.5-1.4c0-0.1,0-0.3,0.1-0.4c0.1-0.1,0.2-0.2,0.4-0.2h2c0.2,0,0.3,0.1,0.4,0.2C19,27.8,19,28,19,28.1zM23.7,25.5c-0.1,0-0.1,0-0.2,0c-0.2,0-0.4-0.1-0.5-0.3c-0.2-0.4-0.6-0.7-1-0.7s-0.9,0.3-1,0.7c-0.1,0.3-0.4,0.4-0.6,0.3c-0.3-0.1-0.4-0.4-0.3-0.6c0.3-0.8,1.1-1.3,2-1.3s1.7,0.5,2,1.3C24.1,25.1,23.9,25.4,23.7,25.5z"
                        :icon/king "M35,16.5c0-0.8-0.4-1.6-1-2.1c-0.5-0.4-1.1-0.6-1.7-0.6c-0.7,0-1.8,0.3-2.7,1.7c-0.5-0.3-1.1-0.6-1.8-0.6c-0.7,0-1.5,0.3-2.1,0.9c-0.4,0.4-0.8,0.9-1.1,1.5c-0.2-0.6-0.5-1.1-0.8-1.5c-0.5-0.5-1.1-0.8-1.7-0.8c0,0,0,0,0,0c-0.5,0-1.4,0.2-2.2,1.2c-0.3-0.2-0.6-0.2-0.8-0.2c-0.1,0-0.1,0-0.2,0c1.5-1.9,1.9-3.7,1.9-4.9c0-0.1,0-0.1,0-0.2c0-0.4,0-0.8-0.1-1.3c-0.5-2-1.9-3.4-3.6-3.4h0c-0.1,0-0.3,0-0.4,0c-1.6,0.2-2.8,1.6-2.9,3.2c0,0.1,0,0.4,0,0.8c0.2,1.4,1.3,2.6,2.7,2.9C15,15,11.1,17,6.8,17.9l0,0c-0.2-0.7-0.5-1.4-0.8-1.9c-1.1-1.7-2.3-2-3.1-2c-0.4,0-0.8,0.1-1.2,0.3c-1,0.5-1.6,1.4-1.6,2.5l0,0l0,0.1l0,0L0,17l0,0.1c0,1.8,1.3,3.1,2.9,3.1c0,0,0.1,0,0.1,0c0.3,0.9,0.4,1.8,0.5,2.7c0,0.3,0,0.5,0.1,0.8c0.1,0.8,0.1,1.5,0.2,2.2c0.2,1.4,0.6,4.6,4.3,4.6c0.4,0,0.9,0,1.4-0.1c0.2,0,0.7-0.2,0.8-0.9c0.1-0.5,0-1-0.4-1.2l0,0l-0.1,0c-0.4-0.2-0.8-0.8-1.1-1.5c0.9,1.3,1.8,2,2.9,2c0,0,0.1,0,0.1,0c0,0.2,0.1,0.4,0.1,0.5l0.4,0.9l0.9-0.3c0,0,1.5-0.6,4.4-0.6c2.3,0,4.8,0.4,7.5,1c0.9,0.2,1.7,0.4,2.4,0.4c3.7,0,4-3.2,4.1-4.4c0.1-0.8,0.1-1.8,0.2-2.8c0-0.6,0-1.2,0.1-1.8c0.1-0.7,0.2-1.3,0.3-1.9C33.9,19.6,35,18.3,35,16.5L35,16.5L35,16.5zM9.4,29c0.1,0,0,0.3,0,0.3c-0.5,0.1-0.9,0.1-1.3,0.1c-2.4,0-3-1.6-3.3-3.8c-0.1-0.9-0.2-1.9-0.3-3c-0.1-1.3-0.3-2.6-0.9-3.7c-0.2,0.1-0.5,0.2-0.8,0.2c-1.1,0-1.9-0.9-1.9-2.1C1,17,1,17,1,17c0,0,0,0,0,0c0,0,0,0,0,0c0,0,0,0,0,0c0,0,0,0,0,0c0-0.7,0.4-1.4,1-1.7c0.3-0.1,0.5-0.2,0.8-0.2c0.8,0,1.6,0.5,2.3,1.6c0.3,0.4,0.5,0.9,0.7,1.6l0,0l0.3,1c0.2,0.6,0.5,2.1,0.7,3.3l0,0.1l0.1,0.1c0,0,0,0,0,0C7.3,25.5,7.9,28.2,9.4,29zM34,16.6c0,1.1-0.6,2.1-1.8,2.1c-0.2,0-0.4,0-0.6-0.1c-0.3,0.9-0.5,1.9-0.6,2.9c-0.1,1.6-0.1,3.2-0.3,4.6c-0.2,2-0.9,3.5-3.1,3.5c-0.6,0-1.3-0.1-2.2-0.3c-3.2-0.8-5.8-1.1-7.8-1.1c-3.2,0-4.8,0.6-4.8,0.6s-0.1-0.2,0-0.3c0.6-0.9,3.5-1.9,7.4-1.9c0.2,0,0.4,0,0.7,0c2.2,0.1,4,0.6,5.3,0.6c1.4,0,2.2-0.6,2.6-2.9c0,0,0-0.1,0-0.1c-0.5,0.8-1.4,1.3-2.1,1.3c-0.5,0-1-0.2-1.4-0.8c-0.2-0.3-0.3-0.8-0.4-1.3c-0.5,1-1.2,2.1-2.4,2.1c0,0-0.1,0-0.1,0c-0.8,0-1-0.6-1-1.7c0-0.1,0-0.2,0-0.3c0-0.8,0.1-2.4,0.1-3.2c0,0,0,0,0-0.1c0-0.8-0.3-1.1-0.5-1.1c-0.4,0-0.8,0.6-0.9,1.4c0,0.1,0,0.4,0,0.7c0,1.2,0,3.1,0,3.9c0,0.2,0,0.3,0,0.4c-0.4,0.1-0.7,0.1-0.9,0.1c-1.3,0-1.6-0.6-1.6-1.7c-0.6,1.7-1.5,2.4-2.2,2.4c-0.6,0-1.2-0.5-1.4-1.5c-0.3,1.4-1.2,2.8-2.1,2.8c-1.2,0-2.3-1.4-3.9-5.2c0-0.2-0.1-0.4-0.1-0.5c-0.2-1.1-0.4-2.1-0.6-3c5.6-1.3,10.8-4.2,11.3-7c-0.2,0.1-0.5,0.2-0.8,0.3c-0.1,0-0.2,0-0.3,0c-1.2,0-2.2-0.9-2.3-2.1c0-0.4,0-0.7,0-0.7l0,0c0-1.1,0.9-2.1,2-2.3c0.1,0,0.2,0,0.3,0c1.2,0,2.2,1,2.6,2.6c0.1,0.4,0.1,0.7,0.1,1.1c0,0.1,0,0.1,0,0.2c0,0,0,0,0,0c-0.1,3-2.5,6.8-9.8,9.7c1.2,2.2,2.1,3.8,2.8,3.8c0.1,0,0.1,0,0.2,0c0.5-0.2,0.5-1.1,0.3-4.4c0,0,1.2-0.8,2.6-1.4c0,3.4,0.2,4.9,0.7,4.9c0.1,0,0.1,0,0.2-0.1c0.5-0.4,0.5-1.5,0.5-3.3c0-1.4-0.1-2.2-0.1-2.2c0.7-0.7,1.3-1.1,1.7-1.1c0.5,0,0.8,0.5,0.8,1.5c0.5-1.7,1.4-2.5,2.1-2.5c1,0,1.8,1.2,1.7,3.2c-0.2,3.6-0.1,4.2,0.2,4.2c0.4,0,0.8-0.7,0.7-1.5h0c-0.1-2,0.4-4.3,1.6-5.3c0.5-0.5,1-0.6,1.5-0.6c1,0,1.7,0.8,2.1,1.3c0-0.1,0-0.1,0.1-0.2c0.7-1.6,1.6-2.2,2.3-2.2c0.4,0,0.8,0.2,1.1,0.4C33.8,15.5,34,16,34,16.6C34,16.5,34,16.5,34,16.6C34,16.6,34,16.6,34,16.6zM24.2,25.9c0.2-0.1,0.3-0.3,0.5-0.4c0.2,0.2,0.4,0.4,0.7,0.6C25,26,24.7,26,24.2,25.9C24.3,25.9,24.2,25.9,24.2,25.9zM12.5,22.8c-0.3-0.4-0.7-1-1-1.6c0.3-0.1,0.6-0.3,1-0.4C12.5,21.5,12.5,22.3,12.5,22.8zM28.4,17.9c-0.2,0-0.4,0.1-0.7,0.3c-0.6,0.6-0.8,1.8-0.8,2.9c0,0.5,0.1,1,0.2,1.3c0.1,0.4,0.5,0.5,0.8,0.5c0.4,0,0.9-0.3,1.1-0.8c0.1-1.1,0.2-2.4,0.4-3.5C29.3,18.3,28.9,17.9,28.4,17.9zM28.1,21.7l0,0.2c0,0-0.1,0.1-0.1,0.1c0-0.1-0.1-0.4-0.1-0.8c0-1,0.2-1.8,0.5-2.1C28.3,19.9,28.2,20.8,28.1,21.7z"
                        :icon/license-apache "M9.3,34c0.1-0.3,0.2-0.6,0.3-1c0.7-2.2,1.4-4.5,2.2-6.7c0,0,0-0.1,0-0.1c-0.8-0.1-1.5,0.1-2.1,0.4c0.5-0.4,1.1-0.8,1.7-0.9c-0.6-0.3-1-0.5-1.2-0.8c0.1,0,0.2,0.1,0.2,0.1c0.4,0.1,0.8,0.2,1.2,0.2c0.1,0,0.1,0,0.1-0.1c-0.1-0.7-0.4-1.4-0.7-2.1c-0.2-0.3-0.4-0.6-0.6-1c0.5,0.3,1,0.7,1.4,1.2c0-0.2,0-0.4,0.1-0.6c0.1-0.9,0.3-1.9,0.5-2.8c0.5-2,1.2-3.9,2.1-5.8c1.5-3.2,3.4-6.2,5.5-9.1c0.7-1,1.5-2,2.4-2.8c0.3-0.3,0.6-0.5,0.9-0.8c0.1-0.1,0.3-0.2,0.5-0.2c0.1,0,0.2,0,0.3,0c0.3,0.1,0.5,0.2,0.7,0.4c0.5,0.5,0.8,1,0.9,1.7c0,0.2,0,0.3,0.1,0.5c0,0.2,0,0.4,0,0.5c0,0.2,0,0.3-0.1,0.5c-0.1,0.8-0.3,1.5-0.6,2.2c-0.5,1.1-1,2.1-1.7,3c-0.4,0.6-1,1.1-1.6,1.4c0,0-0.1,0-0.1,0.1c0.5-0.1,1.1-0.2,1.6-0.5c-0.1,0.3-0.2,0.6-0.3,0.8c-0.2,0.4-0.4,0.9-0.6,1.3c-0.4,0.7-1,1.2-1.7,1.5c0,0-0.1,0-0.1,0.1c0.2,0,0.7-0.2,1.5-0.6c-0.5,1-1.2,1.8-2.2,2.2c0.4,0,0.8-0.2,1.2-0.3c-0.1,0.3-0.2,0.6-0.3,0.9c-0.4,1.1-0.9,2.2-1.5,3.2c-0.9,1.4-2.1,2.5-3.7,3.1c-0.3,0.1-0.6,0.2-1,0.3c1.4,0.2,2.6-0.2,3.6-1.2c-0.6,1.3-1.5,2.1-2.7,2.6c0.4,0.2,1.1-0.1,1.6-0.6c-0.1,0.3-0.3,0.6-0.5,0.8c-0.5,0.6-1.2,0.9-1.9,1.1c-0.6,0.1-1.2,0.2-1.7,0.1c0,0,0,0-0.1,0c0.4,0.4,0.6,0.8,0.6,1.3c-0.3-0.4-0.5-0.8-0.9-1.1c0,0,0-0.1,0-0.1c1.5-4.4,3.2-8.7,5.1-13c1.1-2.4,2.4-4.8,3.8-7.1c0.5-0.8,1.1-1.6,1.7-2.5c0,0,0-0.1,0-0.1c0,0-0.1,0.1-0.1,0.1c-1,1.3-1.9,2.6-2.7,4c-1.7,2.8-3,5.7-4.3,8.7c-1.7,3.9-3.2,7.8-4.5,11.8c-0.6,1.7-1.1,3.5-1.7,5.2C9.7,33.7,9.6,33.9,9.3,34C9.3,34,9.3,34,9.3,34z"
                        :icon/license-cc-universal "M16.7,1c0.5,0,1,0,1.5,0c0.4,0,0.7,0.1,1.1,0.1c1.6,0.2,3.1,0.5,4.6,1.2c2.4,1,4.4,2.5,6,4.4c2.3,2.7,3.6,5.8,3.9,9.3c0.1,1.4,0.1,2.8-0.1,4.2c-0.3,1.7-0.8,3.4-1.5,4.9c-1.4,2.8-3.6,5-6.3,6.6c-3.2,1.9-6.6,2.6-10.2,2.3c-1.6-0.2-3.1-0.5-4.6-1.2c-3.7-1.6-6.5-4.2-8.4-7.8c-0.9-1.8-1.5-3.7-1.7-5.7c0-0.3-0.1-0.7-0.1-1c0-0.5,0-1,0-1.5c0-0.2,0-0.4,0.1-0.7c0.1-1.6,0.5-3.1,1.1-4.6c1.1-2.9,3-5.3,5.4-7.2c2.5-2,5.3-3,8.4-3.2C16.2,1,16.5,1,16.7,1zM31,17.4c0-0.8-0.1-1.7-0.3-2.7c-1-4.4-3.5-7.5-7.5-9.5c-1.6-0.8-3.3-1.1-5-1.2c-1.4-0.1-2.7,0.1-4,0.4C11.8,5,9.7,6.2,8,7.9c-2.3,2.4-3.7,5.2-4,8.5c-0.2,1.8,0,3.6,0.6,5.3c0.9,2.7,2.5,4.9,4.8,6.6c3,2.2,6.3,3,9.9,2.6c1.9-0.2,3.7-0.9,5.3-1.9c2.1-1.3,3.7-3,4.9-5.2C30.6,21.8,31,19.7,31,17.4zM10.7,17.1c0-1.1,0.1-2.5,0.6-4c0.3-1.1,0.8-2.2,1.5-3c0.8-1,1.9-1.6,3.2-1.9c1.3-0.3,2.5-0.2,3.8,0.2c1.4,0.5,2.5,1.5,3.2,2.8c0.6,1,0.9,2.2,1.1,3.3c0.4,2.1,0.3,4.3-0.1,6.4c-0.2,1.3-0.7,2.5-1.4,3.6c-1,1.5-2.4,2.3-4.2,2.5c-1.1,0.1-2.3,0-3.3-0.4c-1.4-0.5-2.4-1.6-3.1-2.9c-0.5-1-0.8-2.2-1-3.3C10.7,19.4,10.7,18.4,10.7,17.1zM20.2,14.7C20.2,14.7,20.2,14.7,20.2,14.7c-0.1,0-0.1,0.1-0.1,0.1c-1.4,2.3-2.7,4.7-4.1,7C16,21.9,16,22,15.9,22.1c-0.1,0.4,0,0.7,0.3,0.9c0.2,0.2,0.5,0.3,0.8,0.3c1.1,0.2,2-0.2,2.6-1.1c0.5-0.8,0.7-1.7,0.8-2.6c0.1-1.2,0.1-2.5,0.1-3.7C20.4,15.5,20.3,15.1,20.2,14.7zM14.7,19.7C14.7,19.7,14.7,19.7,14.7,19.7c0.1,0,0.1-0.1,0.1-0.1c1.1-2,2.1-3.9,3.2-5.9c0.1-0.3,0.3-0.5,0.4-0.8c0.2-0.4,0.1-0.8-0.2-1.2c-0.1-0.1-0.2-0.1-0.2-0.1c-1.1-0.2-2,0.2-2.5,1.2c-0.5,0.8-0.7,1.7-0.8,2.6c-0.1,1.1-0.1,2.3-0.1,3.4C14.6,19.2,14.7,19.4,14.7,19.7z"
                        :icon/license-gnu-gpl "M31.8,13.5c0.6,0.3,0.8,0.8,0.6,1.4c-0.1,0.6-0.4,1-0.8,1.5c-0.6,0.8-1.3,1.4-2,2.1c-1.5,1.2-3.1,2.2-4.9,2.9c-0.8,0.3-1.7,0.6-2.5,0.7c-0.8,0.1-1.5,0.1-2.3-0.2c-0.2-0.1-0.4-0.1-0.6-0.1c-5.7,0-11.4,0-17.1,0c-0.1,0-0.1,0-0.2,0c0.1-0.5,0.2-0.9,0.3-1.3c0.8-3.5,1.6-6.9,2.4-10.4c0-0.1,0.1-0.1,0.2-0.1c4.6,0,9.2,0,13.9,0c3.7,0,7.3,0,11,0c0.1,0,0.2,0,0.2,0c0.6-0.2,1.1-0.4,1.7-0.4c0.4,0,0.7-0.1,1.1,0c0.7,0.2,1.1,0.8,1,1.5c-0.1,0.6-0.4,1.1-0.8,1.5c-0.3,0.3-0.6,0.7-1,1C31.9,13.5,31.9,13.5,31.8,13.5zM25.9,13.6c0.3-0.2,0.6-0.4,0.9-0.6c0.7-0.4,1.4-0.8,2.2-1c0.3-0.1,0.6-0.1,0.8-0.1c0.2,0,0.3,0.2,0.3,0.4c-0.1,0.2-0.1,0.4-0.3,0.6c-0.5,0.8-1.2,1.4-2,1.9c-0.4,0.3-0.8,0.6-1.2,0.9c-0.2,0.2-0.4,0.3-0.6,0.5c0,0,0,0,0,0c0.1,0,0.1-0.1,0.2-0.1c0.7-0.3,1.4-0.6,2.1-0.7c0.3-0.1,0.7-0.2,1-0.1c0.3,0,0.4,0.2,0.2,0.5c-0.2,0.2-0.3,0.5-0.6,0.6c-1.6,1.3-3.4,2.2-5.4,2.6c-0.6,0.1-1.2,0.2-1.9,0c-0.7-0.2-1.1-0.7-1.1-1.4c0-0.3,0.1-0.6,0.2-0.9c0.3-0.8,0.8-1.5,1.4-2.1c1.6-1.8,3.4-3.1,5.6-4.1c0.3-0.2,0.7-0.3,1-0.4c0,0-0.1,0-0.1,0c-0.4,0.2-0.9,0.3-1.3,0.5c-2.2,1-4.2,2.4-5.9,4.1c-0.8,0.9-1.6,1.8-2.1,2.9c-0.3,0.6-0.5,1.3-0.5,2c0,0.8,0.4,1.4,1.2,1.7c0.6,0.3,1.2,0.3,1.8,0.2c0.9-0.1,1.7-0.3,2.5-0.6c1.8-0.7,3.4-1.6,4.8-2.8c0.8-0.6,1.5-1.3,2.1-2.1c0.3-0.4,0.6-0.9,0.7-1.4c0.1-0.5-0.1-0.9-0.7-0.9c0,0-0.1,0-0.1,0c-0.1,0-0.3,0-0.4,0c0.1-0.1,0.2-0.1,0.2-0.2c0.6-0.4,1.1-0.9,1.5-1.4c0.3-0.4,0.6-0.8,0.7-1.3c0.1-0.6-0.1-1-0.7-1.1c-0.1,0-0.2,0-0.3,0c-0.4,0-0.8,0-1.2,0.1c-0.2,0.1-0.4,0.1-0.6,0.2c-1.3,0.4-2.4,1.1-3.4,2C26.6,12.4,26.2,13,25.9,13.6zM9.2,13.4c0.1-0.5,0.2-1,0.3-1.5c0-0.2,0-0.3-0.2-0.4c-0.2-0.1-0.4-0.1-0.5-0.1c-1,0-1.9,0-2.9,0c-0.2,0-0.4,0-0.6,0.1C5.1,11.6,5,11.7,5,11.9c-0.4,1.9-0.8,3.7-1.2,5.6c-0.1,0.3,0,0.5,0.3,0.6c0.1,0,0.1,0,0.2,0c1.1,0,2.1,0,3.2,0c0,0,0,0,0.1,0C8,18,8.3,17.8,8.4,17.4c0.1-0.6,0.2-1.1,0.4-1.7c0.1-0.3,0.1-0.7,0.2-1c0,0,0,0-0.1,0c-0.7,0-1.4,0-2.1,0c0,0-0.1,0-0.1,0c0,0.2-0.1,0.3-0.1,0.5c0.4,0,0.8,0,1.2,0c0,0.1,0,0.1,0,0.1c-0.2,0.7-0.3,1.4-0.5,2c0,0.1-0.1,0.1-0.2,0.1c-0.8,0-1.5,0-2.3,0c0,0-0.1,0-0.1,0c0,0,0-0.1,0-0.1C5.2,15.6,5.6,13.8,6,12c0-0.1,0.1-0.1,0.2-0.1c0.8,0,1.5,0,2.3,0c0,0,0.1,0,0.1,0c-0.1,0.5-0.2,1-0.3,1.5C8.6,13.4,8.9,13.4,9.2,13.4zM10.5,15.4c0.1,0,0.1,0,0.2,0c0.8,0,1.6,0,2.4,0c0.1,0,0.2,0,0.4,0c0.3-0.1,0.6-0.2,0.7-0.6c0.2-1,0.4-2,0.6-3c0-0.2,0-0.3-0.2-0.4c-0.2-0.1-0.4-0.1-0.5-0.1c-1.2,0-2.3,0-3.5,0c-0.1,0-0.1,0-0.2,0.1c-0.4,2-0.9,4-1.3,5.9c-0.1,0.2-0.1,0.5-0.2,0.7c0.3,0,0.6,0,0.9,0c0.1,0,0.1,0,0.1-0.1c0.1-0.4,0.2-0.8,0.3-1.2C10.3,16.4,10.4,15.9,10.5,15.4zM18.7,19.1C18.7,19.1,18.7,19.1,18.7,19.1c0-0.1,0.1-0.3,0.1-0.4c0.2-0.9,0.6-1.6,1.1-2.3c0-0.1,0.1-0.1,0-0.2c-0.4-1.2-0.7-2.5-1-3.8c-0.1-0.8-0.2-1.5-0.2-2.3c0-0.1,0-0.1,0-0.2c0,0,0,0,0,0c0,0,0,0.1,0,0.1c-0.4,1.1-0.6,2.2-0.7,3.3c-0.1,1.8,0.1,3.6,0.5,5.3C18.6,18.8,18.6,19,18.7,19.1zM15.1,17.6c0.5-2.1,0.9-4.1,1.4-6.2c-0.3,0-0.7,0-1,0c-0.5,2.3-1,4.5-1.5,6.7c1.2,0,2.4,0,3.6,0c0-0.1-0.1-0.3-0.1-0.4c0-0.1-0.1-0.1-0.1-0.1c-0.7,0-1.4,0-2.1,0C15.2,17.6,15.2,17.6,15.1,17.6zM8.4,19.6c-0.1,0.2,0,0.4,0.2,0.5c0.3,0.2,0.8,0.1,1-0.2c0.2-0.3,0.1-0.5-0.2-0.6c-0.1,0-0.3-0.1-0.4-0.1c-0.1,0-0.2-0.1,0-0.2c0.1-0.1,0.3-0.1,0.4-0.1c0.1,0,0.1,0.1,0.2,0.2c0.1,0,0.1,0,0.2,0c0-0.2,0-0.3-0.1-0.4c-0.3-0.2-0.8-0.1-1,0.2c-0.1,0.2,0,0.5,0.2,0.5c0.1,0,0.3,0.1,0.4,0.1c0.1,0,0.1,0.1,0.1,0.1c0,0.1,0,0.1-0.1,0.2C9,20,8.7,19.9,8.7,19.6C8.6,19.6,8.5,19.6,8.4,19.6zM13,19.6C13,19.6,13,19.6,13,19.6c0-0.2-0.1-0.4-0.1-0.6c-0.1,0-0.2,0-0.3,0c0,0.4,0.1,0.8,0.1,1.2c0.3,0,0.3,0,0.4-0.2c0.1-0.1,0.1-0.3,0.2-0.4c0,0,0,0,0,0c0,0.2,0,0.4,0,0.6c0.3,0,0.3,0,0.4-0.2c0.1-0.2,0.2-0.4,0.3-0.6c0.1-0.1,0.1-0.2,0.2-0.4c-0.3,0-0.3,0-0.4,0.2c-0.1,0.2-0.2,0.3-0.2,0.5c0,0,0,0,0,0c0-0.2,0-0.4,0-0.6c-0.3,0-0.3,0-0.4,0.2C13.1,19.3,13.1,19.5,13,19.6zM14.9,20.1c0.1,0.1,0.2,0,0.3,0c0-0.2,0-0.3,0.1-0.5c0-0.1,0.1-0.3,0.1-0.4c0-0.2,0-0.3-0.2-0.3c-0.2,0-0.4,0-0.5,0.1c-0.1,0.1-0.2,0.2-0.3,0.4c0.1,0,0.3,0,0.3-0.1c0.1-0.1,0.2-0.1,0.3-0.1c0,0,0.1,0.1,0.1,0.1c0,0-0.1,0.1-0.1,0.1c-0.1,0-0.3,0-0.4,0.1c-0.2,0-0.3,0.1-0.3,0.3c-0.1,0.2,0,0.4,0.2,0.4C14.5,20.2,14.7,20.2,14.9,20.1zM3.6,19.2c0-0.1,0-0.1,0-0.2c0-0.1,0.1-0.2,0.2-0.1c0.2,0,0.4,0,0.6,0c0.1,0,0.1,0,0.1-0.1c0-0.1,0-0.1,0-0.2c-0.4,0-0.7,0-1,0c0,0-0.1,0.1-0.1,0.1c0,0.2-0.1,0.3-0.1,0.5c-0.1,0.3-0.1,0.6-0.2,1c0.1,0,0.1,0,0.2,0c0.1,0,0.2,0,0.2-0.1c0-0.1,0.1-0.3,0.1-0.4c0-0.1,0-0.1,0.1-0.1c0.2,0,0.3,0,0.5,0c0.1,0,0.1,0,0.1-0.1c0-0.1,0-0.1,0-0.2C4.1,19.2,3.9,19.2,3.6,19.2zM6.2,19.8c-0.1,0-0.3,0-0.4,0.1c-0.1,0.1-0.2,0.1-0.3,0c-0.1,0-0.1-0.1-0.1-0.2C5.7,19.7,5.9,19.7,6.2,19.8c0-0.1,0-0.1,0-0.1c0-0.2,0.1-0.3-0.1-0.5C6.1,19,5.9,19,5.8,19C5.3,19,5,19.5,5.2,19.9c0,0.1,0.1,0.2,0.2,0.2C5.6,20.3,6.1,20.1,6.2,19.8zM7.5,19.7c0.1-0.2,0.1-0.4-0.1-0.6C7.3,18.9,7.1,19,6.9,19c-0.3,0.1-0.5,0.6-0.4,0.9c0,0.1,0.1,0.2,0.2,0.2C6.9,20.3,7.4,20.1,7.5,19.7c-0.2,0.1-0.3,0.1-0.4,0.2C7,20,6.9,20,6.8,19.9c-0.1-0.1-0.1-0.1-0.1-0.2C7,19.7,7.2,19.7,7.5,19.7zM16.5,19.7C16.6,19.7,16.6,19.7,16.5,19.7c0.3,0,0.5,0,0.7,0c0,0,0.1,0,0.1,0c0.2-0.3,0-0.6-0.3-0.7c-0.2,0-0.4,0.1-0.6,0.3c-0.2,0.2-0.2,0.5-0.1,0.7c0,0,0,0.1,0.1,0.1c0.2,0.2,0.4,0.2,0.6,0.1c0.2-0.1,0.3-0.2,0.4-0.4c-0.2,0-0.2,0-0.4,0.1c-0.1,0-0.2,0.1-0.3,0C16.6,19.9,16.6,19.8,16.5,19.7zM11,19.4c0-0.3-0.2-0.5-0.5-0.4c-0.3,0-0.6,0.3-0.6,0.7c-0.1,0.4,0.2,0.6,0.5,0.5C10.8,20.1,11,19.8,11,19.4zM11.7,19.3c0.1,0,0.1,0,0.2,0c0-0.1,0-0.2,0.1-0.2c-0.1,0-0.1,0-0.2,0c0-0.1,0-0.2,0.2-0.1c0.1,0,0.1,0,0.1-0.1c0,0,0-0.1,0.1-0.2c-0.2,0-0.3,0-0.4,0c-0.2,0-0.2,0.2-0.3,0.4c-0.1,0-0.1,0-0.2,0c0,0.1,0,0.2-0.1,0.2c0.1,0,0.1,0,0.2,0c-0.1,0.3-0.1,0.6-0.2,0.9c0.1,0,0.2,0,0.3,0C11.5,19.9,11.6,19.6,11.7,19.3zM12.5,18.6c-0.2,0.1-0.4,0.2-0.4,0.4c-0.1,0-0.2,0.2-0.2,0.3c0,0,0.1,0,0.1,0c0,0.2-0.1,0.4-0.1,0.6c-0.1,0.3,0,0.4,0.3,0.3c0,0,0.1,0,0.1,0c0-0.1,0-0.2,0-0.2c-0.1,0-0.1,0-0.2,0c0-0.2,0.1-0.4,0.1-0.7c0.1,0,0.1,0,0.2,0c0-0.1,0-0.2,0.1-0.2c-0.1,0-0.1,0-0.2,0C12.4,18.9,12.4,18.7,12.5,18.6zM16.4,19.1c-0.1,0-0.2-0.1-0.3-0.1c-0.1,0-0.2,0-0.3,0c-0.1,0-0.1,0-0.1,0.1c-0.1,0.3-0.1,0.7-0.2,1c0,0,0,0.1,0,0.1c0.1,0,0.2,0,0.3,0c0.1-0.2,0.1-0.5,0.2-0.7c0.1-0.2,0.1-0.3,0.4-0.2C16.2,19.2,16.3,19.2,16.4,19.1zM4.6,20.2c0.1-0.2,0.1-0.4,0.2-0.7c0.1-0.2,0.1-0.3,0.4-0.2c0-0.1,0.1-0.2,0.1-0.3C5.1,19,5.1,19,5,19c-0.1,0-0.3,0-0.5,0c-0.1,0.4-0.2,0.8-0.3,1.2C4.4,20.2,4.5,20.2,4.6,20.2zM30.8,25.7c0.2,0,0.3,0,0.4,0c0.1,0,0.1,0,0.1-0.1c0.1-0.3,0.1-0.6,0.2-0.9c0.1-0.2,0.1-0.4,0.3-0.5c0.1,0,0.2-0.1,0.3,0c0.1,0,0.1,0.1,0.1,0.2c0,0.1,0,0.3-0.1,0.4c-0.1,0.3-0.1,0.6-0.2,0.9c0.1,0,0.1,0,0.2,0c0.4,0,0.4,0,0.4-0.3c0.1-0.3,0.1-0.6,0.3-0.9c0-0.1,0.1-0.2,0.2-0.3c0.1,0,0.2,0,0.2,0c0.1,0,0.1,0.1,0.1,0.2c0,0.1,0,0.1,0,0.2c-0.1,0.4-0.2,0.7-0.3,1.1c0.2,0,0.3,0,0.5,0c0.1,0,0.1,0,0.1-0.1c0.1-0.4,0.2-0.7,0.2-1.1c0-0.1,0-0.3,0-0.4c0-0.3-0.2-0.4-0.4-0.4c-0.2,0-0.4,0.1-0.6,0.2c0,0-0.1,0.1-0.1,0.1c-0.2-0.5-0.6-0.5-1.2,0c0-0.1,0-0.2,0-0.3c-0.2,0-0.3,0-0.5,0C31.1,24.4,31,25,30.8,25.7zM27.8,23.7c0.1-0.3,0.1-0.6,0.2-0.9c0.2,0,0.4,0,0.6,0c-0.2,1-0.4,1.9-0.7,2.9c-0.1,0-0.3,0-0.5,0c0-0.1,0-0.2,0-0.3c0,0,0,0,0,0c0,0,0,0.1-0.1,0.1c-0.2,0.2-0.4,0.3-0.6,0.2c-0.3,0-0.5-0.2-0.5-0.5c-0.1-0.7,0.5-1.6,1.5-1.5C27.8,23.7,27.8,23.7,27.8,23.7zM26.8,24.9c0.1,0.1,0.1,0.2,0.2,0.3c0.1,0.1,0.2,0.1,0.3,0c0.1-0.1,0.2-0.2,0.2-0.3c0.1-0.2,0.1-0.4,0.2-0.6c0,0,0-0.1-0.1-0.1c-0.2,0-0.4,0-0.5,0.1C27,24.5,26.9,24.7,26.8,24.9zM11.7,23.7c-0.1,0.7-0.3,1.3-0.4,2c-0.1,0-0.3,0-0.5,0c0-0.1,0-0.3,0-0.4c-0.1,0.1-0.1,0.1-0.2,0.2c-0.1,0.1-0.3,0.2-0.5,0.3c-0.4,0-0.6-0.2-0.6-0.6c0-0.8,0.6-1.4,1.4-1.4C11.2,23.7,11.4,23.7,11.7,23.7zM11,24.1c-0.5,0-0.9,0.4-0.9,0.9c0,0.1,0.1,0.2,0.2,0.2c0.2,0,0.3-0.1,0.4-0.3C10.9,24.7,10.9,24.4,11,24.1zM18.5,25.7c0.2,0,0.3,0,0.5,0c0.1,0,0.1,0,0.1-0.1c0.1-0.3,0.1-0.6,0.2-0.9c0-0.1,0.1-0.1,0.2-0.1c0.2,0,0.5,0,0.7,0c0,0,0.1,0,0.1-0.1c0-0.1,0.1-0.3,0.1-0.4c-0.3,0-0.6,0-0.9,0c0.1-0.2,0.1-0.5,0.2-0.7c0.3,0,0.7,0,1,0c0-0.2,0.1-0.4,0.1-0.5c-0.5,0-1.1,0-1.6,0C18.9,23.8,18.7,24.8,18.5,25.7zM1.5,25.7c0.1,0,0.1,0,0.1-0.1c0.1-0.3,0.1-0.6,0.2-0.9c0-0.1,0.1-0.1,0.1-0.1c0.2,0,0.5,0,0.7,0c0,0,0.1,0,0.1-0.1c0-0.1,0.1-0.2,0.1-0.4c-0.3,0-0.6,0-0.9,0c0.1-0.2,0.1-0.5,0.2-0.7c0.3,0,0.7,0,1,0c0-0.2,0.1-0.4,0.1-0.5c-0.5,0-0.9,0-1.3,0c-0.3,0-0.3,0-0.3,0.2C1.4,24,1.2,24.8,1,25.7C1.2,25.7,1.3,25.7,1.5,25.7zM29.4,25.7c-0.4,0-0.7-0.2-0.8-0.5c-0.1-0.6,0.3-1.5,1.2-1.5c0.6,0,0.9,0.4,0.8,1C30.5,25.3,30,25.7,29.4,25.7zM29.2,24.9c0,0.2,0.1,0.3,0.3,0.3c0.1,0,0.2,0,0.3-0.1c0.2-0.2,0.3-0.4,0.3-0.7c0-0.2-0.2-0.4-0.4-0.3c-0.1,0-0.1,0.1-0.2,0.2C29.3,24.5,29.2,24.7,29.2,24.9zM15.9,23.7c-0.1,0-0.1,0-0.1,0.1c-0.1,0.4-0.2,0.8-0.3,1.2c0,0.2-0.1,0.4-0.1,0.6c0.2,0,0.3,0,0.5,0c0.1,0,0.1,0,0.1-0.1c0.1-0.2,0.1-0.5,0.2-0.7c0-0.1,0.1-0.3,0.2-0.4c0.1-0.1,0.2-0.2,0.4-0.2c0.2,0,0.2,0.1,0.2,0.2c0,0.1,0,0.2-0.1,0.3c-0.1,0.3-0.2,0.6-0.2,1c0.2,0,0.3,0,0.5,0c0.1,0,0.1,0,0.1-0.1c0.1-0.3,0.2-0.7,0.2-1c0-0.1,0.1-0.3,0.1-0.4c0-0.2-0.1-0.4-0.4-0.4c-0.3,0-0.5,0.1-0.7,0.3c0,0-0.1,0.1-0.1,0.1c0-0.1,0-0.2,0-0.3C16.2,23.8,16,23.8,15.9,23.7zM7.3,24.9c0,0.2,0,0.3,0.3,0.3c0.2,0,0.5,0,0.7,0c0,0.1,0,0.2,0,0.4c-0.4,0.1-0.7,0.1-1.1,0c-0.3-0.1-0.4-0.3-0.5-0.5c-0.1-0.6,0.3-1.3,1-1.4c0.1,0,0.3,0,0.4,0c0.2,0,0.4,0.2,0.4,0.4c0.1,0.3,0,0.5-0.2,0.6c-0.2,0.2-0.5,0.2-0.8,0.2C7.5,24.9,7.4,24.9,7.3,24.9zM7.4,24.5c0.1,0,0.2,0,0.3,0c0.1,0,0.2,0,0.3-0.1c0,0,0.1-0.1,0.1-0.1c0,0,0-0.1-0.1-0.1C7.8,24.1,7.5,24.2,7.4,24.5zM22.7,24.9c0,0.2,0,0.3,0.2,0.3c0.2,0,0.5,0,0.7,0c0,0.1,0,0.2,0,0.4c-0.4,0.1-0.7,0.1-1.1,0c-0.2-0.1-0.4-0.2-0.4-0.5c-0.1-0.6,0.3-1.3,1-1.5c0.1,0,0.3,0,0.4,0c0.3,0,0.4,0.2,0.4,0.4c0,0.2,0,0.5-0.3,0.6c-0.2,0.2-0.5,0.2-0.8,0.2C22.9,24.9,22.8,24.9,22.7,24.9zM22.8,24.5c0.1,0,0.2,0,0.3,0c0.1,0,0.2,0,0.3-0.1c0,0,0.1-0.1,0.1-0.1c0,0,0-0.1-0.1-0.1C23.1,24.1,22.9,24.2,22.8,24.5zM24.8,24.9c0,0.2,0.1,0.3,0.3,0.3c0.2,0,0.5,0,0.7,0c0,0.1,0,0.2,0,0.3c0,0,0,0.1-0.1,0.1c-0.3,0-0.6,0.1-0.9,0c-0.4,0-0.6-0.3-0.6-0.7c0-0.6,0.4-1.2,1-1.3c0.1,0,0.3,0,0.4,0c0.3,0,0.4,0.2,0.5,0.4c0,0.2-0.1,0.5-0.3,0.6c-0.2,0.1-0.5,0.2-0.8,0.2C24.9,24.9,24.8,24.9,24.8,24.9zM24.8,24.5c0.2,0,0.4,0,0.6-0.1c0,0,0.1-0.1,0.1-0.1c0,0,0-0.1-0.1-0.1C25.2,24.1,24.9,24.2,24.8,24.5zM6.2,25.2c0,0,0,0.1,0,0.2c0,0.2,0,0.2-0.2,0.3c-0.3,0-0.5,0-0.8,0c-0.3,0-0.5-0.2-0.5-0.5c-0.1-0.7,0.4-1.6,1.3-1.5c0.3,0,0.5,0.2,0.5,0.4c0.1,0.3,0,0.5-0.3,0.7c-0.2,0.1-0.5,0.2-0.8,0.2c-0.1,0-0.2,0-0.2,0c0,0.2,0,0.3,0.2,0.3C5.7,25.2,6,25.2,6.2,25.2zM5.3,24.5c0.1,0,0.2,0,0.3,0c0.1,0,0.2,0,0.3-0.1c0,0,0.1-0.1,0.1-0.1c0,0,0-0.1-0.1-0.1C5.7,24.1,5.4,24.2,5.3,24.5zM12.9,25.6c0.2-0.1,0.4-0.3,0.4-0.5c0-0.2-0.1-0.4-0.3-0.5c-0.1-0.1-0.2-0.1-0.3-0.2c0,0-0.1-0.1-0.1-0.2c0,0,0.1-0.1,0.1-0.1c0.2,0,0.3,0,0.5,0c0-0.1,0.1-0.3,0.2-0.4c-0.4-0.1-0.8-0.1-1.1,0.1c-0.4,0.3-0.4,0.7,0,1c0.1,0,0.2,0.1,0.2,0.1c0,0,0.1,0.1,0.1,0.2c-0.1,0-0.1,0.1-0.2,0.1c-0.2,0-0.4,0-0.6,0c0,0.1-0.1,0.3-0.2,0.4C12.1,25.7,12.5,25.8,12.9,25.6zM3.9,24.7c0.1-0.3,0.3-0.6,0.7-0.5c0-0.2,0.1-0.4,0.1-0.5c-0.4,0-0.6,0.2-0.8,0.5c0-0.2,0-0.3,0-0.4c-0.2,0-0.3,0-0.5,0C3.3,24.4,3.2,25,3,25.7c0.2,0,0.4,0,0.6,0C3.7,25.4,3.8,25,3.9,24.7zM21,23.7c-0.1,0-0.1,0-0.1,0.1c-0.1,0.3-0.1,0.6-0.2,0.9c-0.1,0.3-0.1,0.6-0.2,0.9c0,0,0,0,0,0c0.1,0,0.2,0,0.3,0c0.2,0,0.2,0,0.3-0.2c0.1-0.3,0.1-0.6,0.2-0.8c0.1-0.3,0.3-0.5,0.7-0.5c0-0.2,0.1-0.3,0.1-0.5c-0.4,0-0.6,0.2-0.8,0.4c0-0.1,0-0.2,0-0.4C21.3,23.8,21.1,23.8,21,23.7zM14.8,23.7c-0.1,0-0.1,0-0.1,0.1c-0.1,0.4-0.2,0.8-0.3,1.2c0,0.2-0.1,0.4-0.1,0.6c0.2,0,0.3,0,0.5,0c0.1,0,0.1,0,0.1-0.1c0.1-0.6,0.3-1.1,0.4-1.7c0,0,0-0.1,0-0.2C15.1,23.8,15,23.8,14.8,23.7zM15.2,22.8c-0.2,0-0.4,0.1-0.4,0.3c0,0.2,0.1,0.4,0.3,0.4c0.2,0,0.4-0.2,0.4-0.4C15.5,22.9,15.4,22.8,15.2,22.8zM13.7,11.9c-0.8,0-1.5,0-2.3,0c-0.1,0-0.1,0-0.1,0.1c-0.2,0.7-0.3,1.4-0.5,2.1c-0.1,0.3-0.1,0.5-0.2,0.8c0.8,0,1.7,0,2.5,0C13.4,13.9,13.6,12.9,13.7,11.9C13.8,11.9,13.8,11.9,13.7,11.9zM14.5,19.8c0,0-0.1,0.1-0.1,0.1c0,0,0,0.1,0.1,0.1c0.2,0.1,0.4-0.1,0.4-0.3C14.8,19.7,14.7,19.7,14.5,19.8zM6,19.4c0-0.1,0-0.2-0.1-0.2c-0.1,0-0.2,0-0.3,0.2C5.7,19.4,5.8,19.4,6,19.4zM7.2,19.4c0-0.1,0-0.2-0.1-0.2c-0.1,0-0.2,0-0.3,0.2C7,19.4,7.1,19.4,7.2,19.4zM17.1,19.4c0-0.1,0-0.2-0.1-0.2c-0.1,0-0.2,0-0.3,0.2C16.8,19.4,16.9,19.4,17.1,19.4zM10.3,19.9c0.1,0,0.2,0,0.2,0c0.2-0.1,0.2-0.2,0.2-0.4c0-0.1,0-0.2-0.1-0.2c-0.1,0-0.2,0-0.3,0c-0.1,0.1-0.2,0.3-0.2,0.5C10.2,19.8,10.2,19.9,10.3,19.9z"
                        :icon/license-mit "M13.2,11.8c0.9,0,1.8,0,2.7,0c0,4.1,0,8.2,0,12.3c-0.6,0-1.1,0-1.7,0c0-3.2,0-6.4,0-9.7c-0.8,3.3-1.6,6.5-2.5,9.7c-0.5,0-1,0-1.5,0c-0.8-3.2-1.6-6.4-2.4-9.7c0,3.3,0,6.5,0,9.7c-0.6,0-1.1,0-1.8,0c0-4.1,0-8.2,0-12.3c0.9,0,1.8,0,2.7,0c0.7,2.9,1.5,5.9,2.2,9C11.7,17.7,12.4,14.8,13.2,11.8zM20.9,11.9c0,0.7,0,1.3,0,2c1.1,0,2.1,0,3.1,0c0,3.5,0,6.9,0,10.3c0.7,0,1.4,0,2.1,0c0-3.5,0-6.9,0-10.4c1.1,0,2.1,0,3.1,0c0-0.7,0-1.3,0-1.9C26.4,11.9,23.7,11.9,20.9,11.9zM17.7,24.1c0.7,0,1.3,0,1.9,0c0-4.1,0-8.2,0-12.3c-0.7,0-1.3,0-1.9,0C17.7,16,17.7,20,17.7,24.1zM34,17.5C34,26.6,26.6,34,17.5,34C8.4,34,1,26.6,1,17.5C1,8.4,8.4,1,17.5,1C26.6,1,34,8.4,34,17.5zM31.9,17.5c0-7.9-6.4-14.4-14.4-14.4C9.6,3.1,3.1,9.6,3.1,17.5c0,7.9,6.4,14.4,14.4,14.4C25.4,31.9,31.9,25.4,31.9,17.5z"
                        :icon/link "M31.7,20.7l-3.1-3.1c-1.2-1.2-3.1-1.2-4.2,0c-0.6,0.6-0.9,1.3-0.9,2.1c0,0.8,0.3,1.5,0.9,2.1l3.1,3.1c0.3,0.3,0.5,0.8,0.5,1.3c0,0.5-0.2,1-0.5,1.3c-0.7,0.7-1.9,0.7-2.6,0l-5.4-5.4c0.8,0,1.5-0.3,2-0.9c1.5-1.5,2.3-3.4,2.3-5.5s-0.8-4-2.3-5.5l-7-6.9C12.9,1.8,11,1,8.9,1C6.8,1,4.8,1.8,3.3,3.3C1.8,4.8,1,6.7,1,8.8s0.8,4,2.3,5.5l3.4,3.3c1.2,1.2,3.1,1.2,4.2,0c0.6-0.6,0.9-1.3,0.9-2.1c0-0.8-0.3-1.5-0.9-2.1l-3.4-3.3C7.2,9.8,7,9.3,7,8.8s0.2-1,0.5-1.3c0.7-0.7,1.9-0.7,2.6,0l5.4,5.4c-0.7,0-1.5,0.3-2,0.9c-1.5,1.5-2.3,3.4-2.3,5.5s0.8,4,2.3,5.5l7,6.9c1.5,1.5,3.5,2.3,5.6,2.3c2.1,0,4.1-0.8,5.6-2.3c1.5-1.5,2.3-3.4,2.3-5.5C34,24.1,33.2,22.1,31.7,20.7zM8.9,6c-0.8,0-1.5,0.3-2,0.8C6.3,7.3,6,8,6,8.8c0,0.8,0.3,1.5,0.8,2l3.4,3.3c0.4,0.4,0.6,0.9,0.6,1.4c0,0.5-0.2,1-0.6,1.4c-0.8,0.8-2.1,0.8-2.8,0L4,13.6c-1.3-1.3-2-3-2-4.8S2.7,5.3,4,4c1.3-1.3,3-2,4.9-2c1.8,0,3.6,0.7,4.9,2l7,6.9c1.3,1.3,2,3,2,4.8c0,1.8-0.7,3.5-2,4.8c-0.8,0.8-2.1,0.8-2.8,0c-0.4-0.4-0.6-0.8-0.6-1.4c0-0.5,0.2-0.9,0.5-1.2c0.6-0.6,0.9-1.3,0.9-2.1c0,0,0,0,0,0c0,0,0-0.1,0-0.1c0-0.8-0.3-1.5-0.8-2l-7-6.9C10.4,6.3,9.6,6,8.9,6zM31,31c-1.3,1.3-3,2-4.9,2c-1.8,0-3.6-0.7-4.9-2l-7-6.9c-1.3-1.3-2-3-2-4.8s0.7-3.5,2-4.8c0.4-0.4,0.9-0.6,1.4-0.6s1,0.2,1.4,0.6c0.4,0.4,0.6,0.8,0.6,1.4c0,0.5-0.2,0.9-0.5,1.2c-0.6,0.6-0.9,1.3-0.9,2.1c0,0,0,0,0,0c0,0,0,0.1,0,0.1c0,0.8,0.3,1.5,0.8,2l7,6.9c1.1,1.1,3,1.1,4,0c0.5-0.5,0.8-1.3,0.8-2c0-0.8-0.3-1.5-0.8-2l-3.1-3.1c-0.4-0.4-0.6-0.9-0.6-1.4c0-0.5,0.2-1,0.6-1.4c0.8-0.8,2.1-0.8,2.8,0l3.1,3.1c1.3,1.3,2,3,2,4.8C33,28,32.3,29.7,31,31z"
                        :icon/lock "M28.5,14H27v-3.5C27,5.2,22.7,1,17.5,1h-0.1C12.3,1,8,5.2,8,10.5V14H6.5C4.6,14,3,15.6,3,17.5v13C3,32.4,4.6,34,6.5,34h22c1.9,0,3.5-1.6,3.5-3.5v-13C32,15.6,30.4,14,28.5,14zM9,10.5C9,5.8,12.8,2,17.5,2h0.1c4.7,0,8.5,3.8,8.5,8.5V14h-3v-3.5c0-3-2.5-5.5-5.5-5.5S12,7.5,12,10.5V14H9V10.5zM22,14h-9v-3.5C13,8,15,6,17.5,6S22,8,22,10.5V14zM31,30.5c0,1.4-1.1,2.5-2.5,2.5h-22C5.1,33,4,31.9,4,30.5v-13C4,16.1,5.1,15,6.5,15h22c1.4,0,2.5,1.1,2.5,2.5V30.5zM20.4,21.9c0-0.9-0.4-1.7-1.1-2.2c-0.7-0.6-1.6-0.8-2.5-0.6c-1.1,0.2-2,1.1-2.3,2.3c-0.2,1.1,0.3,2.3,1.2,2.9l-0.6,3.4c-0.1,0.3,0,0.7,0.3,1c0.2,0.3,0.6,0.4,0.9,0.4h2.1c0.4,0,0.7-0.2,0.9-0.4c0.2-0.3,0.3-0.6,0.3-1l-0.6-3.4C20,23.7,20.4,22.8,20.4,21.9zM18.6,23.4c-0.3,0.2-0.5,0.5-0.4,0.9l0.6,3.5c0,0.1,0,0.1,0,0.1c0,0-0.1,0.1-0.2,0.1h-2.1c-0.1,0-0.1,0-0.2-0.1c0,0-0.1-0.1,0-0.1l0.6-3.5c0.1-0.3-0.1-0.7-0.4-0.9c-0.7-0.4-1-1.2-0.9-1.9c0.1-0.7,0.7-1.3,1.5-1.5c0.1,0,0.3,0,0.4,0c0.5,0,0.9,0.2,1.3,0.4c0.4,0.4,0.7,0.9,0.7,1.4C19.4,22.5,19.1,23.1,18.6,23.4z"
                        :icon/logo-dark "M29.3,10.1V3.5l-6-3.5l-5.7,3.3L11.8,0l-6,3.5v6.6L0,13.4v7l5.7,3.3v6.6l6,3.5l5.7-3.3l5.7,3.3l6-3.5v-6.6l5.7-3.3v-7L29.3,10.1zM22.9,0.9v5.6l-4.8-2.8L22.9,0.9zM17.2,17.1V23l-5.1-3v-5.9L17.2,17.1zM22.9,20l-5.1,3v-5.9l5.1-3V20L22.9,20zM16.9,3.7l-4.8,2.8V0.9L16.9,3.7zM0.6,19.7v-5.9l5.7-3.3V3.8l5.1-3v6.6l5.7-3.3v5.9l-5.7,3.3V20l-5.1,3v-6.6L0.6,19.7zM6.3,24l4.8,2.8l-4.8,2.8V24L6.3,24zM28.7,29.6l-4.8-2.8l4.8-2.8V29.6L28.7,29.6zM34.4,19.7l-5.7-3.3V23l-5.1-3v-6.6l-5.7-3.3V4.2l5.7,3.3V0.9l5.1,3v6.6l5.7,3.3L34.4,19.7L34.4,19.7z"
                        :icon/logo-light "M29.3,10.1V3.5l-6-3.5l-5.7,3.3L11.8,0l-6,3.5v6.6L0,13.4v7l5.7,3.3v6.6l6,3.5l5.7-3.3l5.7,3.3l6-3.5v-6.6l5.7-3.3v-7L29.3,10.1zM22.6,13.6l-5.1,3l-5.1-3l5.1-3L22.6,13.6zM12.1,14.1l5.1,3V23l-5.1-3V14.1zM16.9,3.7l-4.8,2.8V0.9L16.9,3.7zM0.9,20.2l4.8-2.8V23L0.9,20.2zM23.2,33.1l-5.7-3.3l-5.7,3.3l-5.1-3l5.7-3.3l-5.7-3.3l5.1-3l5.7,3.3l5.7-3.3l5.1,3l-5.7,3.3l5.7,3.3L23.2,33.1zM28.7,29.6l-4.8-2.8l4.8-2.8V29.6L28.7,29.6zM29.3,23v-5.6l4.8,2.8L29.3,23zM34.4,19.7l-5.7-3.3V23l-5.1-3v-6.6l-5.7-3.3V4.2l5.7,3.3V0.9l5.1,3v6.6l5.7,3.3L34.4,19.7L34.4,19.7z"
                        :icon/mag-glass "M30.9,30.1L23,22.3c1.9-2,3-4.8,3-7.8C26,8.2,20.8,3,14.5,3S3,8.2,3,14.5S8.2,26,14.5,26c3,0,5.7-1.2,7.8-3l7.9,7.9c0.1,0.1,0.2,0.1,0.4,0.1s0.3,0,0.4-0.1C31,30.7,31,30.3,30.9,30.1zM14.5,25C8.7,25,4,20.3,4,14.5S8.7,4,14.5,4S25,8.7,25,14.5S20.3,25,14.5,25z"
                        :icon/open-in-editor "M35,10.5v21c0,1.9-1.6,3.5-3.5,3.5h-28C1.6,35,0,33.4,0,31.5v-28C0,1.6,1.6,0,3.5,0h21C24.8,0,25,0.2,25,0.5S24.8,1,24.5,1h-21C2.1,1,1,2.1,1,3.5v28C1,32.9,2.1,34,3.5,34h28c1.4,0,2.5-1.1,2.5-2.5v-21c0-0.3,0.2-0.5,0.5-0.5S35,10.2,35,10.5zM3,4c0,0.6,0.4,1,1,1s1-0.4,1-1c0-0.6-0.4-1-1-1S3,3.4,3,4zM9,4c0-0.6-0.4-1-1-1S7,3.4,7,4c0,0.6,0.4,1,1,1S9,4.6,9,4zM12,3c-0.6,0-1,0.4-1,1c0,0.6,0.4,1,1,1s1-0.4,1-1C13,3.4,12.6,3,12,3zM18.5,14.4l-2.8,10.3c-0.1,0.3,0.1,0.5,0.4,0.6c0,0,0.1,0,0.1,0c0.2,0,0.4-0.1,0.5-0.4l2.8-10.3c0.1-0.3-0.1-0.5-0.4-0.6C18.8,13.9,18.6,14.1,18.5,14.4zM22.4,23.5c0.1,0.2,0.3,0.3,0.4,0.3c0.1,0,0.2,0,0.2-0.1l6.4-3.2c0.4-0.2,0.6-0.5,0.6-0.9c0-0.4-0.2-0.7-0.6-0.9L23,15.6c-0.2-0.1-0.5,0-0.7,0.2c-0.1,0.2,0,0.5,0.2,0.7l6.4,3.2l-6.4,3.2C22.3,23,22.2,23.3,22.4,23.5zM12.8,15.8c-0.1-0.2-0.4-0.3-0.7-0.2l-6.4,3.2c-0.4,0.2-0.6,0.5-0.6,0.9c0,0.4,0.2,0.7,0.6,0.9l6.4,3.2c0.1,0,0.1,0.1,0.2,0.1c0.2,0,0.4-0.1,0.4-0.3c0.1-0.2,0-0.5-0.2-0.7l-6.4-3.2l6.4-3.2C12.8,16.3,12.9,16,12.8,15.8zM35,0.3c-0.1-0.1-0.1-0.2-0.3-0.3c-0.1,0-0.1,0-0.2,0h-6C28.2,0,28,0.2,28,0.5S28.2,1,28.5,1h4.8l-5.1,5.1c-0.2,0.2-0.2,0.5,0,0.7C28.2,7,28.4,7,28.5,7s0.3,0,0.4-0.1L34,1.7v4.8C34,6.8,34.2,7,34.5,7S35,6.8,35,6.5v-6C35,0.4,35,0.4,35,0.3z"
                        :icon/plus-sign "M30,3H5C3.9,3,3,3.9,3,5v25c0,1.1,0.9,2,2,2h25c1.1,0,2-0.9,2-2V5C32,3.9,31.1,3,30,3zM31,30c0,0.6-0.4,1-1,1H5c-0.6,0-1-0.4-1-1V5c0-0.6,0.4-1,1-1h25c0.6,0,1,0.4,1,1V30zM25,17.5c0,0.3-0.2,0.5-0.5,0.5H18v6.5c0,0.3-0.2,0.5-0.5,0.5S17,24.8,17,24.5V18h-6.5c-0.3,0-0.5-0.2-0.5-0.5s0.2-0.5,0.5-0.5H17v-6.5c0-0.3,0.2-0.5,0.5-0.5s0.5,0.2,0.5,0.5V17h6.5C24.8,17,25,17.2,25,17.5z"
                        :icon/rar "M32,9.2c0-0.6-0.2-1.2-0.7-1.6l-5.9-5.9C25,1.2,24.4,1,23.8,1L4.3,1C3.6,1,3,1.6,3,2.3l0,30.4C3,33.4,3.6,34,4.3,34h26.4c0.7,0,1.3-0.6,1.3-1.3L32,9.2zM30.7,33H4.3C4.1,33,4,32.9,4,32.7L4,2.3C4,2.1,4.1,2,4.3,2l19.5,0c0.3,0,0.7,0.1,0.9,0.4l5.9,5.9C30.8,8.5,31,8.9,31,9.2l0,23.5C31,32.9,30.9,33,30.7,33zM29.5,9.5c0,0.3-0.2,0.5-0.5,0.5l-4.9,0C23.5,10,23,9.5,23,8.9L23,4c0-0.3,0.2-0.5,0.5-0.5S24,3.7,24,4l0,4.9C24,9,24,9,24.1,9L29,9C29.3,9,29.5,9.2,29.5,9.5zM18,13.5c0,0.3-0.2,0.5-0.5,0.5S17,13.8,17,13.5s0.2-0.5,0.5-0.5S18,13.2,18,13.5zM18,11.5c0,0.3-0.2,0.5-0.5,0.5S17,11.8,17,11.5s0.2-0.5,0.5-0.5S18,11.2,18,11.5zM18,9.5c0,0.3-0.2,0.5-0.5,0.5S17,9.8,17,9.5C17,9.2,17.2,9,17.5,9S18,9.2,18,9.5zM18,7.5c0,0.3-0.2,0.5-0.5,0.5S17,7.8,17,7.5S17.2,7,17.5,7S18,7.2,18,7.5zM18,5.5c0,0.3-0.2,0.5-0.5,0.5S17,5.8,17,5.5C17,5.2,17.2,5,17.5,5S18,5.2,18,5.5zM17,3.5C17,3.2,17.2,3,17.5,3S18,3.2,18,3.5s-0.2,0.5-0.5,0.5S17,3.8,17,3.5zM15.9,12.6c0-0.3,0.2-0.5,0.5-0.5s0.5,0.2,0.5,0.5s-0.2,0.5-0.5,0.5S15.9,12.9,15.9,12.6zM15.9,10.6c0-0.3,0.2-0.5,0.5-0.5s0.5,0.2,0.5,0.5s-0.2,0.5-0.5,0.5S15.9,10.9,15.9,10.6zM15.9,8.6c0-0.3,0.2-0.5,0.5-0.5S17,8.2,17,8.6c0,0.3-0.2,0.5-0.5,0.5S15.9,8.9,15.9,8.6zM15.9,6.6c0-0.3,0.2-0.5,0.5-0.5S17,6.2,17,6.6s-0.2,0.5-0.5,0.5S15.9,6.9,15.9,6.6zM15.9,4.6c0-0.3,0.2-0.5,0.5-0.5S17,4.2,17,4.6c0,0.3-0.2,0.5-0.5,0.5S15.9,4.9,15.9,4.6zM18,15.5v2.9c0,0.3-0.2,0.5-0.5,0.5h-0.9c-0.3,0-0.5-0.2-0.5-0.5v-2.9c0-0.3,0.2-0.5,0.5-0.5h0.9C17.8,15,18,15.2,18,15.5zM10,27.5c0,0.3-0.2,0.5-0.5,0.5S9,27.8,9,27.5C9,27.2,9.2,27,9.5,27S10,27.2,10,27.5zM15,24.5c0-0.8-0.7-1.5-1.5-1.5h-2c-0.3,0-0.5,0.2-0.5,0.5v4c0,0.3,0.2,0.5,0.5,0.5s0.5-0.2,0.5-0.5V26h0.7l1.3,1.8c0.1,0.1,0.2,0.2,0.4,0.2c0.1,0,0.2,0,0.3-0.1c0.2-0.2,0.3-0.5,0.1-0.7l-1-1.3C14.6,25.7,15,25.2,15,24.5zM13.5,25H12v-1h1.5c0.3,0,0.5,0.2,0.5,0.5S13.8,25,13.5,25zM25,24.5c0-0.8-0.7-1.5-1.5-1.5h-2c-0.3,0-0.5,0.2-0.5,0.5v4c0,0.3,0.2,0.5,0.5,0.5s0.5-0.2,0.5-0.5V26h0.7l1.3,1.8c0.1,0.1,0.2,0.2,0.4,0.2c0.1,0,0.2,0,0.3-0.1c0.2-0.2,0.3-0.5,0.1-0.7l-1-1.3C24.6,25.7,25,25.2,25,24.5zM23.5,25H22v-1h1.5c0.3,0,0.5,0.2,0.5,0.5S23.8,25,23.5,25zM18,23c-1.1,0-2,0.9-2,2v2.5c0,0.3,0.2,0.5,0.5,0.5s0.5-0.2,0.5-0.5V26h2v1.5c0,0.3,0.2,0.5,0.5,0.5s0.5-0.2,0.5-0.5V25C20,23.9,19.1,23,18,23zM17,25c0-0.6,0.4-1,1-1s1,0.4,1,1H17z"
                        :icon/rar-hover "M32,27.5c0,0.3-0.2,0.5-0.5,0.5S31,27.8,31,27.5l0-18.3c0-0.3-0.1-0.7-0.4-0.9l-5.9-5.9C24.5,2.1,24.1,2,23.8,2L4.3,2C4.1,2,4,2.1,4,2.3l0,30.4C4,32.9,4.1,33,4.3,33h19.2c0.3,0,0.5,0.2,0.5,0.5c0,0.3-0.2,0.5-0.5,0.5H4.3C3.6,34,3,33.4,3,32.7L3,2.3C3,1.6,3.6,1,4.3,1l19.5,0c0.6,0,1.2,0.2,1.6,0.7l5.9,5.9C31.7,8,32,8.6,32,9.2L32,27.5zM24.1,10l4.9,0c0.3,0,0.5-0.2,0.5-0.5C29.5,9.2,29.3,9,29,9l-4.9,0C24,9,24,9,24,8.9L24,4c0-0.3-0.2-0.5-0.5-0.5S23,3.7,23,4l0,4.9C23,9.5,23.5,10,24.1,10zM17.5,13c-0.3,0-0.5,0.2-0.5,0.5s0.2,0.5,0.5,0.5s0.5-0.2,0.5-0.5S17.8,13,17.5,13zM17.5,11c-0.3,0-0.5,0.2-0.5,0.5s0.2,0.5,0.5,0.5s0.5-0.2,0.5-0.5S17.8,11,17.5,11zM17.5,9C17.2,9,17,9.2,17,9.5c0,0.3,0.2,0.5,0.5,0.5S18,9.8,18,9.5C18,9.2,17.8,9,17.5,9zM17.5,7C17.2,7,17,7.2,17,7.5s0.2,0.5,0.5,0.5S18,7.8,18,7.5S17.8,7,17.5,7zM17.5,5C17.2,5,17,5.2,17,5.5c0,0.3,0.2,0.5,0.5,0.5S18,5.8,18,5.5C18,5.2,17.8,5,17.5,5zM17.5,3C17.2,3,17,3.2,17,3.5s0.2,0.5,0.5,0.5S18,3.8,18,3.5S17.8,3,17.5,3zM16.5,13.1c0.3,0,0.5-0.2,0.5-0.5S16.8,12,16.5,12s-0.5,0.2-0.5,0.5S16.2,13.1,16.5,13.1zM16.5,11.1c0.3,0,0.5-0.2,0.5-0.5S16.8,10,16.5,10s-0.5,0.2-0.5,0.5S16.2,11.1,16.5,11.1zM16.5,9.1c0.3,0,0.5-0.2,0.5-0.5C17,8.2,16.8,8,16.5,8s-0.5,0.2-0.5,0.5C15.9,8.9,16.2,9.1,16.5,9.1zM16.5,7.1c0.3,0,0.5-0.2,0.5-0.5S16.8,6,16.5,6s-0.5,0.2-0.5,0.5S16.2,7.1,16.5,7.1zM16.5,4c-0.3,0-0.5,0.2-0.5,0.5c0,0.3,0.2,0.5,0.5,0.5S17,4.9,17,4.6C17,4.2,16.8,4,16.5,4zM17.5,15h-0.9c-0.3,0-0.5,0.2-0.5,0.5v2.9c0,0.3,0.2,0.5,0.5,0.5h0.9c0.3,0,0.5-0.2,0.5-0.5v-2.9C18,15.2,17.8,15,17.5,15zM9,27.5C9,27.8,9.2,28,9.5,28s0.5-0.2,0.5-0.5c0-0.3-0.2-0.5-0.5-0.5S9,27.2,9,27.5zM13.9,25.9l1,1.3c0.2,0.2,0.1,0.5-0.1,0.7C14.7,28,14.6,28,14.5,28c-0.2,0-0.3-0.1-0.4-0.2L12.7,26H12v1.5c0,0.3-0.2,0.5-0.5,0.5S11,27.8,11,27.5v-4c0-0.3,0.2-0.5,0.5-0.5h2c0.8,0,1.5,0.7,1.5,1.5C15,25.2,14.6,25.7,13.9,25.9zM14,24.5c0-0.3-0.2-0.5-0.5-0.5H12v1h1.5C13.8,25,14,24.8,14,24.5zM21.5,23h2c0.8,0,1.5,0.7,1.5,1.5c0,0.7-0.4,1.2-1.1,1.4l1,1.3c0.2,0.2,0.1,0.5-0.1,0.7C24.7,28,24.6,28,24.5,28c-0.2,0-0.3-0.1-0.4-0.2L22.7,26H22v1.5c0,0.3-0.2,0.5-0.5,0.5S21,27.8,21,27.5v-4C21,23.2,21.2,23,21.5,23zM23.5,24H22v1h1.5c0.3,0,0.5-0.2,0.5-0.5S23.8,24,23.5,24zM19,27.5V26h-2v1.5c0,0.3-0.2,0.5-0.5,0.5S16,27.8,16,27.5V25c0-1.1,0.9-2,2-2s2,0.9,2,2v2.5c0,0.3-0.2,0.5-0.5,0.5S19,27.8,19,27.5zM19,25c0-0.6-0.4-1-1-1s-1,0.4-1,1H19zM30.7,29.6L28,32.3v-6.8c0-0.3-0.2-0.5-0.5-0.5S27,25.2,27,25.5v6.8l-2.7-2.7c-0.2-0.2-0.5-0.2-0.7,0s-0.2,0.5,0,0.7l3.5,3.5c0,0,0.1,0.1,0.2,0.1c0.1,0,0.1,0,0.2,0s0.1,0,0.2,0c0.1,0,0.1-0.1,0.2-0.1l3.5-3.5c0.2-0.2,0.2-0.5,0-0.7S30.9,29.4,30.7,29.6z"
                        :icon/triangle-error "M33.6,27.4L20.1,3.9c-0.6-1-1.6-1.5-2.6-1.5s-2,0.5-2.6,1.5L1.4,27.4C0.2,29.4,1.7,32,4.1,32h26.8C33.3,32,34.8,29.4,33.6,27.4zM32.7,30c-0.4,0.7-1.1,1.1-1.8,1.1H4.1c-0.8,0-1.4-0.4-1.8-1.1c-0.4-0.7-0.4-1.4,0-2.1L15.8,4.4c0.4-0.6,1-1,1.7-1s1.3,0.4,1.7,1l13.5,23.4C33.1,28.5,33.1,29.3,32.7,30zM18.1,25.5c0,0.4-0.3,0.7-0.7,0.7s-0.7-0.3-0.7-0.7c0-0.4,0.3-0.7,0.7-0.7S18.1,25.1,18.1,25.5zM17,22.6v-9.1c0-0.3,0.2-0.5,0.5-0.5s0.5,0.2,0.5,0.5v9.1c0,0.3-0.2,0.5-0.5,0.5S17,22.9,17,22.6z"
                        :icon/triangle-sad "M33.6,27.4L20.1,3.9c-0.6-1-1.6-1.5-2.6-1.5s-2,0.5-2.6,1.5L1.4,27.4C0.2,29.4,1.7,32,4.1,32h26.8C33.3,32,34.8,29.4,33.6,27.4zM32.7,30c-0.4,0.7-1.1,1.1-1.8,1.1H4.1c-0.8,0-1.4-0.4-1.8-1.1c-0.4-0.7-0.4-1.4,0-2.1L15.8,4.4c0.4-0.6,1-1,1.7-1s1.3,0.4,1.7,1l13.5,23.4C33.1,28.5,33.1,29.3,32.7,30zM24,19.6c-0.2,0.8-1.1,1.4-2,1.4s-1.7-0.6-2-1.4c-0.1-0.3,0.1-0.5,0.3-0.6c0.3-0.1,0.5,0.1,0.6,0.3c0.1,0.4,0.5,0.6,1,0.6s0.9-0.3,1-0.6c0.1-0.3,0.4-0.4,0.6-0.3C23.9,19.1,24.1,19.4,24,19.6zM15,19.6c-0.2,0.8-1.1,1.4-2,1.4s-1.7-0.6-2-1.4c-0.1-0.3,0.1-0.5,0.3-0.6c0.3-0.1,0.5,0.1,0.6,0.3c0.1,0.4,0.5,0.6,1,0.6s0.9-0.3,1-0.6c0.1-0.3,0.4-0.4,0.6-0.3C14.9,19.1,15.1,19.4,15,19.6zM20,25.3c0.1,0.3,0,0.5-0.3,0.6c-0.1,0-0.1,0-0.2,0c-0.2,0-0.4-0.1-0.5-0.3c-0.1-0.3-0.7-0.7-1.5-0.7s-1.4,0.4-1.5,0.7c-0.1,0.3-0.4,0.4-0.6,0.3c-0.3-0.1-0.4-0.4-0.3-0.6c0.3-0.8,1.3-1.3,2.5-1.3S19.7,24.5,20,25.3z"
                        :icon/server "M33.5,16.5c0-0.1-0.1-0.2-0.2-0.3c-0.1-0.1-0.3-0.1-0.4,0c-2.6,0.7-5.1-0.1-7-2c-0.2-0.2-0.5-0.2-0.7,0c-1.9,1.9-4.4,2.7-7,2c-0.1,0-0.3,0-0.4,0c-0.1,0.1-0.2,0.2-0.2,0.3c-0.3,1.3-0.5,2.5-0.5,3.8c0,6,3.4,11.2,8.3,12.7c0,0,0.1,0,0.1,0s0.1,0,0.1,0c4.9-1.5,8.3-6.7,8.3-12.7C34,19,33.8,17.7,33.5,16.5zM25.5,32c-4.4-1.4-7.5-6.2-7.5-11.7c0-1,0.1-2.1,0.3-3.1c2.6,0.5,5.1-0.2,7.1-2c2,1.8,4.5,2.6,7.1,2c0.2,1,0.3,2.1,0.3,3.1C33,25.8,29.9,30.5,25.5,32zM30.1,20.4c0.2,0.2,0.2,0.5,0,0.7l-5.5,5.5c-0.1,0.1-0.2,0.1-0.4,0.1s-0.3,0-0.4-0.1l-2.8-2.8c-0.2-0.2-0.2-0.5,0-0.7s0.5-0.2,0.7,0l2.4,2.4l5.1-5.1C29.6,20.2,29.9,20.2,30.1,20.4zM5.5,5C4.7,5,4,5.7,4,6.5S4.7,8,5.5,8S7,7.3,7,6.5S6.3,5,5.5,5zM5.5,7C5.2,7,5,6.8,5,6.5S5.2,6,5.5,6S6,6.2,6,6.5S5.8,7,5.5,7zM9.5,5C8.7,5,8,5.7,8,6.5S8.7,8,9.5,8S11,7.3,11,6.5S10.3,5,9.5,5zM9.5,7C9.2,7,9,6.8,9,6.5S9.2,6,9.5,6S10,6.2,10,6.5S9.8,7,9.5,7zM24.5,5h-5C18.7,5,18,5.7,18,6.5S18.7,8,19.5,8h5C25.3,8,26,7.3,26,6.5S25.3,5,24.5,5zM24.5,7h-5C19.2,7,19,6.8,19,6.5S19.2,6,19.5,6h5C24.8,6,25,6.2,25,6.5S24.8,7,24.5,7zM4,16.5C4,17.3,4.7,18,5.5,18S7,17.3,7,16.5S6.3,15,5.5,15S4,15.7,4,16.5zM6,16.5C6,16.8,5.8,17,5.5,17S5,16.8,5,16.5S5.2,16,5.5,16S6,16.2,6,16.5zM8,16.5C8,17.3,8.7,18,9.5,18s1.5-0.7,1.5-1.5S10.3,15,9.5,15S8,15.7,8,16.5zM10,16.5c0,0.3-0.2,0.5-0.5,0.5S9,16.8,9,16.5S9.2,16,9.5,16S10,16.2,10,16.5zM18.5,31H3c-0.6,0-1-0.4-1-1v-7c0-0.6,0.4-1,1-1h11.5H15c0.3,0,0.5-0.2,0.5-0.5S15.3,21,15,21h-0.5H3c-0.6,0-1-0.4-1-1v-7c0-0.6,0.4-1,1-1h24c0.6,0,1,0.4,1,1v0.5c0,0.3,0.2,0.5,0.5,0.5s0.5-0.2,0.5-0.5V13c0-0.6-0.3-1.1-0.7-1.5c0.4-0.4,0.7-0.9,0.7-1.5V3c0-1.1-0.9-2-2-2H3C1.9,1,1,1.9,1,3v7c0,0.6,0.3,1.1,0.7,1.5C1.3,11.9,1,12.4,1,13v7c0,0.6,0.3,1.1,0.7,1.5C1.3,21.9,1,22.4,1,23v7c0,1.1,0.9,2,2,2h1c0,0.6,0.4,1,1,1h3c0.6,0,1-0.4,1-1h9.5c0.3,0,0.5-0.2,0.5-0.5S18.8,31,18.5,31zM2,10V3c0-0.6,0.4-1,1-1h24c0.6,0,1,0.4,1,1v7c0,0.6-0.4,1-1,1H3C2.4,11,2,10.6,2,10zM4,26.5C4,27.3,4.7,28,5.5,28S7,27.3,7,26.5S6.3,25,5.5,25S4,25.7,4,26.5zM6,26.5C6,26.8,5.8,27,5.5,27S5,26.8,5,26.5S5.2,26,5.5,26S6,26.2,6,26.5zM8,26.5C8,27.3,8.7,28,9.5,28s1.5-0.7,1.5-1.5S10.3,25,9.5,25S8,25.7,8,26.5zM10,26.5c0,0.3-0.2,0.5-0.5,0.5S9,26.8,9,26.5S9.2,26,9.5,26S10,26.2,10,26.5z"
                        :icon/share "M30,25c-1.8,0-3.3,0.9-4.2,2.3l-15.1-7.6c0.2-0.6,0.3-1.1,0.3-1.8s-0.1-1.2-0.3-1.8l15.1-7.6c0.9,1.4,2.4,2.3,4.2,2.3c2.8,0,5-2.2,5-5s-2.2-5-5-5s-5,2.2-5,5c0,0.6,0.1,1.2,0.3,1.8l-15.1,7.6C9.3,13.9,7.8,13,6,13c-2.8,0-5,2.2-5,5s2.2,5,5,5c1.8,0,3.3-0.9,4.2-2.3l15.1,7.6C25.1,28.8,25,29.4,25,30c0,2.8,2.2,5,5,5s5-2.2,5-5S32.8,25,30,25zM30,2c2.2,0,4,1.8,4,4s-1.8,4-4,4c-1.5,0-2.9-0.9-3.5-2.2c0,0,0,0,0,0c0,0,0,0,0-0.1C26.2,7.2,26,6.6,26,6C26,3.8,27.8,2,30,2zM6,22c-2.2,0-4-1.8-4-4s1.8-4,4-4c1.5,0,2.9,0.9,3.5,2.2c0,0,0,0,0,0c0,0,0,0,0,0C9.8,16.8,10,17.4,10,18c0,0.6-0.2,1.2-0.4,1.7c0,0,0,0,0,0.1c0,0,0,0,0,0C8.9,21.1,7.5,22,6,22zM30,34c-2.2,0-4-1.8-4-4c0-0.6,0.2-1.2,0.4-1.7c0,0,0,0,0,0c0,0,0,0,0,0c0.7-1.3,2-2.2,3.5-2.2c2.2,0,4,1.8,4,4S32.2,34,30,34z"
                        :icon/slack "M15,16.6l1.5,4.4l4.5-1.5l-1.5-4.4L15,16.6zM17.1,19.7l-0.8-2.5l2.6-0.9l0.8,2.5L17.1,19.7zM27.1,16.5c-0.3,0-0.6,0-0.9,0.1L25,17l-0.8-2.5l1.2-0.4c0.7-0.2,1.3-0.7,1.6-1.4c0.3-0.7,0.4-1.4,0.2-2.1c-0.4-1.1-1.4-1.9-2.6-1.9c-0.3,0-0.6,0-0.9,0.1l-1.3,0.4L22,8c-0.4-1.1-1.4-1.9-2.6-1.9c-0.3,0-0.6,0-0.9,0.1c-0.7,0.2-1.3,0.7-1.6,1.4c-0.3,0.7-0.4,1.4-0.2,2.1l0.4,1.3l-2.6,0.9l-0.4-1.3c-0.4-1.1-1.4-1.9-2.6-1.9c-0.3,0-0.6,0-0.9,0.1C9.9,9.1,9.3,9.6,9,10.3c-0.3,0.7-0.4,1.4-0.2,2.1l0.4,1.3L8,14.1c-0.7,0.2-1.3,0.7-1.6,1.4c-0.3,0.7-0.4,1.4-0.1,2.1c0.4,1.1,1.4,1.8,2.5,1.9c0.1,0,0.1,0,0.2,0c0.3,0,0.5-0.1,0.8-0.1l1.3-0.4l0.8,2.5l-1.2,0.4c-0.7,0.2-1.3,0.7-1.6,1.4c-0.3,0.7-0.4,1.4-0.1,2.1c0.4,1.1,1.4,1.8,2.5,1.9c0.1,0,0.1,0,0.2,0c0.3,0,0.5-0.1,0.8-0.1l1.3-0.4l0.4,1.3c0.4,1.1,1.4,1.8,2.5,1.9c0.1,0,0.1,0,0.2,0c0.3,0,0.5-0.1,0.8-0.1c0.7-0.2,1.3-0.7,1.6-1.4c0.3-0.7,0.4-1.4,0.2-2.1l-0.4-1.3l2.6-0.9l0.4,1.3c0.4,1.1,1.4,1.8,2.5,1.9c0.1,0,0.1,0,0.2,0c0.3,0,0.5-0.1,0.8-0.1c0.7-0.2,1.3-0.7,1.6-1.4c0.3-0.7,0.4-1.4,0.2-2.1l-0.4-1.3l1.2-0.4c0.7-0.2,1.3-0.7,1.6-1.4c0.3-0.7,0.4-1.4,0.2-2.1C29.4,17.2,28.3,16.5,27.1,16.5zM27.7,20.9l-2.2,0.7l0.8,2.3c0.3,0.9-0.2,1.9-1.1,2.2c-0.2,0-0.3,0.1-0.5,0.1c0,0-0.1,0-0.1,0c-0.7,0-1.4-0.5-1.6-1.2l-0.8-2.3l-4.5,1.5l0.8,2.3c0.3,0.9-0.2,1.9-1.1,2.2c-0.2,0-0.3,0.1-0.5,0.1c0,0-0.1,0-0.1,0c-0.7,0-1.4-0.5-1.6-1.2l-0.8-2.3L12,26.1c-0.2,0-0.3,0.1-0.5,0.1c0,0-0.1,0-0.1,0c-0.7,0-1.4-0.5-1.6-1.2c-0.3-0.9,0.2-1.9,1.1-2.2l2.2-0.7l-1.5-4.4l-2.2,0.7c-0.2,0-0.3,0.1-0.5,0.1c0,0-0.1,0-0.1,0c-0.7,0-1.4-0.5-1.6-1.2c-0.3-0.9,0.2-1.9,1.1-2.2l2.2-0.7L9.8,12c-0.3-0.9,0.2-1.9,1.1-2.2c0.2-0.1,0.4-0.1,0.6-0.1c0.7,0,1.4,0.5,1.7,1.2l0.8,2.3l4.5-1.5l-0.8-2.3c-0.3-0.9,0.2-1.9,1.1-2.2c0.2-0.1,0.4-0.1,0.6-0.1c0.7,0,1.4,0.5,1.7,1.2l0.8,2.3L24,9.8c0.2-0.1,0.4-0.1,0.6-0.1c0.7,0,1.4,0.5,1.7,1.2c0.3,0.9-0.2,1.9-1.1,2.2l-2.2,0.7l1.5,4.4l2.2-0.7c0.2-0.1,0.4-0.1,0.6-0.1c0.7,0,1.4,0.5,1.7,1.2C29.1,19.6,28.6,20.6,27.7,20.9zM33.6,13.3C31,4.7,27.6,1,21.3,1c-2.3,0-4.9,0.5-8,1.4C1.6,5.9-1.1,11,2.4,22.7C5,31.3,8.4,35,14.7,35c2.3,0,4.9-0.5,8-1.4C34.4,30.1,37.1,25,33.6,13.3zM22.4,32.6c-3.1,0.9-5.6,1.4-7.7,1.4c-5.6,0-8.8-3.3-11.3-11.6C1.6,16.6,1.5,12.8,3.1,10c1.5-2.8,4.8-4.8,10.6-6.6C16.7,2.5,19.2,2,21.3,2c5.6,0,8.8,3.3,11.3,11.6c1.7,5.8,1.8,9.6,0.3,12.4C31.4,28.9,28.2,30.9,22.4,32.6z"
                        :icon/star-filled "M31.2,15l-4.9,6.3c-0.3,0.4-0.5,0.9-0.5,1.4l0.2,7.9c0,0.2-0.2,0.3-0.4,0.3l-7.5-2.7c-0.2-0.1-0.5-0.1-0.8-0.1s-0.5,0-0.8,0.1l-7.5,2.7c-0.2,0.1-0.4-0.1-0.4-0.3l0.2-7.9c0-0.5-0.2-1-0.5-1.4L3.8,15c-0.1-0.2,0-0.4,0.1-0.5l7.6-2.3c0.5-0.2,0.9-0.5,1.2-0.9l4.5-6.6c0.1-0.2,0.4-0.2,0.5,0l4.5,6.6c0.3,0.4,0.7,0.7,1.2,0.9l7.6,2.3C31.3,14.6,31.3,14.8,31.2,15zM28,22.5c0,0-0.1,0.1-0.1,0.2l0.3,9.5c0,0.4-0.2,0.8-0.5,1c-0.2,0.2-0.5,0.2-0.7,0.2c-0.1,0-0.3,0-0.4-0.1l-8.9-3.2c-0.1,0-0.1,0-0.2,0l-8.9,3.2c-0.4,0.1-0.8,0.1-1.2-0.2c-0.3-0.2-0.5-0.6-0.5-1l0.3-9.5c0-0.1,0-0.1-0.1-0.2L1.3,15c-0.3-0.3-0.3-0.8-0.2-1.2c0.1-0.4,0.4-0.7,0.8-0.8l9.1-2.7c0.1,0,0.1-0.1,0.1-0.1l5.3-7.8c0.5-0.7,1.6-0.7,2.1,0l5.3,7.8c0,0,0.1,0.1,0.1,0.1l9.1,2.7c0.4,0.1,0.7,0.4,0.8,0.8c0.1,0.4,0.1,0.8-0.2,1.2L28,22.5zM32.9,14.4c0.1-0.1,0.1-0.2,0-0.2c0,0-0.1-0.1-0.2-0.2l-9.1-2.7c-0.3-0.1-0.5-0.3-0.7-0.5L17.7,3c-0.1-0.2-0.3-0.2-0.4,0l-5.3,7.8c-0.2,0.2-0.4,0.4-0.7,0.5L2.2,14C2.1,14,2,14.1,2,14.1c0,0,0,0.1,0,0.2l5.8,7.5c0.2,0.2,0.3,0.5,0.3,0.8l-0.3,9.5c0,0.1,0.1,0.2,0.1,0.2c0,0,0.1,0.1,0.2,0l8.9-3.2c0.1,0,0.3-0.1,0.4-0.1c0.1,0,0.3,0,0.4,0.1l8.9,3.2c0.1,0,0.2,0,0.2,0c0,0,0.1-0.1,0.1-0.2l-0.3-9.5c0-0.3,0.1-0.6,0.3-0.8L32.9,14.4z"
                        :icon/star-outline "M26.9,33.4c-0.1,0-0.3,0-0.4-0.1l-8.9-3.2c-0.1,0-0.1,0-0.2,0l-8.9,3.2c-0.4,0.1-0.8,0.1-1.2-0.2c-0.3-0.2-0.5-0.6-0.5-1l0.3-9.5c0-0.1,0-0.1-0.1-0.2L1.3,15c-0.3-0.3-0.3-0.8-0.2-1.2c0.1-0.4,0.4-0.7,0.8-0.8l9.1-2.7c0.1,0,0.1-0.1,0.1-0.1l5.3-7.8c0.5-0.7,1.6-0.7,2.1,0l5.3,7.8c0,0,0.1,0.1,0.1,0.1l9.1,2.7c0.4,0.1,0.7,0.4,0.8,0.8c0.1,0.4,0.1,0.8-0.2,1.2L28,22.5c0,0-0.1,0.1-0.1,0.2l0.3,9.5c0,0.4-0.2,0.8-0.5,1C27.4,33.3,27.2,33.4,26.9,33.4zM17.5,29.1c0.1,0,0.3,0,0.4,0.1l8.9,3.2c0.1,0,0.2,0,0.2,0c0,0,0.1-0.1,0.1-0.2l-0.3-9.5c0-0.3,0.1-0.6,0.3-0.8l5.8-7.5c0.1-0.1,0.1-0.2,0-0.2c0,0-0.1-0.1-0.2-0.2l-9.1-2.7c-0.3-0.1-0.5-0.3-0.7-0.5L17.7,3l0,0c-0.1-0.2-0.3-0.2-0.4,0l-5.3,7.8c-0.2,0.2-0.4,0.4-0.7,0.5L2.2,14C2.1,14,2,14.1,2,14.1c0,0,0,0.1,0,0.2l5.8,7.5c0.2,0.2,0.3,0.5,0.3,0.8l-0.3,9.5c0,0.1,0.1,0.2,0.1,0.2c0,0,0.1,0.1,0.2,0l8.9-3.2C17.2,29.1,17.4,29.1,17.5,29.1z"
                        :icon/twitter "M33.1,7.3C33.1,7.3,33.1,7.3,33.1,7.3c0,0-0.1,0-0.1,0c-0.1,0-0.2,0-0.3,0.1c0,0,0,0-0.1,0C32.9,7,33,6.5,33.2,6.1c0.1-0.4,0-0.8-0.3-1.1c-0.2-0.1-0.4-0.2-0.6-0.2c-0.2,0-0.4,0-0.5,0.1c-1,0.6-2.1,1-3.2,1.3c-1.3-1.2-3.1-1.9-5-1.9c-4.1,0-7.4,3.3-7.4,7.4c0,0.1,0,0.2,0,0.3C11.9,11.5,7.8,9.3,5,5.8C4.8,5.6,4.6,5.5,4.3,5.5c0,0-0.1,0-0.1,0C3.8,5.5,3.6,5.7,3.4,6c-0.7,1.1-1,2.4-1,3.7c0,1.2,0.3,2.4,0.9,3.5c-0.1,0-0.3,0.1-0.4,0.1c-0.3,0.2-0.5,0.5-0.5,0.8l0,0.1c0,2.2,1,4.2,2.6,5.6c0,0-0.1,0.1-0.1,0.1c-0.2,0.3-0.3,0.6-0.2,1c0.7,2.1,2.3,3.8,4.3,4.6c-1.6,0.8-3.4,1.2-5.3,1.2c-0.5,0-0.9,0-1.4-0.1c0,0-0.1,0-0.1,0c-0.4,0-0.8,0.3-0.9,0.7c-0.2,0.4,0,0.9,0.4,1.2c3.1,2,6.6,3,10.3,3c7.2,0,11.7-3.4,14.2-6.2c3.1-3.5,4.9-8.2,4.9-12.9c0-0.1,0-0.2,0-0.3c1.1-0.9,2.1-2,3-3.2c0.1-0.2,0.2-0.4,0.2-0.6C34.1,7.7,33.7,7.3,33.1,7.3zM29.9,11.6c0,0.3,0,0.5,0,0.8c0,8.4-6.4,18.1-18.1,18.1c-3.6,0-6.9-1.1-9.7-2.9c0.5,0.1,1,0.1,1.5,0.1c3,0,5.7-1,7.9-2.7c-2.8-0.1-5.1-1.9-5.9-4.4c0.4,0.1,0.8,0.1,1.2,0.1c0.6,0,1.1-0.1,1.7-0.2c-2.9-0.6-5.1-3.2-5.1-6.2c0,0,0-0.1,0-0.1c0.9,0.5,1.8,0.8,2.9,0.8c-1.7-1.1-2.8-3.1-2.8-5.3c0-1.2,0.3-2.3,0.9-3.2c3.1,3.8,7.8,6.4,13.1,6.6c-0.1-0.5-0.2-1-0.2-1.5c0-3.5,2.8-6.4,6.4-6.4c1.8,0,3.5,0.8,4.6,2c1.4-0.3,2.8-0.8,4-1.5c-0.5,1.5-1.5,2.7-2.8,3.5c1.3-0.2,2.5-0.5,3.7-1C32.2,9.6,31.2,10.7,29.9,11.6z"
                        :icon/upload "M34,25v8.5c0,0.3-0.2,0.5-0.5,0.5h-32C1.2,34,1,33.8,1,33.5V25c0-0.3,0.2-0.5,0.5-0.5S2,24.7,2,25v8h31v-8c0-0.3,0.2-0.5,0.5-0.5S34,24.7,34,25zM8,12.3l9-9V28c0,0.3,0.2,0.5,0.5,0.5S18,28.3,18,28V3.2l9,9c0.1,0.1,0.2,0.1,0.4,0.1s0.3,0,0.4-0.1c0.2-0.2,0.2-0.5,0-0.7l-9.9-9.9c0,0-0.1-0.1-0.2-0.1c-0.1-0.1-0.3-0.1-0.4,0c-0.1,0-0.1,0.1-0.2,0.1l-9.9,9.9c-0.2,0.2-0.2,0.5,0,0.7S7.8,12.4,8,12.3z"
                        :icon/vk "M30.6,15.9l0.4-0.5c0.9-1.1,1.7-2.3,2.4-3.6c0.2-0.4,0.4-0.9,0.6-1.5c0.2-0.7-0.1-1.2-0.8-1.4c-0.3-0.1-0.6-0.1-1-0.1c0,0,0,0,0,0c-0.9,0-1.7,0-2.6,0c-0.9,0-1.7,0-2.6,0c-0.9,0-1.3,0.2-1.7,1.1l0,0.1c-0.7,1.7-1.6,3.4-2.7,5.1c-0.5,0.7-0.9,1.2-1.4,1.6c-0.1,0.1-0.2,0.1-0.2,0.1c0,0,0,0-0.1-0.1c-0.1-0.2-0.2-0.4-0.2-0.6c0-0.8,0-1.5,0-2.3l0-1.8c0-0.2,0-0.4,0-0.6c0-0.5,0-1,0-1.5c-0.1-1.1-0.5-1.5-1.5-1.8C19.1,8.1,18.9,8,18.7,8c-1.9-0.2-3.6-0.2-5.2,0.1c-0.6,0.1-1.1,0.4-1.5,0.8c-0.1,0.1-0.2,0.3-0.2,0.4l-0.4,0.6l0.7,0.3c0.1,0,0.2,0.1,0.3,0.1c0.6,0.1,0.9,0.4,1,0.8c0.1,0.4,0.2,0.7,0.2,1.1c0.1,1.1,0.1,2.2-0.1,3.4c-0.1,0.4-0.1,0.9-0.4,1.2c-0.1,0-0.2,0-0.5-0.2c-0.6-0.4-1-1-1.5-1.9c-0.8-1.6-1.6-3.2-2.4-4.9c-0.4-0.8-1-1.2-1.9-1.2L6,8.7c-1.1,0-2.1,0-3.2,0c-0.3,0-0.5,0-0.7,0.1C1.5,8.9,1.3,9.1,1.2,9.3c-0.1,0.2-0.2,0.5-0.1,1c0.1,0.2,0.2,0.5,0.3,0.7c2,4.5,4.2,8.2,6.7,11.3c1.2,1.5,2.8,2.8,4.8,3.8c2,1,4.1,1,6.4,0.9c0.8,0,1.4-0.6,1.4-1.5l0-0.4c0-0.3,0-0.6,0.1-0.9c0.1-0.5,0.3-0.9,0.6-1.2c0.2-0.2,0.2-0.2,0.5-0.1c0.1,0,0.2,0.1,0.3,0.2c0.3,0.3,0.6,0.6,0.9,0.9c0.2,0.2,0.5,0.5,0.7,0.7c0.5,0.5,1,1,1.5,1.5c0.6,0.6,1.5,0.9,2.3,0.9c1.3,0,2.5,0,3.8-0.1l0.6,0c0.4,0,0.7-0.1,1-0.1c0.7-0.2,1.1-0.8,1-1.4c-0.1-0.4-0.1-0.8-0.4-1.2c-0.5-0.7-1.1-1.5-1.8-2.3c-0.5-0.5-1-1.1-1.6-1.6c-0.3-0.3-0.7-0.7-1-1c-0.5-0.5-0.5-0.8-0.1-1.3C29.5,17.3,30,16.6,30.6,15.9zM28.4,20.1c0.3,0.4,0.7,0.7,1,1c0.5,0.5,1,1,1.5,1.5c0.6,0.7,1.2,1.5,1.7,2.2c0.1,0.2,0.2,0.6,0.2,0.8c0,0.2-0.2,0.3-0.3,0.3C32.4,26,32.2,26,31.9,26l-0.6,0c-1.3,0-2.5,0.1-3.8,0.1c-0.6,0-1.2-0.2-1.7-0.7c-0.5-0.4-1-0.9-1.4-1.4c-0.2-0.2-0.5-0.5-0.7-0.7c-0.3-0.3-0.6-0.6-1-0.9c-0.2-0.2-0.3-0.3-0.5-0.3c-0.2-0.1-0.5-0.2-0.7-0.2c-0.3,0-0.6,0.1-0.9,0.4c-0.5,0.4-0.8,1-0.9,1.8c-0.1,0.3-0.1,0.7-0.1,1l0,0.4c0,0.5-0.3,0.5-0.5,0.6c-2.3,0.1-4.1,0.1-5.9-0.8c-1.9-1-3.4-2.2-4.5-3.5c-2.4-3-4.6-6.6-6.6-11.1C2.2,10.4,2.1,10.2,2,10c0-0.1,0-0.2,0-0.2c0,0,0.1-0.1,0.2-0.1c0.2,0,0.4,0,0.6,0c1.1,0,2.1,0,3.2,0l0.9,0c0,0,0,0,0,0c0.5,0,0.7,0.2,1,0.7c0.8,1.6,1.6,3.3,2.4,4.9c0.5,0.9,1.1,1.7,1.7,2.2c0.2,0.1,0.7,0.6,1.4,0.3c0.2-0.1,0.4-0.2,0.6-0.4c0.3-0.5,0.4-1.1,0.5-1.6c0.2-1.3,0.2-2.5,0.1-3.7c0-0.4-0.1-0.9-0.2-1.2c-0.2-0.7-0.6-1.2-1.4-1.5c0.2-0.1,0.4-0.2,0.7-0.3c1.5-0.2,3.1-0.3,4.9-0.1c0.1,0,0.3,0,0.4,0.1c0.5,0.1,0.6,0.2,0.7,0.9c0.1,0.4,0,0.9,0,1.3c0,0.2,0,0.4,0,0.7l0,1.8c0,0.8,0,1.5,0,2.3c0,0.5,0.2,0.9,0.4,1.1c0.2,0.4,0.6,0.5,0.8,0.6c0.2,0,0.6,0,1-0.3c0.6-0.5,1-1,1.6-1.8c1.1-1.7,2.1-3.5,2.8-5.3l0.1-0.1c0.2-0.5,0.2-0.5,0.7-0.5c0.9,0,1.7,0,2.6,0c0.9,0,1.7,0,2.6,0c0.2,0,0.5,0,0.7,0.1C33,9.9,33,9.9,33,10c-0.1,0.5-0.3,1-0.5,1.3c-0.6,1.2-1.5,2.4-2.3,3.5l-0.4,0.6c-0.5,0.7-1.1,1.4-1.5,2.1C27.6,18.4,27.6,19.3,28.4,20.1z"
                        :icon/zip "M32,9.2c0-0.6-0.2-1.2-0.7-1.6l-5.9-5.9C25,1.2,24.4,1,23.8,1L4.3,1C3.6,1,3,1.6,3,2.3l0,30.4C3,33.4,3.6,34,4.3,34l26.4,0c0.7,0,1.3-0.6,1.3-1.3L32,9.2zM30.7,33L4.3,33C4.1,33,4,32.9,4,32.7L4,2.3C4,2.1,4.1,2,4.3,2l19.5,0c0.3,0,0.7,0.1,0.9,0.4l5.9,5.9C30.8,8.5,31,8.9,31,9.2l0,23.5C31,32.9,30.9,33,30.7,33zM29.5,9.5c0,0.3-0.2,0.5-0.5,0.5l-4.9,0C23.5,10,23,9.5,23,8.9L23,4c0-0.3,0.2-0.5,0.5-0.5S24,3.7,24,4l0,4.9C24,9,24,9,24.1,9L29,9C29.3,9,29.5,9.2,29.5,9.5zM18,13.5c0,0.3-0.2,0.5-0.5,0.5S17,13.8,17,13.5s0.2-0.5,0.5-0.5S18,13.2,18,13.5zM18,11.5c0,0.3-0.2,0.5-0.5,0.5S17,11.8,17,11.5s0.2-0.5,0.5-0.5S18,11.2,18,11.5zM18,9.5c0,0.3-0.2,0.5-0.5,0.5S17,9.8,17,9.5C17,9.2,17.2,9,17.5,9S18,9.2,18,9.5zM18,7.5c0,0.3-0.2,0.5-0.5,0.5S17,7.8,17,7.5S17.2,7,17.5,7S18,7.2,18,7.5zM18,5.5c0,0.3-0.2,0.5-0.5,0.5S17,5.8,17,5.5C17,5.2,17.2,5,17.5,5S18,5.2,18,5.5zM18,3.5c0,0.3-0.2,0.5-0.5,0.5S17,3.8,17,3.5S17.2,3,17.5,3S18,3.2,18,3.5zM15.9,12.6c0-0.3,0.2-0.5,0.5-0.5s0.5,0.2,0.5,0.5s-0.2,0.5-0.5,0.5S15.9,12.9,15.9,12.6zM15.9,10.6c0-0.3,0.2-0.5,0.5-0.5s0.5,0.2,0.5,0.5s-0.2,0.5-0.5,0.5S15.9,10.9,15.9,10.6zM15.9,8.6c0-0.3,0.2-0.5,0.5-0.5S17,8.2,17,8.6c0,0.3-0.2,0.5-0.5,0.5S15.9,8.9,15.9,8.6zM15.9,6.6c0-0.3,0.2-0.5,0.5-0.5S17,6.2,17,6.6s-0.2,0.5-0.5,0.5S15.9,6.9,15.9,6.6zM15.9,4.6c0-0.3,0.2-0.5,0.5-0.5S17,4.2,17,4.6c0,0.3-0.2,0.5-0.5,0.5S15.9,4.9,15.9,4.6zM16,27.5c0,0.3-0.2,0.5-0.5,0.5h-3c-0.2,0-0.4-0.1-0.4-0.3s-0.1-0.4,0-0.5l2.4-3.2h-2c-0.3,0-0.5-0.2-0.5-0.5s0.2-0.5,0.5-0.5h3c0.2,0,0.4,0.1,0.4,0.3s0.1,0.4,0,0.5L13.5,27h2C15.8,27,16,27.2,16,27.5zM18,23.5v4c0,0.3-0.2,0.5-0.5,0.5S17,27.8,17,27.5v-4c0-0.3,0.2-0.5,0.5-0.5S18,23.2,18,23.5zM21.5,23h-2c-0.3,0-0.5,0.2-0.5,0.5v4c0,0.3,0.2,0.5,0.5,0.5s0.5-0.2,0.5-0.5V26h1.5c0.8,0,1.5-0.7,1.5-1.5S22.3,23,21.5,23zM21.5,25H20v-1h1.5c0.3,0,0.5,0.2,0.5,0.5S21.8,25,21.5,25zM11,27.5c0,0.3-0.2,0.5-0.5,0.5S10,27.8,10,27.5c0-0.3,0.2-0.5,0.5-0.5S11,27.2,11,27.5zM18,15.5v2.9c0,0.3-0.2,0.5-0.5,0.5h-0.9c-0.3,0-0.5-0.2-0.5-0.5v-2.9c0-0.3,0.2-0.5,0.5-0.5h0.9C17.8,15,18,15.2,18,15.5z"
                        :icon/zip-hover "M31.4,29.6c0.2,0.2,0.2,0.5,0,0.7l-3.5,3.5c0,0-0.1,0.1-0.2,0.1c-0.1,0-0.1,0-0.2,0s-0.1,0-0.2,0c-0.1,0-0.1-0.1-0.2-0.1l-3.5-3.5c-0.2-0.2-0.2-0.5,0-0.7s0.5-0.2,0.7,0l2.7,2.7v-6.8c0-0.3,0.2-0.5,0.5-0.5s0.5,0.2,0.5,0.5v6.8l2.7-2.7C30.9,29.4,31.2,29.4,31.4,29.6zM32,9.2c0-0.6-0.2-1.2-0.7-1.6l-5.9-5.9C25,1.2,24.4,1,23.8,1L4.3,1C3.6,1,3,1.6,3,2.3l0,30.4C3,33.4,3.6,34,4.3,34h19.2c0.3,0,0.5-0.2,0.5-0.5c0-0.3-0.2-0.5-0.5-0.5H4.3C4.1,33,4,32.9,4,32.7L4,2.3C4,2.1,4.1,2,4.3,2l19.5,0c0.3,0,0.7,0.1,0.9,0.4l5.9,5.9C30.8,8.5,31,8.9,31,9.2l0,18.3c0,0.3,0.2,0.5,0.5,0.5s0.5-0.2,0.5-0.5L32,9.2zM29,10c0.3,0,0.5-0.2,0.5-0.5C29.5,9.2,29.3,9,29,9l-4.9,0C24,9,24,9,24,8.9L24,4c0-0.3-0.2-0.5-0.5-0.5S23,3.7,23,4l0,4.9c0,0.6,0.5,1.1,1.1,1.1L29,10zM17.5,13c-0.3,0-0.5,0.2-0.5,0.5s0.2,0.5,0.5,0.5s0.5-0.2,0.5-0.5S17.8,13,17.5,13zM17.5,11c-0.3,0-0.5,0.2-0.5,0.5s0.2,0.5,0.5,0.5s0.5-0.2,0.5-0.5S17.8,11,17.5,11zM17.5,9C17.2,9,17,9.2,17,9.5c0,0.3,0.2,0.5,0.5,0.5S18,9.8,18,9.5C18,9.2,17.8,9,17.5,9zM17.5,7C17.2,7,17,7.2,17,7.5s0.2,0.5,0.5,0.5S18,7.8,18,7.5S17.8,7,17.5,7zM17.5,5C17.2,5,17,5.2,17,5.5c0,0.3,0.2,0.5,0.5,0.5S18,5.8,18,5.5C18,5.2,17.8,5,17.5,5zM17.5,3C17.2,3,17,3.2,17,3.5s0.2,0.5,0.5,0.5S18,3.8,18,3.5S17.8,3,17.5,3zM16.5,13.1c0.3,0,0.5-0.2,0.5-0.5S16.8,12,16.5,12s-0.5,0.2-0.5,0.5S16.2,13.1,16.5,13.1zM16.5,11.1c0.3,0,0.5-0.2,0.5-0.5S16.8,10,16.5,10s-0.5,0.2-0.5,0.5S16.2,11.1,16.5,11.1zM16.5,9.1c0.3,0,0.5-0.2,0.5-0.5C17,8.2,16.8,8,16.5,8s-0.5,0.2-0.5,0.5C15.9,8.9,16.2,9.1,16.5,9.1zM16.5,7.1c0.3,0,0.5-0.2,0.5-0.5S16.8,6,16.5,6s-0.5,0.2-0.5,0.5S16.2,7.1,16.5,7.1zM16.5,5.1c0.3,0,0.5-0.2,0.5-0.5C17,4.2,16.8,4,16.5,4s-0.5,0.2-0.5,0.5C15.9,4.9,16.2,5.1,16.5,5.1zM12.1,27.7c0.1,0.2,0.3,0.3,0.4,0.3h3c0.3,0,0.5-0.2,0.5-0.5S15.8,27,15.5,27h-2l2.4-3.2c0.1-0.2,0.1-0.4,0-0.5S15.7,23,15.5,23h-3c-0.3,0-0.5,0.2-0.5,0.5s0.2,0.5,0.5,0.5h2l-2.4,3.2C12,27.4,12,27.6,12.1,27.7zM17,23.5v4c0,0.3,0.2,0.5,0.5,0.5s0.5-0.2,0.5-0.5v-4c0-0.3-0.2-0.5-0.5-0.5S17,23.2,17,23.5zM21.5,23c0.8,0,1.5,0.7,1.5,1.5S22.3,26,21.5,26H20v1.5c0,0.3-0.2,0.5-0.5,0.5S19,27.8,19,27.5v-4c0-0.3,0.2-0.5,0.5-0.5H21.5zM21.5,24H20v1h1.5c0.3,0,0.5-0.2,0.5-0.5S21.8,24,21.5,24zM10,27.5c0,0.3,0.2,0.5,0.5,0.5s0.5-0.2,0.5-0.5c0-0.3-0.2-0.5-0.5-0.5S10,27.2,10,27.5zM18,15.5c0-0.3-0.2-0.5-0.5-0.5h-0.9c-0.3,0-0.5,0.2-0.5,0.5v2.9c0,0.3,0.2,0.5,0.5,0.5h0.9c0.3,0,0.5-0.2,0.5-0.5V15.5z"))
      (dissoc :type)
      (provide-defaults :fill (case type
                                :icon/circle-check "#65c647"
                                (:icon/triangle-error :icon/triangle-sad) "#e32f44"
                                "#9fb0be"))))

(deftype PartialFn [pfn fn args]
  Fn
  IFn
  (invoke [_]
    (pfn))
  (invoke [_ a]
    (pfn a))
  (invoke [_ a b]
    (pfn a b))
  (invoke [_ a b c]
    (pfn a b c))
  (invoke [_ a b c d]
    (pfn a b c d))
  (invoke [_ a b c d e]
    (pfn a b c d e))
  (invoke [_ a b c d e f]
    (pfn a b c d e f))
  (invoke [_ a b c d e f g]
    (pfn a b c d e f g))
  (invoke [_ a b c d e f g h]
    (pfn a b c d e f g h))
  (invoke [_ a b c d e f g h i]
    (pfn a b c d e f g h i))
  (invoke [_ a b c d e f g h i j]
    (pfn a b c d e f g h i j))
  (invoke [_ a b c d e f g h i j k]
    (pfn a b c d e f g h i j k))
  (invoke [_ a b c d e f g h i j k l]
    (pfn a b c d e f g h i j k l))
  (invoke [_ a b c d e f g h i j k l m]
    (pfn a b c d e f g h i j k l m))
  (invoke [_ a b c d e f g h i j k l m n]
    (pfn a b c d e f g h i j k l m n))
  (invoke [_ a b c d e f g h i j k l m n o]
    (pfn a b c d e f g h i j k l m n o))
  (invoke [_ a b c d e f g h i j k l m n o p]
    (pfn a b c d e f g h i j k l m n o p))
  (invoke [_ a b c d e f g h i j k l m n o p q]
    (pfn a b c d e f g h i j k l m n o p q))
  (invoke [_ a b c d e f g h i j k l m n o p q r]
    (pfn a b c d e f g h i j k l m n o p q r))
  (invoke [_ a b c d e f g h i j k l m n o p q r s]
    (pfn a b c d e f g h i j k l m n o p q r s))
  (invoke [_ a b c d e f g h i j k l m n o p q r s t]
    (pfn a b c d e f g h i j k l m n o p q r s t))
  (invoke [_ a b c d e f g h i j k l m n o p q r s t rest]
    (apply pfn a b c d e f g h i j k l m n o p q r s t rest))
  (applyTo [_ arglist]
    (apply pfn arglist))
  IHashEq
  (hasheq [_]
    (hash [fn args]))
  Object
  (equals [_ obj]
    (if (instance? PartialFn obj)
      (let [^PartialFn that obj]
        (and (= fn (.-fn that))
             (= args (.-args that))))
      false)))

(defn partial [f & args]
  (PartialFn. (apply clojure.core/partial f args) f args))<|MERGE_RESOLUTION|>--- conflicted
+++ resolved
@@ -38,16 +38,12 @@
             [util.coll :refer [pair]])
   (:import [clojure.lang Fn IFn IHashEq MultiFn]
            [com.defold.control ListCell]
-<<<<<<< HEAD
            [java.lang.reflect Field]
-           [javafx.application Platform]
-           [javafx.geometry BoundingBox Point2D]
-=======
            [java.util Collection]
            [javafx.application Platform]
            [javafx.collections ObservableList]
            [javafx.event Event]
->>>>>>> 149e4b46
+           [javafx.geometry BoundingBox Bounds Point2D]
            [javafx.scene Node]
            [javafx.scene.paint Color]
            [javafx.beans.property ReadOnlyProperty]
@@ -58,7 +54,6 @@
 
 (set! *warn-on-reflection* true)
 
-<<<<<<< HEAD
 ;; --------------------------------------------------
 ;; Specs / validation
 ;; --------------------------------------------------
@@ -143,11 +138,10 @@
 ;; --------------------------------------------------
 ;; Helpers
 ;; --------------------------------------------------
-=======
+
 (defn event->window
   ^Window [^Event event]
   (.getWindow (.getScene ^Node (.getSource event))))
->>>>>>> 149e4b46
 
 (def ext-value
   "Extension lifecycle that returns value on `:value` key"
