(ns editor.tile-source
  (:require
   [clojure.string :as str]
   [dynamo.graph :as g]
   [editor.camera :as camera]
   [editor.colors :as colors]
   [editor.collision-groups :as collision-groups]
   [editor.graph-util :as gu]
   [editor.workspace :as workspace]
   [editor.resource :as resource]
   [editor.defold-project :as project]
   [editor.handler :as handler]
   [editor.gl :as gl]
   [editor.gl.shader :as shader]
   [editor.gl.texture :as texture]
   [editor.gl.vertex :as vtx]
   [editor.geom :as geom]
   [editor.types :as types]
   [editor.gl.pass :as pass]
   [editor.pipeline.tex-gen :as tex-gen]
   [editor.pipeline.texture-set-gen :as texture-set-gen]
   [editor.scene :as scene]
   [editor.outline :as outline]
   [editor.protobuf :as protobuf]
<<<<<<< HEAD
   [editor.validation :as validation]
   [editor.properties :as properties])
=======
   [editor.util :as util]
   [editor.validation :as validation])
>>>>>>> 13113d8d
  (:import
   [com.dynamo.tile.proto Tile$TileSet Tile$Playback]
   [com.dynamo.textureset.proto TextureSetProto$TextureSet]
   [com.google.protobuf ByteString]
   [editor.types AABB]
   [javax.vecmath Point3d Matrix4d]
   [javax.media.opengl GL GL2]
   [java.awt.image BufferedImage]
   [java.nio ByteBuffer ByteOrder FloatBuffer]))

(set! *warn-on-reflection* true)

(defmacro spy
  [& body]
  `(let [ret# (try ~@body (catch Throwable t# (prn t#) (throw t#)))]
     (prn ret#)
     ret#))

(defn single
  [coll]
  (when-not (next coll) (first coll)))

(def tile-source-icon "icons/32/Icons_47-Tilesource.png")
(def animation-icon "icons/32/Icons_24-AT-Animation.png")
(def collision-icon "icons/32/Icons_43-Tilesource-Collgroup.png")

;; TODO - fix real profiles
(def test-profile {:name "test-profile"
                   :platforms [{:os :os-id-generic
                                :formats [{:format :texture-format-rgba
                                           :compression-level :fast}]
                                :mipmaps false}]})

(defn assign-collision-group
  [tile->collision-group tile group-node-id]
  (assoc tile->collision-group tile group-node-id))

(g/defnk produce-pb
  [image tile-width tile-height tile-margin tile-spacing collision material-tag
   cleaned-convex-hulls collision-groups animation-ddfs extrude-borders inner-padding]
  {:image (resource/resource->proj-path image)
   :tile-width tile-width
   :tile-height tile-height
   :tile-margin tile-margin
   :tile-spacing tile-spacing
   :collision (when collision (resource/proj-path collision))
   :material-tag material-tag
   :convex-hulls (mapv (fn [{:keys [index count collision-group]}]
                         {:index index
                          :count count
                          :collision-group (or collision-group "")}) cleaned-convex-hulls)
   :convex-hull-points (vec (mapcat :points cleaned-convex-hulls))
   :collision-groups (sort collision-groups)
   :animations (sort-by :id animation-ddfs)
   :extrude-borders extrude-borders
   :inner-padding inner-padding})

(g/defnk produce-save-data [resource pb]
  {:resource resource
   :content (protobuf/map->str Tile$TileSet pb)})

(defn- build-texture [self basis resource dep-resources user-data]
  {:resource resource :content (tex-gen/->bytes (:image user-data) test-profile)})

(defn- build-texture-set [self basis resource dep-resources user-data]
  (let [tex-set (assoc (:proto user-data) :texture (resource/proj-path (second (first dep-resources))))]
    {:resource resource :content (protobuf/map->bytes TextureSetProto$TextureSet tex-set)}))

(g/defnk produce-build-targets [_node-id resource texture-set-data save-data]
  (let [workspace        (project/workspace (project/get-project _node-id))
        texture-type     (workspace/get-resource-type workspace "texture")
        texture-resource (resource/make-memory-resource workspace texture-type (:content save-data))
        texture-target   {:node-id   _node-id
                          :resource  (workspace/make-build-resource texture-resource)
                          :build-fn  build-texture
                          :user-data {:image (:image texture-set-data)}}]
    [{:node-id _node-id
      :resource (workspace/make-build-resource resource)
      :build-fn build-texture-set
      :user-data {:proto (:texture-set texture-set-data)}
      :deps [texture-target]}]))



;; TODO - copied from atlas, generalize into separate file - texture-set-util?

(defn- ->uv-vertex [vert-index ^FloatBuffer tex-coords]
  (let [index (* vert-index 2)]
    [(.get tex-coords ^int index) (.get tex-coords ^int (inc index))]))

(defn- ->uv-quad [quad-index tex-coords]
  (let [offset (* quad-index 4)]
    (mapv #(->uv-vertex (+ offset %) tex-coords) (range 4))))

(defn- ->anim-frame [frame-index tex-coords]
  {:tex-coords (->uv-quad frame-index tex-coords)})

(defn- ->anim-data [anim tex-coords uv-transforms]
  {:width (:width anim)
   :height (:height anim)
   :frames (mapv #(->anim-frame % tex-coords) (range (:start anim) (:end anim)))
   :uv-transforms (subvec uv-transforms (:start anim) (:end anim))})

(g/defnk produce-anim-data [texture-set-data]
  (let [tex-set (:texture-set texture-set-data)
        tex-coords (-> ^ByteString (:tex-coords tex-set)
                       (.asReadOnlyByteBuffer)
                       (.order ByteOrder/LITTLE_ENDIAN)
                       (.asFloatBuffer))
        uv-transforms (:uv-transforms texture-set-data)
        animations (:animations tex-set)]
    (into {} (map #(do [(:id %) (->anim-data % tex-coords uv-transforms)]) animations))))

(g/defnode CollisionGroupNode
  (inherits outline/OutlineNode)

  (property id g/Str
            (dynamic error (g/fnk [_node-id id collision-groups-data]
                                  (or (validation/prop-error :fatal _node-id :id validation/prop-empty? id "Id")
                                      (when (collision-groups/overallocated? collision-groups-data)
                                        (validation/prop-error :warning _node-id :id (constantly "More than 16 collision groups in use.") id "Id"))))))

  (input collision-groups-data g/Any)

  (output collision-group-node g/Any
          (g/fnk [_node-id id]
            {:node-id _node-id
             :collision-group id}))

  (output node-outline outline/OutlineData :cached
          (g/fnk [_node-id id collision-groups-data]
            {:node-id _node-id
             :label id
             :icon collision-icon
             :color (collision-groups/color collision-groups-data id)})))


(defn- boolean->int [b]
  (if b 1 0))

(g/defnk produce-animation-ddf [id start-tile end-tile playback fps flip-horizontal flip-vertical cues :as all]
  (-> all
      (dissoc :_node-id :basis)
      (update :flip-horizontal boolean->int)
      (update :flip-vertical boolean->int)))

(defn- prop-tile-range? [max v name]
  (when (or (< v 1) (< max v))
    (format "%s is outside the tile range (1-%d)" name max)))

(g/defnode TileAnimationNode
  (inherits outline/OutlineNode)
  (property id g/Str
            (dynamic error (validation/prop-error-fnk :fatal validation/prop-empty? id)))
  (property start-tile g/Int
            (dynamic error (g/fnk [_node-id start-tile tile-count]
                                  (validation/prop-error :fatal _node-id :start-tile (partial prop-tile-range? tile-count) start-tile "Start Tile"))))
  (property end-tile g/Int
            (dynamic error (g/fnk [_node-id end-tile tile-count]
                                  (validation/prop-error :fatal _node-id :end-tile (partial prop-tile-range? tile-count) end-tile "End Tile"))))
  (property playback types/AnimationPlayback
            (default :playback-once-forward)
            (dynamic edit-type (g/always
                                (let [options (protobuf/enum-values Tile$Playback)]
                                  {:type :choicebox
                                   :options (zipmap (map first options)
                                                    (map (comp :display-name second) options))}))))
  (property fps g/Int (default 30)
            (dynamic error (validation/prop-error-fnk :fatal validation/prop-negative? fps)))
  (property flip-horizontal g/Bool (default false))
  (property flip-vertical g/Bool (default false))
  (property cues g/Any (dynamic visible (g/always false)))

  (input tile-count g/Int)
  (output node-outline outline/OutlineData :cached (g/fnk [_node-id id] {:node-id _node-id :label id :icon animation-icon}))
  (output ddf-message g/Any produce-animation-ddf)
  (output animation-data g/Any (g/fnk [_node-id ddf-message] {:node-id _node-id :ddf-message ddf-message})))

(defn- attach-animation-node [self animation-node]
  (concat
    (for [[from to] [[:_node-id :nodes]
                     [:node-outline :child-outlines]
                     [:ddf-message :animation-ddfs]
                     [:animation-data :animation-data]
                     [:id :animation-ids]]]
      (g/connect animation-node from self to))
    (for [[from to] [[:tile-count :tile-count]]]
      (g/connect self from animation-node to))))

(defn- attach-collision-group-node
  [self collision-group-node]
  (let [project (project/get-project self)]
    (concat
     (g/connect collision-group-node :_node-id self :nodes)
     (g/connect collision-group-node :node-outline self :child-outlines)
     (g/connect collision-group-node :id self :collision-groups)
     (g/connect collision-group-node :collision-group-node project :collision-group-nodes)
     (g/connect project :collision-groups-data collision-group-node :collision-groups-data))))

(defn- outline-sort-by-fn [v]
  [(:name (g/node-type* (:node-id v)))
   (when-let [label (:label v)] (util/natural-order-key (str/lower-case label)))])

(g/defnk produce-tile-source-outline [_node-id child-outlines]
  {:node-id _node-id
   :label "Tile Source"
   :icon tile-source-icon
   :children (vec (sort-by outline-sort-by-fn child-outlines))
   :child-reqs [{:node-type TileAnimationNode
                 :tx-attach-fn attach-animation-node}
                {:node-type CollisionGroupNode
                 :tx-attach-fn attach-collision-group-node}]})

(g/defnk produce-aabb
  [tile-source-attributes]
  (if tile-source-attributes
    (let [{:keys [visual-width visual-height]} tile-source-attributes]
      (types/->AABB (Point3d. 0 0 0) (Point3d. visual-width visual-height 0)))
    (geom/null-aabb)))

(vtx/defvertex pos-uv-vtx
  (vec4 position)
  (vec2 texcoord0))

(shader/defshader pos-uv-vert
  (attribute vec4 position)
  (attribute vec2 texcoord0)
  (varying vec2 var_texcoord0)
  (defn void main []
    (setq gl_Position (* gl_ModelViewProjectionMatrix position))
    (setq var_texcoord0 texcoord0)))

(shader/defshader pos-uv-frag
  (varying vec2 var_texcoord0)
  (uniform sampler2D texture)
  (defn void main []
    (setq gl_FragColor (texture2D texture var_texcoord0.xy))))

(def tile-shader (shader/make-shader ::tile-shader pos-uv-vert pos-uv-frag))

(vtx/defvertex pos-color-vtx
  (vec3 position)
  (vec4 color))

(shader/defshader pos-color-vert
  (attribute vec4 position)
  (attribute vec4 color)
  (varying vec4 var_color)
  (defn void main []
    (setq gl_Position (* gl_ModelViewProjectionMatrix position))
    (setq var_color color)))

(shader/defshader pos-color-frag
  (varying vec4 var_color)
  (defn void main []
    (setq gl_FragColor var_color)))

(def color-shader (shader/make-shader ::color-shader pos-color-vert pos-color-frag))


(def tile-border-size 3.0)

(defn gen-tiles-vbuf
  [tile-source-attributes texture-set-data [scale-x scale-y]]
  (let [uvs (:uv-transforms texture-set-data)
        w (:width tile-source-attributes)
        h (:height tile-source-attributes)
        rows (:tiles-per-column tile-source-attributes)
        cols (:tiles-per-row tile-source-attributes)
        x-border (* scale-x tile-border-size)
        y-border (* scale-y tile-border-size)]
    (persistent!
     (reduce (fn [vbuf [x y]]
               (let [uv (nth uvs (+ x (* y cols)))
                     x0 (+ (* x (+ x-border w)) x-border)
                     x1 (+ x0 w)
                     y0 (+ (* (- rows y 1) (+ y-border h)) y-border)
                     y1 (+ y0 h)
                     [[u0 v0] [u1 v1]] (geom/uv-trans uv [[0 0] [1 1]])]
                 (-> vbuf
                     (conj! [x0 y0 0 1 u0 v1])
                     (conj! [x0 y1 0 1 u0 v0])
                     (conj! [x1 y1 0 1 u1 v0])
                     (conj! [x1 y0 0 1 u1 v1]))))
             (->pos-uv-vtx (* 4 rows cols))
             (for [y (range rows) x (range cols)] [x y])))))

(defn- render-tiles
  [^GL2 gl render-args node-id gpu-texture tile-source-attributes texture-set-data scale-factor]
  (let [vbuf (gen-tiles-vbuf tile-source-attributes texture-set-data scale-factor)
        vb (vtx/use-with node-id vbuf tile-shader)]
    (gl/with-gl-bindings gl render-args [gpu-texture tile-shader vb]
      (shader/set-uniform tile-shader gl "texture" 0)
      (gl/gl-draw-arrays gl GL2/GL_QUADS 0 (count vbuf)))))

(defn gen-tile-outlines-vbuf
  [tile-set-attributes convex-hulls [scale-x scale-y] collision-groups-data]
  (let [w (:width tile-set-attributes)
        h (:height tile-set-attributes)
        rows (:tiles-per-column tile-set-attributes)
        cols (:tiles-per-row tile-set-attributes)
        x-border (* scale-x tile-border-size)
        y-border (* scale-y tile-border-size)]
    (persistent!
     (reduce (fn [vbuf [x y]]
               (let [x0 (+ (* x (+ x-border w)) x-border)
                     x1 (+ x0 w)
                     y0 (+ (* (- rows y 1) (+ y-border h)) y-border)
                     y1 (+ y0 h)
                     {:keys [points collision-group]} (nth convex-hulls (+ x (* y cols)) nil)
                     [cr cg cb ca] (if (seq points)
                                     (if collision-group
                                       (collision-groups/color collision-groups-data collision-group)
                                       [1.0 1.0 1.0 1.0])
                                     [0.15 0.15 0.15 0.15])]
                 (-> vbuf
                     (conj! [x0 y0 0 cr cg cb ca])
                     (conj! [x0 y1 0 cr cg cb ca])
                     (conj! [x1 y1 0 cr cg cb ca])
                     (conj! [x1 y0 0 cr cg cb ca]))))
             (->pos-color-vtx (* 4 rows cols))
             (for [y (range rows) x (range cols)] [x y])))))

(defn- render-tile-outlines
  [^GL2 gl render-args node-id tile-set-attributes convex-hulls scale-factor collision-groups-data]
  (let [vbuf (gen-tile-outlines-vbuf tile-set-attributes convex-hulls scale-factor collision-groups-data)
        vb (vtx/use-with node-id vbuf color-shader)]
    (gl/with-gl-bindings gl render-args [color-shader vb]
      (gl/gl-draw-arrays gl GL2/GL_QUADS 0 (count vbuf)))))

(defn conj-hull-outline!
  [vbuf points rgba]
  (reduce (fn [vbuf [x y]]
            (conj! vbuf (into [x y 0] rgba)))
          vbuf
          (interleave points (concat (drop 1 points) [(first points)]))))

(defn- translate-hull-points
  [hull-points offset-x offset-y]
  (reduce (fn [ret [x y]]
            (conj ret [(+ x offset-x)
                       (+ y offset-y)]))
          []
          (partition-all 2 hull-points)))

(defn gen-hulls-vbuf
  [tile-source-attributes convex-hulls [scale-x scale-y] collision-groups-data]
  (let [w (:width tile-source-attributes)
        h (:height tile-source-attributes)
        rows (:tiles-per-column tile-source-attributes)
        cols (:tiles-per-row tile-source-attributes)
        x-border (* scale-x tile-border-size)
        y-border (* scale-y tile-border-size)
        npoints (transduce (map :count) + convex-hulls)]
    (persistent!
     (reduce (fn [vbuf [x y]]
               (if-let [{:keys [points collision-group]} (nth convex-hulls (+ x (* y cols)) nil)]
                 (let [offset-x (+ 0.5 (* x (+ x-border w)) x-border)
                       offset-y (+ 0.5 (* (- rows y 1) (+ y-border h)) y-border)
                       translated-points (translate-hull-points points offset-x offset-y)
                       color (collision-groups/color collision-groups-data collision-group)]
                   (conj-hull-outline! vbuf translated-points color))))
             (->pos-color-vtx (* 2 npoints))
             (for [y (range rows) x (range cols)] [x y])))))

(defn- render-hulls
  [^GL2 gl render-args node-id tile-set-attributes convex-hulls scale-factor collision-groups-data]
  (when (seq convex-hulls)
    (let [vbuf (gen-hulls-vbuf tile-set-attributes convex-hulls scale-factor collision-groups-data)
          vb (vtx/use-with node-id vbuf color-shader)]
      (gl/with-gl-bindings gl render-args [color-shader vb]
        (shader/set-uniform tile-shader gl "texture" 0)
        (gl/gl-draw-arrays gl GL2/GL_LINES 0 (count vbuf))))))

(defn render-tile-source
  [gl render-args renderables n]
  (let [{:keys [user-data]} (first renderables)
        {:keys [node-id tile-source-attributes texture-set-data gpu-texture convex-hulls collision-groups-data]} user-data
        scale-factor (camera/scale-factor (:camera render-args) (:viewport render-args))]
    (condp = (:pass render-args)
      pass/transparent
      (render-tiles gl render-args node-id gpu-texture tile-source-attributes texture-set-data scale-factor)

      pass/outline
      (do
        (render-tile-outlines gl render-args node-id tile-source-attributes convex-hulls scale-factor collision-groups-data)
        (render-hulls gl render-args node-id tile-source-attributes convex-hulls scale-factor collision-groups-data)))))

(g/defnk produce-scene
  [_node-id tile-source-attributes aabb texture-set-data gpu-texture convex-hulls collision-groups-data]
  (when tile-source-attributes
    {:aabb aabb
     :renderable {:render-fn render-tile-source
                  :user-data {:node-id _node-id
                              :tile-source-attributes tile-source-attributes
                              :texture-set-data texture-set-data
                              :gpu-texture gpu-texture
                              :convex-hulls convex-hulls
                              :collision-groups-data collision-groups-data}
                  :passes [pass/transparent pass/outline]}}))

(g/defnk produce-convex-hull-points
  [collision-content original-convex-hulls tile-source-attributes]
  (if collision-content
    (texture-set-gen/calculate-convex-hulls collision-content tile-source-attributes)
    original-convex-hulls))

(g/defnk produce-convex-hulls
  [convex-hull-points tile->collision-group-node collision-groups-data]
  (mapv (fn [points idx]
          (assoc points :collision-group (collision-groups/node->group collision-groups-data (tile->collision-group-node idx))))
        convex-hull-points
        (range)))

(g/defnk produce-tile->collision-group-node
  [tile->collision-group-node collision-groups-data]
  ;; remove tiles assigned collision group nodes that no longer exist
  (reduce-kv (fn [ret tile collision-group-node]
               (if-not (collision-groups/node->group collision-groups-data collision-group-node)
                 (dissoc ret tile)
                 ret))
             tile->collision-group-node
             tile->collision-group-node))

(g/defnk produce-tile-source-attributes
  [_node-id image-content tile-width tile-height tile-margin tile-spacing extrude-borders inner-padding collision-content]
  (or (let [properties {:width tile-width
                        :height tile-height
                        :margin tile-margin
                        :spacing tile-spacing
                        :extrude-borders extrude-borders
                        :inner-padding inner-padding}
            metrics (texture-set-gen/calculate-tile-metrics image-content properties collision-content)]
        (when metrics
          (merge properties metrics)))
      (g/error-fatal "tile data could not be generated due to invalid values")))

(defn- check-anim-error [tile-count anim-data]
  (let [node-id (:node-id anim-data)
        anim (:ddf-message anim-data)
        tile-range-f (partial prop-tile-range? tile-count)]
    (->> [[:id validation/prop-empty?]
          [:start-tile tile-range-f]
          [:end-tile tile-range-f]]
      (keep (fn [[prop-kw f]]
              (validation/prop-error :fatal node-id prop-kw f (get anim prop-kw) (properties/keyword->name prop-kw)))))))

(g/defnk produce-texture-set-data
  [image image-content tile-source-attributes animation-data collision-groups convex-hulls collision collision-content tile-count]
  (or (when-let [errors (not-empty (mapcat #(check-anim-error tile-count %) animation-data))]
        (g/error-aggregate errors))
      (let [animation-ddfs (mapv :ddf-message animation-data)]
        (texture-set-gen/tile-source->texture-set-data image-content tile-source-attributes convex-hulls collision-groups animation-ddfs))))

(g/defnode TileSourceNode
  (inherits project/ResourceNode)

  (property image resource/Resource
            (value (gu/passthrough image-resource))
            (set (fn [basis self old-value new-value]
                   (project/resource-setter basis self old-value new-value
                                            [:resource :image-resource]
                                            [:content :image-content])))
            (dynamic error (g/fnk [_node-id image tile-width-error tile-height-error image-dim-error]
                                  (or (validation/prop-error :info _node-id :image validation/prop-nil? image "Image")
                                      (validation/prop-error :fatal _node-id :image validation/prop-resource-not-exists? image "Image")))))

  (property tile-width g/Int
            (default 0)
            (dynamic error (g/fnk [_node-id tile-width tile-width-error]
                                  (validation/prop-error :fatal _node-id :tile-width validation/prop-negative? tile-width "Tile Width"))))

  (property tile-height g/Int
            (default 0)
            (dynamic error (g/fnk [_node-id tile-height tile-height-error]
                                  (validation/prop-error :fatal _node-id :tile-height validation/prop-negative? tile-height "Tile Height"))))

  (property tile-margin g/Int
            (default 0)
            (dynamic error (g/fnk [_node-id tile-margin tile-width-error tile-height-error]
                                  (validation/prop-error :fatal _node-id :tile-margin validation/prop-negative? tile-margin "Tile Margin"))))
  (property tile-spacing g/Int (default 0)
            (dynamic error (validation/prop-error-fnk :fatal validation/prop-negative? tile-spacing)))
  (property extrude-borders g/Int (default 0)
            (dynamic error (validation/prop-error-fnk :fatal validation/prop-negative? extrude-borders)))
  (property inner-padding g/Int (default 0)
            (dynamic error (validation/prop-error-fnk :fatal validation/prop-negative? inner-padding)))
  (property collision resource/Resource ; optional
            (value (gu/passthrough collision-resource))
            (set (fn [basis self old-value new-value]
                   (project/resource-setter basis self old-value new-value
                                            [:resource :collision-resource]
                                            [:content :collision-content])))
            (dynamic error (g/fnk [_node-id collision image-dim-error tile-width-error tile-height-error]
                                  (validation/prop-error :fatal _node-id :collision validation/prop-resource-not-exists? collision "Collision"))))

  (property material-tag g/Str (default "tile") (dynamic visible (g/always false)))
  (property original-convex-hulls g/Any (dynamic visible (g/always false)))
  (property tile->collision-group-node g/Any (dynamic visible (g/always false)))

  (input collision-groups g/Any :array)
  (input animation-ddfs g/Any :array)
  (input animation-data g/Any :array)
  (input animation-ids g/Str :array)
  (input image-resource resource/Resource)
  (input image-content BufferedImage)
  (input collision-resource resource/Resource)
  (input collision-content BufferedImage)
  (input collision-groups-data g/Any)
  (input cleaned-convex-hulls g/Any :substitute [])

  (output tile-source-attributes g/Any :cached produce-tile-source-attributes)
  (output tile->collision-group-node g/Any :cached produce-tile->collision-group-node)
  (output texture-set-data g/Any :cached produce-texture-set-data)
  (output convex-hull-points g/Any :cached produce-convex-hull-points)
  (output convex-hulls g/Any :cached produce-convex-hulls)

  (output aabb AABB :cached produce-aabb)
  (output scene g/Any :cached produce-scene)
  (output node-outline outline/OutlineData :cached produce-tile-source-outline)
  (output pb g/Any :cached produce-pb)
  (output save-data g/Any :cached produce-save-data)

  (output packed-image BufferedImage (g/fnk [texture-set-data] (:image texture-set-data)))
  (output build-targets g/Any :cached produce-build-targets)
  (output gpu-texture g/Any :cached (g/fnk [_node-id texture-set-data] (texture/image-texture _node-id (:image texture-set-data))))
  (output anim-data g/Any :cached produce-anim-data)
  (output anim-ids g/Any :cached (gu/passthrough animation-ids))

  (output collision-groups-data g/Any :cached (gu/passthrough collision-groups-data))
  (output tile-count g/Int (g/fnk [tile-source-attributes]
                                       (* (:tiles-per-row tile-source-attributes) (:tiles-per-column tile-source-attributes))))
  (output image-dims g/Any (g/fnk [^BufferedImage image-content] (when image-content
                                                                   [(.getWidth image-content) (.getHeight image-content)])))
  (output collision-dims g/Any (g/fnk [^BufferedImage collision-content] (when collision-content
                                                                           [(.getWidth collision-content) (.getHeight collision-content)])))
  (output image-dim-error g/Err (g/fnk [image-dims collision-dims]
                                       (when (and image-dims collision-dims)
                                         (let [[img-w img-h] image-dims
                                               [coll-w coll-h] collision-dims]
                                           (when (or (not= img-w coll-w)
                                                     (not= img-h coll-h))
                                             (g/error-fatal (format "both 'Image' and 'Collision' must have the same dimensions (%dx%d vs %dx%d)"
                                                                    img-w img-h
                                                                    coll-w coll-h)))))))
  (output tile-width-error g/Err (g/fnk [image-dims collision-dims tile-width tile-margin]
                                        (let [dims (or image-dims collision-dims)]
                                          (when dims
                                            (let [[w _] dims
                                                  total-w (+ tile-width tile-margin)]
                                              (when (< w total-w)
                                                (g/error-fatal (format "the total width ('Tile Width' + 'Tile Margin') is greater than the 'Image' width (%d vs %d)"
                                                                       total-w w))))))))
  (output tile-height-error g/Err (g/fnk [image-dims collision-dims tile-height tile-margin]
                                         (let [dims (or image-dims collision-dims)]
                                           (when dims
                                             (let [[_ h] dims
                                                   total-h (+ tile-height tile-margin)]
                                               (when (< h total-h)
                                                 (g/error-fatal (format "the total height ('Tile Height' + 'Tile Margin') is greater than the 'Image' height (%d vs %d)"
                                                                        total-h h)))))))))


;;--------------------------------------------------------------------
;; tool

(defn world-pos->tile-pos
  [^Point3d pos tile-width tile-height x-border y-border]
  (let [x (long (Math/floor (/ (- (.x pos) x-border) (+ tile-width x-border))))
        y (long (Math/floor (/ (- (.y pos) y-border) (+ tile-height y-border))))]
    [x y]))

(g/defnk produce-active-tile
  [cursor-world-pos tile-source-attributes convex-hulls camera viewport]
  (when (and cursor-world-pos (seq convex-hulls))
    (let [{:keys [width height]} tile-source-attributes
          rows (:tiles-per-column tile-source-attributes)
          cols (:tiles-per-row tile-source-attributes)
          [scale-x scale-y] (camera/scale-factor camera viewport)
          x-border (* scale-x tile-border-size)
          y-border (* scale-y tile-border-size)
          [x y :as tile] (world-pos->tile-pos cursor-world-pos width height x-border y-border)
          convex-hull (nth convex-hulls (+ x (* (- rows y 1) cols)) nil)]
      (when (and (<= 0 x (dec cols))
                 (<= 0 y (dec rows))
                 (not (zero? (or (:count convex-hull) 0))))
        tile))))

(g/defnk produce-active-tile-idx
  [active-tile tile-source-attributes]
  (when active-tile
    (let [[x y] active-tile
          rows (:tiles-per-column tile-source-attributes)
          cols (:tiles-per-row tile-source-attributes)]
      (+ x (* (- rows y 1) cols)))))

(defn- render-tool
  [^GL2 gl render-args renderables n]
  (let [{:keys [user-data]} (first renderables)
        {:keys [node-id tile-source-attributes active-tile collision-groups-data selected-collision-group-node]} user-data
        {:keys [width height]} tile-source-attributes
        [scale-x scale-y] (camera/scale-factor (:camera render-args) (:viewport render-args))
        x-border (* scale-x tile-border-size)
        y-border (* scale-y tile-border-size)
        [x y] active-tile
        w width h height]
    (let [[r g b] (collision-groups/node->color collision-groups-data selected-collision-group-node)
          a (if (= pass/transparent (:pass render-args)) 0.30 1.0)
          vbuf (let [x0 (+ (* x (+ x-border w)) x-border)
                     x1 (+ x0 w)
                     y0 (+ (* y (+ y-border h)) y-border)
                     y1 (+ y0 h)]
                 (-> (->pos-color-vtx 4)
                     (conj! [x0 y0 0.0 r g b a])
                     (conj! [x0 y1 0.0 r g b a])
                     (conj! [x1 y1 0.0 r g b a])
                     (conj! [x1 y0 0.0 r g b a])
                     (persistent!)))
          vb (vtx/use-with node-id vbuf color-shader)]
      (gl/with-gl-bindings gl render-args [color-shader vb]
        (gl/gl-draw-arrays gl GL2/GL_QUADS 0 (count vbuf))))))

(g/defnk produce-tool-renderables
  [_node-id active-tile tile-source-attributes convex-hulls collision-groups-data selected-collision-group-node]
  (when active-tile
    (let [render-data [{:render-fn render-tool
                        :user-data {:node-id _node-id
                                    :active-tile active-tile
                                    :tile-source-attributes tile-source-attributes
                                    :convex-hulls convex-hulls
                                    :collision-groups-data collision-groups-data
                                    :selected-collision-group-node selected-collision-group-node}}]]
      {pass/outline render-data
       pass/transparent render-data})))

(defmulti begin-op (fn [op node action] op))
(defmulti update-op (fn [op node action] op))

(defmethod update-op nil
  [_ node action])

(defmethod begin-op :assign
  [_ node action]
  (when-let [active-tile-idx (g/node-value node :active-tile-idx)]
    (let [tile-source-node (g/node-value node :tile-source-node)
          collision-group-node (g/node-value node :selected-collision-group-node)
          op-seq (gensym)]
      [(g/operation-sequence op-seq)
       (g/set-property node :op-data {:op-seq op-seq
                                      :collision-group-node collision-group-node})
       (g/update-property tile-source-node :tile->collision-group-node assign-collision-group active-tile-idx collision-group-node)])))

(defmethod update-op :assign
  [_ node action]
  (when-let [active-tile-idx (g/node-value node :active-tile-idx)]
    (let [{:keys [op-seq collision-group-node]} (g/node-value node :op-data)
          tile-source-node (g/node-value node :tile-source-node)
          active-tile-idx (g/node-value node :active-tile-idx)]
      [(g/operation-sequence op-seq)
       (g/update-property tile-source-node :tile->collision-group-node assign-collision-group active-tile-idx collision-group-node)])))

(defn input-txs
  [self action tool-user-data]
  (let [op (g/node-value self :op)]
    (case (:type action)
      :mouse-pressed  (when-not (some? op)
                        (let [op :assign]
                          (when-let [op-txs (begin-op op self action)]
                            (concat
                             (g/set-property self :op op)
                             op-txs))))
      :mouse-moved    (concat
                       (g/set-property self :cursor-world-pos (:world-pos action))
                       (update-op op self action))
      :mouse-released (when (some? op)
                        (concat
                         (g/set-property self :op nil)
                         (g/set-property self :op-data nil)))

      nil)))

(defn handle-input
  [self action tool-user-data]
  (let [txs (input-txs self action tool-user-data)]
    (when (seq txs)
      (g/transact txs)
      true)))


(g/defnk produce-selected-collision-group-node
  [selected-node-ids]
  (->> selected-node-ids
       (filter #(g/node-instance? CollisionGroupNode %))
       single))

(g/defnode ToolController
  (property cursor-world-pos Point3d)
  (property tile-source-node g/NodeID)
  (property op g/Keyword)
  (property op-data g/Any)

  ;; tool-controller contract
  (input active-tool g/Keyword)
  (input camera g/Any)
  (input viewport g/Any)
  (input selected-renderables g/Any)

  ;; additional inputs
  (input selected-node-ids g/Any)
  (input tile-source-attributes g/Any)
  (input convex-hulls g/Any)
  (input collision-groups-data g/Any)

  (output active-tile g/Any :cached produce-active-tile)
  (output active-tile-idx g/Any :cached produce-active-tile-idx)
  (output selected-collision-group-node g/Any produce-selected-collision-group-node)
  (output renderables pass/RenderData :cached produce-tool-renderables)
  (output input-handler Runnable :cached (g/always handle-input)))

(defmethod scene/attach-tool-controller ::ToolController
  [_ tool-id view-id resource-id]
  (concat
   (g/connect view-id :selection tool-id :selected-node-ids)
   (g/connect resource-id :tile-source-attributes tool-id :tile-source-attributes)
   (g/connect resource-id :convex-hulls tool-id :convex-hulls)
   (g/connect resource-id :collision-groups-data tool-id :collision-groups-data)
   (g/set-property tool-id :tile-source-node resource-id)))

(defn- int->boolean [i]
  (not= 0 i))

(defn- make-animation-node [self project select? animation]
  (g/make-nodes
   (g/node-id->graph-id self)
   [animation-node [TileAnimationNode
                    :id (:id animation)
                    :start-tile (:start-tile animation)
                    :end-tile (:end-tile animation)
                    :playback (:playback animation)
                    :fps (:fps animation)
                    :flip-horizontal (int->boolean (:flip-horizontal animation))
                    :flip-vertical (int->boolean (:flip-vertical animation))
                    :cues (:cues animation)]]
   (attach-animation-node self animation-node)
   (when select?
     (project/select project [animation-node]))))

(defn- make-collision-group-node [self project select? collision-group]
  (g/make-nodes
   (g/node-id->graph-id self)
   [collision-group-node [CollisionGroupNode :id collision-group]]
   (attach-collision-group-node self collision-group-node)
   (when select?
     (project/select project [collision-group-node]))))

(defn- load-convex-hulls
  [{:keys [convex-hulls convex-hull-points]}]
  (if-not (= (count convex-hull-points) (* 2 (transduce (map :count) + convex-hulls)))
    []
    (mapv (fn [{:keys [index count]}]
            {:index index
             :count count
             :points (subvec convex-hull-points (* 2 index) (+ (* 2 index) (* 2 count)))})
          convex-hulls)))

(defn- make-tile->collision-group-node
  [{:keys [convex-hulls]} collision-group-nodes]
  (let [collision-group->node-id (into {} (keep (fn [{:keys [_node-id id]}] (when id [_node-id id])) collision-group-nodes))]
    (into {} (map-indexed (fn [idx {:keys [collision-group]}]
                            [idx (collision-group->node-id collision-group)])
                          convex-hulls))))

(defn- load-tile-source
  [project self resource]
  (let [tile-source (protobuf/read-text Tile$TileSet resource)
        image (workspace/resolve-resource resource (:image tile-source))
        collision (workspace/resolve-resource resource (:collision tile-source))
        collision-group-nodes (map (partial make-collision-group-node self project false) (set (:collision-groups tile-source)))
        animation-nodes (map (partial make-animation-node self project false) (:animations tile-source))]
    (concat
     (for [field [:tile-width :tile-height :tile-margin :tile-spacing :material-tag :extrude-borders :inner-padding]]
       (g/set-property self field (field tile-source)))
     (g/set-property self :original-convex-hulls (load-convex-hulls tile-source))
     (g/set-property self :tile->collision-group-node (make-tile->collision-group-node tile-source collision-group-nodes))
     (g/set-property self :image image)
     (g/set-property self :collision collision)
     (g/connect self :convex-hulls self :cleaned-convex-hulls)
     animation-nodes
     collision-group-nodes
     (g/connect project :collision-groups-data self :collision-groups-data))))



(def ^:private default-animation
  {:id "New Animation"
   :start-tile 1
   :end-tile 1
   :playback :playback-once-forward
   :fps 30
   :flip-horizontal 0
   :flip-vertical 0 ; yes, wierd integer booleans
   :cues '()})

(defn add-animation-node! [self]
  (g/transact (make-animation-node self (project/get-project self) true default-animation)))

(defn- gen-unique-name
  [basename existing-names]
  (let [existing-names (set existing-names)]
    (loop [postfix 0]
      (let [name (if (= postfix 0) basename (str basename postfix))]
        (if (existing-names name)
          (recur (inc postfix))
          name)))))

(defn add-collision-group-node!
  [self]
  (let [project (project/get-project self)
        collision-groups-data (g/node-value project :collision-groups-data)
        collision-group (gen-unique-name "New Collision Group" (collision-groups/collision-groups collision-groups-data))]
    (g/transact
      (make-collision-group-node self project true collision-group))))

(handler/defhandler :add :global
  (active? [selection] (handler/single-selection? selection TileSourceNode))
  (label [selection user-data]
         (if-not user-data
           "Add"
           (:label user-data)))
  (options [selection user-data]
           (when-not user-data
             [{:label "Animation"
               :icon animation-icon
               :command :add
               :user-data {:action add-animation-node!}}
              {:label "Collision Group"
               :icon collision-icon
               :command :add
               :user-data {:action add-collision-group-node!}}
              ]))
  (run [selection user-data]
    ((:action user-data) (first selection))))

(defn register-resource-types [workspace]
  (workspace/register-resource-type workspace
                                    :ext ["tilesource" "tileset"]
                                    :label "Tile Source"
                                    :build-ext "texturesetc"
                                    :node-type TileSourceNode
                                    :load-fn load-tile-source
                                    :icon tile-source-icon
                                    :view-types [:scene :test]
                                    :view-opts {:scene {:tool-controller ToolController}}))<|MERGE_RESOLUTION|>--- conflicted
+++ resolved
@@ -19,16 +19,12 @@
    [editor.gl.pass :as pass]
    [editor.pipeline.tex-gen :as tex-gen]
    [editor.pipeline.texture-set-gen :as texture-set-gen]
+   [editor.properties :as properties]
    [editor.scene :as scene]
    [editor.outline :as outline]
    [editor.protobuf :as protobuf]
-<<<<<<< HEAD
-   [editor.validation :as validation]
-   [editor.properties :as properties])
-=======
    [editor.util :as util]
    [editor.validation :as validation])
->>>>>>> 13113d8d
   (:import
    [com.dynamo.tile.proto Tile$TileSet Tile$Playback]
    [com.dynamo.textureset.proto TextureSetProto$TextureSet]
