--- conflicted
+++ resolved
@@ -170,15 +170,10 @@
 
 (defn resize-doubles [double-values semantic-type new-shader-type]
   {:pre [(vector? double-values)
-<<<<<<< HEAD
+         (or (nil? semantic-type) (keyword? semantic-type))
          (keyword? new-shader-type)]}
   (let [old-element-count (count double-values)
         new-element-count (attribute-shader-type->component-count new-shader-type)]
-=======
-         (or (nil? semantic-type) (keyword? semantic-type))
-         (nat-int? new-element-count)]}
-  (let [old-element-count (count double-values)]
->>>>>>> 45043405
     (cond
       (< new-element-count old-element-count)
       (subvec double-values 0 new-element-count)
