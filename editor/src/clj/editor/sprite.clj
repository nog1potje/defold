;; Copyright 2020-2023 The Defold Foundation
;; Copyright 2014-2020 King
;; Copyright 2009-2014 Ragnar Svensson, Christian Murray
;; Licensed under the Defold License version 1.0 (the "License"); you may not use
;; this file except in compliance with the License.
;; 
;; You may obtain a copy of the License, together with FAQs at
;; https://www.defold.com/license
;; 
;; Unless required by applicable law or agreed to in writing, software distributed
;; under the License is distributed on an "AS IS" BASIS, WITHOUT WARRANTIES OR
;; CONDITIONS OF ANY KIND, either express or implied. See the License for the
;; specific language governing permissions and limitations under the License.

(ns editor.sprite
  (:require [dynamo.graph :as g]
            [editor.colors :as colors]
            [editor.defold-project :as project]
            [editor.geom :as geom]
            [editor.gl :as gl]
            [editor.gl.pass :as pass]
            [editor.gl.shader :as shader]
            [editor.gl.texture :as texture]
            [editor.gl.vertex2 :as vtx]
            [editor.graph-util :as gu]
            [editor.graphics :as graphics]
            [editor.material :as material]
            [editor.pipeline :as pipeline]
            [editor.properties :as properties]
            [editor.protobuf :as protobuf]
            [editor.resource :as resource]
            [editor.resource-node :as resource-node]
            [editor.scene-picking :as scene-picking]
            [editor.slice9 :as slice9]
            [editor.texture-set :as texture-set]
            [editor.types :as types]
            [editor.validation :as validation]
            [editor.workspace :as workspace])
  (:import [com.dynamo.bob.pipeline ShaderUtil$Common ShaderUtil$VariantTextureArrayFallback]
           [com.dynamo.gamesys.proto Sprite$SpriteDesc Sprite$SpriteDesc$BlendMode Sprite$SpriteDesc$SizeMode]
           [com.jogamp.opengl GL GL2]
           [editor.gl.shader ShaderLifecycle]
           [editor.gl.vertex2 VertexBuffer]
           [editor.types AABB]
           [java.nio ByteBuffer]
           [javax.vecmath Matrix4d Point3d]))

(set! *warn-on-reflection* true)

(def sprite-icon "icons/32/Icons_14-Sprite.png")

(defn- v3->v4 [v]
  (conj v 0.0))

(defn- v4->v3 [v4]
  (subvec v4 0 3))

; Render assets
(vtx/defvertex texture-vtx
  (vec4 position)
  (vec2 texcoord0)
  (vec1 page_index))

(vtx/defvertex color-vtx
  (vec3 position)
  (vec4 color))

(shader/defshader outline-vertex-shader
  (attribute vec4 position)
  (attribute vec4 color)
  (varying vec4 var_color)
  (defn void main []
    (setq gl_Position (* gl_ModelViewProjectionMatrix position))
    (setq var_color color)))

(shader/defshader outline-fragment-shader
  (varying vec4 var_color)
  (defn void main []
    (setq gl_FragColor var_color)))

; TODO - macro of this
(def outline-shader (shader/make-shader ::outline-shader outline-vertex-shader outline-fragment-shader))

(defn- renderable-data [renderable]
  (let [{:keys [world-transform updatable user-data]} renderable
        {:keys [animation size-mode size slice9 vertex-attribute-bytes]} user-data
        frame-index (get-in updatable [:state :frame] 0)
        animation-frame (get-in animation [:frames frame-index])
        page-index (:page-index animation-frame)
        vertex-data (if (= :size-mode-auto size-mode)
                      (texture-set/vertex-data animation-frame)
                      (slice9/vertex-data animation-frame size slice9 :pivot-center))]
    (assoc vertex-data
      :page-index page-index
      :world-transform world-transform
      :vertex-attribute-bytes vertex-attribute-bytes)))

(defn- renderable-data->world-position-v3 [renderable-data]
  (let [local-positions (:position-data renderable-data)
        world-transform (:world-transform renderable-data)]
    (geom/transf-p world-transform local-positions)))

(defn- renderable-data->world-position-v4 [renderable-data]
  (let [local-positions (:position-data renderable-data)
        world-transform (:world-transform renderable-data)]
    (geom/transf-p4 world-transform local-positions)))

(defn- decorate-attribute-exception [exception attribute vertex]
  (ex-info "Failed to encode vertex attribute."
           (-> attribute
               (select-keys [:name :semantic-type :type :components :normalize :coordinate-space])
               (assoc :vertex vertex)
               (assoc :vertex-elements (count vertex)))
           exception))

(defn- into-vertex-buffer [^VertexBuffer vbuf renderables]
  (let [renderable-datas (mapv renderable-data renderables)
        vertex-description (.vertex-description vbuf)
        vertex-byte-stride (:size vertex-description)
        ^ByteBuffer buf (.buf vbuf)

        put-bytes!
        (fn put-bytes!
          ^long [^long vertex-byte-offset vertices]
          (reduce (fn [^long vertex-byte-offset attribute-bytes]
                    (vtx/buf-blit! buf vertex-byte-offset attribute-bytes)
                    (+ vertex-byte-offset vertex-byte-stride))
                  vertex-byte-offset
                  vertices))

        put-doubles!
        (fn put-doubles!
          [vertex-byte-offset semantic-type buffer-data-type element-count normalize vertices]
          (reduce (fn [^long vertex-byte-offset attribute-doubles]
                    (let [attribute-doubles (graphics/resize-doubles attribute-doubles semantic-type element-count)]
                      (vtx/buf-put! buf vertex-byte-offset buffer-data-type normalize attribute-doubles))
                    (+ vertex-byte-offset vertex-byte-stride))
                  (long vertex-byte-offset)
                  vertices))

        put-renderables!
        (fn put-renderables!
          ^long [^long attribute-byte-offset renderable-data->vertices put-vertices!]
          (reduce (fn [^long vertex-byte-offset renderable-data]
                    (let [vertices (renderable-data->vertices renderable-data)]
                      (put-vertices! vertex-byte-offset vertices)))
                  attribute-byte-offset
                  renderable-datas))]

    (reduce (fn [^long attribute-byte-offset attribute]
              (let [semantic-type (:semantic-type attribute)
                    buffer-data-type (:type attribute)
                    element-count (long (:components attribute))
                    normalize (:normalize attribute)
                    name-key (:name-key attribute)

                    put-attribute-bytes!
                    (fn put-attribute-bytes!
                      ^long [^long vertex-byte-offset vertices]
                      (try
                        (put-bytes! vertex-byte-offset vertices)
                        (catch Exception e
                          (throw (decorate-attribute-exception e attribute (first vertices))))))

                    put-attribute-doubles!
                    (fn put-attribute-doubles!
                      ^long [^long vertex-byte-offset vertices]
                      (try
                        (put-doubles! vertex-byte-offset semantic-type buffer-data-type element-count normalize vertices)
                        (catch Exception e
                          (throw (decorate-attribute-exception e attribute (first vertices))))))]

                (case semantic-type
                  :semantic-type-position
                  (if (= (:coordinate-space attribute) :coordinate-space-local)
                    (put-renderables! attribute-byte-offset :position-data put-attribute-doubles!)
                    (let [renderable-data->world-position
                          (case element-count
                            3 renderable-data->world-position-v3
                            4 renderable-data->world-position-v4)]
                      (put-renderables! attribute-byte-offset renderable-data->world-position put-attribute-doubles!)))

                  :semantic-type-texcoord
                  (put-renderables! attribute-byte-offset :uv-data put-attribute-doubles!)

                  :semantic-type-page-index
                  (put-renderables! attribute-byte-offset
                                    (fn [renderable-data]
                                      (let [vertex-count (count (:position-data renderable-data))
                                            page-index (:page-index renderable-data)]
                                        (repeat vertex-count [(double page-index)])))
                                    put-attribute-doubles!)

                  ;; Default case.
                  (put-renderables! attribute-byte-offset
                                    (fn [renderable-data]
                                      (let [vertex-count (count (:position-data renderable-data))
                                            attribute-bytes (get (:vertex-attribute-bytes renderable-data) name-key)]
                                        (repeat vertex-count attribute-bytes)))
                                    put-attribute-bytes!))

                (+ attribute-byte-offset
                   (vtx/attribute-size attribute))))
            0
            (:attributes vertex-description))
    (.position buf (.limit buf))
    (vtx/flip! vbuf)))

(defn- gen-outline-vertex [^Matrix4d wt ^Point3d pt x y cr cg cb]
  (.set pt x y 0)
  (.transform wt pt)
  (vector-of :float (.x pt) (.y pt) (.z pt) cr cg cb 1.0))

(defn- conj-outline-quad! [^ByteBuffer buf ^Matrix4d wt ^Point3d pt width height cr cg cb]
  (let [x1 (* 0.5 width)
        y1 (* 0.5 height)
        x0 (- x1)
        y0 (- y1)
        v0 (gen-outline-vertex wt pt x0 y0 cr cg cb)
        v1 (gen-outline-vertex wt pt x1 y0 cr cg cb)
        v2 (gen-outline-vertex wt pt x1 y1 cr cg cb)
        v3 (gen-outline-vertex wt pt x0 y1 cr cg cb)]
    (doto buf
      (vtx/buf-push-floats! v0)
      (vtx/buf-push-floats! v1)
      (vtx/buf-push-floats! v1)
      (vtx/buf-push-floats! v2)
      (vtx/buf-push-floats! v2)
      (vtx/buf-push-floats! v3)
      (vtx/buf-push-floats! v3)
      (vtx/buf-push-floats! v0))))

(defn- conj-outline-slice9-quad! [buf line-data ^Matrix4d world-transform tmp-point cr cg cb]
  (let [outline-points (map (fn [[x y]]
                              (gen-outline-vertex world-transform tmp-point x y cr cg cb))
                            line-data)]
    (doseq [outline-point outline-points]
      (vtx/buf-push-floats! buf outline-point))))

(defn- gen-outline-vertex-buffer [renderables count]
  (let [tmp-point (Point3d.)
        ^VertexBuffer vbuf (->color-vtx (* count 8))
        ^ByteBuffer buf (.buf vbuf)]
    (doseq [renderable renderables]
      (let [[cr cg cb] (if (:selected renderable) colors/selected-outline-color colors/outline-color)
            world-transform (:world-transform renderable)
            {:keys [animation size size-mode slice9]} (:user-data renderable)
            [quad-width quad-height] size
            animation-frame-index (or (some-> renderable :updatable :state :frame) 0)
            animation-frame (get-in animation [:frames animation-frame-index])]
        (if (= :size-mode-auto size-mode)
          (conj-outline-quad! buf world-transform tmp-point quad-width quad-height cr cg cb)
          (let [slice9-data (slice9/vertex-data animation-frame size slice9 :pivot-center)
                line-data (:line-data slice9-data)]
            (conj-outline-slice9-quad! buf line-data world-transform tmp-point cr cg cb)))))
    (vtx/flip! vbuf)))

; Rendering

(shader/defshader sprite-id-vertex-shader
  (uniform mat4 view_proj)
  (attribute vec4 position)
  (attribute vec2 texcoord0)
  (attribute float page_index)
  (varying vec2 var_texcoord0)
  (varying float var_page_index)
  (defn void main []
    (setq gl_Position (* view_proj (vec4 position.xyz 1.0)))
    (setq var_texcoord0 texcoord0)
    (setq var_page_index page_index)))

(shader/defshader sprite-id-fragment-shader
  (varying vec2 var_texcoord0)
  (varying float var_page_index)
  (uniform vec4 id)
  (uniform sampler2DArray texture_sampler)
  (defn void main []
  (setq vec4 color (texture2DArray texture_sampler (vec3 var_texcoord0 var_page_index)))
  (if (> color.a 0.05)
    (setq gl_FragColor id)
    (discard))))


(def id-shader
  (let [augmented-fragment-shader-source (.source (ShaderUtil$VariantTextureArrayFallback/transform sprite-id-fragment-shader ShaderUtil$Common/MAX_ARRAY_SAMPLERS))]
    (shader/make-shader ::sprite-id-shader sprite-id-vertex-shader augmented-fragment-shader-source {"view_proj" :view-proj "id" :id})))

(defn- quad-count [size-mode slice9]
  (let [[^double x0 ^double y0 ^double x1 ^double y1] slice9
        columns (cond-> 1 (pos? x0) inc (pos? x1) inc)
        rows (cond-> 1 (pos? y0) inc (pos? y1) inc)]
    (if (= :size-mode-auto size-mode)
      1
      (* columns rows))))

(defn- count-quads [renderables]
  (transduce (map (comp :quad-count :user-data))
             +
             0
             renderables))

(defn render-sprites [^GL2 gl render-args renderables _count]
  (let [user-data (:user-data (first renderables))
        gpu-texture (:gpu-texture user-data)
        pass (:pass render-args)
        num-quads (count-quads renderables)]
    (condp = pass
      pass/transparent
      (let [shader (:shader user-data)
            shader-bound-attributes (graphics/shader-bound-attributes gl shader (:material-attribute-infos user-data) [:position :texcoord0 :page-index])
            vertex-description (graphics/make-vertex-description shader-bound-attributes)
            vbuf (into-vertex-buffer (vtx/make-vertex-buffer vertex-description :dynamic (* num-quads 6)) renderables)
            vertex-binding (vtx/use-with ::sprite-trans vbuf shader)
            blend-mode (:blend-mode user-data)]
        (gl/with-gl-bindings gl render-args [shader vertex-binding gpu-texture]
          (shader/set-samplers-by-index shader gl 0 (:texture-units gpu-texture))
          (gl/set-blend-mode gl blend-mode)
          (gl/gl-draw-arrays gl GL/GL_TRIANGLES 0 (* num-quads 6))
          (.glBlendFunc gl GL/GL_SRC_ALPHA GL/GL_ONE_MINUS_SRC_ALPHA)))

      pass/selection
      (let [vbuf (into-vertex-buffer (->texture-vtx (* num-quads 6)) renderables)
            vertex-binding (vtx/use-with ::sprite-selection vbuf id-shader)]
        (gl/with-gl-bindings gl (assoc render-args :id (scene-picking/renderable-picking-id-uniform (first renderables))) [id-shader vertex-binding gpu-texture]
          (shader/set-samplers-by-index id-shader gl 0 (:texture-units gpu-texture))
          (gl/gl-draw-arrays gl GL/GL_TRIANGLES 0 (* num-quads 6)))))))

(defn- render-sprite-outlines [^GL2 gl render-args renderables _count]
  (assert (= pass/outline (:pass render-args)))
  (let [num-quads (count-quads renderables)
        outline-vertex-binding (vtx/use-with ::sprite-outline (gen-outline-vertex-buffer renderables num-quads) outline-shader)]
    (gl/with-gl-bindings gl render-args [outline-shader outline-vertex-binding]
      (gl/gl-draw-arrays gl GL/GL_LINES 0 (* num-quads 8)))))

; Node defs

(g/defnk produce-save-value [image default-animation material material-attribute-infos blend-mode size-mode manual-size slice9 offset playback-rate vertex-attribute-overrides]
<<<<<<< HEAD
  (protobuf/make-map-without-defaults Sprite$SpriteDesc
    :tile-set (resource/resource->proj-path image)
    :default-animation default-animation
    :material (resource/resource->proj-path material)
    :blend-mode blend-mode
    :slice9 slice9
    :size-mode size-mode
    :size (v3->v4 manual-size)
    :offset offset
    :playback-rate playback-rate
    :attributes (save-value-attributes material-attribute-infos vertex-attribute-overrides)))
=======
  (cond-> {:tile-set (resource/resource->proj-path image)
           :default-animation default-animation
           :material (resource/resource->proj-path material)
           :blend-mode blend-mode
           :attributes (graphics/attributes->save-values material-attribute-infos vertex-attribute-overrides)}

          (not= [0.0 0.0 0.0 0.0] slice9)
          (assoc :slice9 slice9)

          (not= 0.0 offset)
          (assoc :offset offset)

          (not= 1.0 playback-rate)
          (assoc :playback-rate playback-rate)

          (not= :size-mode-auto size-mode)
          (cond-> :always
                  (assoc :size-mode size-mode)

                  (not= [0.0 0.0 0.0] manual-size)
                  (assoc :size (v3->v4 manual-size)))))
>>>>>>> dd6c8a50

(g/defnk produce-scene
  [_node-id aabb gpu-texture material-shader animation blend-mode size-mode size slice9 material-attribute-infos vertex-attribute-bytes]
  (cond-> {:node-id _node-id
           :aabb aabb
           :renderable {:passes [pass/selection]}}
    (seq (:frames animation))
    (assoc :renderable {:render-fn render-sprites
                        :batch-key [gpu-texture blend-mode material-shader]
                        :select-batch-key _node-id
                        :tags #{:sprite}
                        :user-data {:gpu-texture gpu-texture
                                    :shader material-shader
                                    :material-attribute-infos material-attribute-infos
                                    :vertex-attribute-bytes vertex-attribute-bytes
                                    :animation animation
                                    :blend-mode blend-mode
                                    :size-mode size-mode
                                    :size size
                                    :slice9 slice9
                                    :quad-count (quad-count size-mode slice9)}
                        :passes [pass/transparent pass/selection]})

    (and (:width animation) (:height animation))
    (assoc :children [{:node-id _node-id
                       :aabb aabb
                       :renderable {:render-fn render-sprite-outlines
                                    :batch-key [outline-shader]
                                    :tags #{:sprite :outline}
                                    :select-batch-key _node-id
                                    :user-data {:animation animation
                                                :size-mode size-mode
                                                :size size
                                                :slice9 slice9
                                                :quad-count (quad-count size-mode slice9)}
                                    :passes [pass/outline]}}])

    (< 1 (count (:frames animation)))
    (assoc :updatable (texture-set/make-animation-updatable _node-id "Sprite" animation))))

(defn- page-count-mismatch-error-message [is-paged-material texture-page-count material-max-page-count]
  (when (and (some? texture-page-count)
             (some? material-max-page-count))
    (cond
      (and is-paged-material
           (zero? texture-page-count))
      "The Material expects a paged Atlas, but the selected Image is not paged"

      (and (not is-paged-material)
           (pos? texture-page-count))
      "The Material does not support paged Atlases, but the selected Image is paged"

      (< material-max-page-count texture-page-count)
      "The Material's 'Max Page Count' is not sufficient for the number of pages in the selected Image")))

(defn- validate-material [_node-id material material-max-page-count material-shader texture-page-count]
  (let [is-paged-material (shader/is-using-array-samplers? material-shader)]
    (or (validation/prop-error :fatal _node-id :material validation/prop-nil? material "Material")
        (validation/prop-error :fatal _node-id :material validation/prop-resource-not-exists? material "Material")
        (validation/prop-error :fatal _node-id :material page-count-mismatch-error-message is-paged-material texture-page-count material-max-page-count))))

(g/defnk produce-build-targets [_node-id resource image anim-ids default-animation material material-attribute-infos material-max-page-count material-shader blend-mode size-mode manual-size slice9 texture-page-count dep-build-targets offset playback-rate vertex-attribute-bytes vertex-attribute-overrides]
  (or (when-let [errors (->> [(validation/prop-error :fatal _node-id :image validation/prop-nil? image "Image")
                              (validate-material _node-id material material-max-page-count material-shader texture-page-count)
                              (validation/prop-error :fatal _node-id :default-animation validation/prop-nil? default-animation "Default Animation")
                              (validation/prop-error :fatal _node-id :default-animation validation/prop-anim-missing? default-animation anim-ids)]
                             (remove nil?)
                             (seq))]
        (g/error-aggregate errors))
      [(pipeline/make-protobuf-build-target resource dep-build-targets
                                            Sprite$SpriteDesc
                                            {:tile-set image
                                             :default-animation default-animation
                                             :material material
                                             :blend-mode blend-mode
                                             :size-mode size-mode
                                             :size (v3->v4 manual-size)
                                             :slice9 slice9
                                             :offset offset
                                             :playback-rate playback-rate
                                             :attributes (graphics/attributes->build-target material-attribute-infos vertex-attribute-overrides vertex-attribute-bytes)}
                                            [:tile-set :material])]))

(g/defnk produce-properties [_node-id _declared-properties material-attribute-infos vertex-attribute-overrides]
  (let [attribute-properties (graphics/attribute-properties-by-property-key _node-id material-attribute-infos vertex-attribute-overrides)]
    (-> _declared-properties
        (update :properties into attribute-properties)
        (update :display-order into (map first) attribute-properties))))

(g/defnode SpriteNode
  (inherits resource-node/ResourceNode)

  (property image resource/Resource ; Required protobuf field.
            (value (gu/passthrough image-resource))
            (set (fn [evaluation-context self old-value new-value]
                   (project/resource-setter evaluation-context self old-value new-value
                                            [:resource :image-resource]
                                            [:anim-data :anim-data]
                                            [:anim-ids :anim-ids]
                                            [:gpu-texture :gpu-texture]
                                            [:texture-page-count :texture-page-count]
                                            [:build-targets :dep-build-targets])))
            (dynamic error (g/fnk [_node-id image anim-data]
                                  (or (validation/prop-error :info _node-id :image validation/prop-nil? image "Image")
                                      (validation/prop-error :fatal _node-id :image validation/prop-resource-not-exists? image "Image")
                                      (when (nil? anim-data) ; nil from :substitute on input.
                                        (g/->error _node-id :image :fatal image "the assigned Image has internal errors")))))
            (dynamic edit-type (g/constantly
                                 {:type resource/Resource
                                  :ext ["atlas" "tilesource"]})))

  (property default-animation g/Str ; Required protobuf field.
            (dynamic error (g/fnk [_node-id image anim-ids default-animation]
                                  (when image
                                    (or (validation/prop-error :fatal _node-id :default-animation validation/prop-empty? default-animation "Default Animation")
                                        (validation/prop-error :fatal _node-id :default-animation validation/prop-anim-missing? default-animation anim-ids)))))
            (dynamic edit-type (g/fnk [anim-ids] (properties/->choicebox anim-ids))))

  (property material resource/Resource ; Default assigned in load-fn.
            (value (gu/passthrough material-resource))
            (set (fn [evaluation-context self old-value new-value]
                   (project/resource-setter evaluation-context self old-value new-value
                                            [:resource :material-resource]
                                            [:shader :material-shader]
                                            [:samplers :material-samplers]
                                            [:max-page-count :material-max-page-count]
                                            [:attribute-infos :material-attribute-infos]
                                            [:build-targets :dep-build-targets])))
            (dynamic edit-type (g/constantly {:type resource/Resource :ext #{"material"}}))
            (dynamic error (g/fnk [_node-id material material-max-page-count material-shader texture-page-count]
                             (validate-material _node-id material material-max-page-count material-shader texture-page-count))))

  (property blend-mode g/Any (default (protobuf/default Sprite$SpriteDesc :blend-mode))
            (dynamic tip (validation/blend-mode-tip blend-mode Sprite$SpriteDesc$BlendMode))
            (dynamic edit-type (g/constantly (properties/->pb-choicebox Sprite$SpriteDesc$BlendMode))))
  (property size-mode g/Keyword (default (protobuf/default Sprite$SpriteDesc :size-mode))
            (set (fn [evaluation-context self old-value new-value]
                   ;; Use the texture size for the :manual-size when the user switches
                   ;; from :size-mode-auto to :size-mode-manual.
                   (when (and (= :size-mode-auto old-value)
                              (= :size-mode-manual new-value)
                              (properties/user-edit? self :size-mode evaluation-context))
                     (when-some [animation (g/node-value self :animation evaluation-context)]
                       (let [texture-size [(double (:width animation)) (double (:height animation)) 0.0]]
                         (g/set-property self :manual-size texture-size))))))
            (dynamic edit-type (g/constantly (properties/->pb-choicebox Sprite$SpriteDesc$SizeMode))))
  (property manual-size types/Vec3 (default (v4->v3 (protobuf/default Sprite$SpriteDesc :size)))
            (dynamic visible (g/constantly false)))
  (property size types/Vec3 ; Just for presentation.
            (value (g/fnk [manual-size size-mode animation]
                     (if (and (some? animation)
                              (or (= :size-mode-auto size-mode)
                                  (= [0.0 0.0 0.0] manual-size)))
                       [(double (:width animation)) (double (:height animation)) 0.0]
                       manual-size)))
            (set (fn [_evaluation-context self _old-value new-value]
                   (g/set-property self :manual-size new-value)))
            (dynamic read-only? (g/fnk [size-mode] (= :size-mode-auto size-mode))))
  (property slice9 types/Vec4 (default (protobuf/default Sprite$SpriteDesc :slice9))
            (dynamic read-only? (g/fnk [size-mode] (= :size-mode-auto size-mode)))
            (dynamic edit-type (g/constantly {:type types/Vec4 :labels ["L" "T" "R" "B"]})))
  (property playback-rate g/Num (default (protobuf/default Sprite$SpriteDesc :playback-rate)))
  (property offset g/Num (default (protobuf/default Sprite$SpriteDesc :offset))
            (dynamic edit-type (g/constantly {:type :slider
                                              :min 0.0
                                              :max 1.0
                                              :precision 0.01})))
  (property vertex-attribute-overrides g/Any
            (default {})
            (dynamic visible (g/constantly false)))

  (input image-resource resource/Resource)
  (input anim-data g/Any :substitute nil)
  (input anim-ids g/Any)
  (input gpu-texture g/Any)
  (input texture-page-count g/Int :substitute nil)
  (input dep-build-targets g/Any :array)

  (input material-resource resource/Resource)
  (input material-shader ShaderLifecycle)
  (input material-samplers g/Any)
  (input material-max-page-count g/Int)
  (input material-attribute-infos g/Any)
  (input default-tex-params g/Any)

  (output tex-params g/Any (g/fnk [material-samplers default-tex-params]
                             (or (some-> material-samplers first material/sampler->tex-params)
                                 default-tex-params)))
  (output gpu-texture g/Any (g/fnk [gpu-texture tex-params] (texture/set-params gpu-texture tex-params)))
  (output animation g/Any (g/fnk [anim-data default-animation] (get anim-data default-animation))) ; TODO - use placeholder animation
  (output aabb AABB (g/fnk [size]
                      (let [[^double width ^double height ^double depth] size
                            half-width (* 0.5 width)
                            half-height (* 0.5 height)
                            half-depth (* 0.5 depth)]
                        (geom/make-aabb (Point3d. (- half-width) (- half-height) (- half-depth))
                                        (Point3d. half-width half-height half-depth)))))
  (output save-value g/Any produce-save-value)
  (output scene g/Any :cached produce-scene)
  (output build-targets g/Any :cached produce-build-targets)
  (output _properties g/Properties :cached produce-properties)
  (output vertex-attribute-bytes g/Any :cached (g/fnk [_node-id material-attribute-infos vertex-attribute-overrides]
                                                 (graphics/attribute-bytes-by-attribute-key _node-id material-attribute-infos vertex-attribute-overrides))))

<<<<<<< HEAD
(def ^:private default-pb-read-v4 [(float 0.0) (float 0.0) (float 0.0) (float 0.0)])

(def ^:private default-material-proj-path (protobuf/default Sprite$SpriteDesc :material))

(defn- sanitize-sprite [sprite]
  (cond-> sprite

          (= :size-mode-auto (:size-mode sprite))
          (dissoc :size-mode :size)

          (= default-pb-read-v4 (:size sprite))
          (dissoc :size)

          (= default-pb-read-v4 (:slice9 sprite))
          (dissoc :slice9)

          (nil? (:material sprite))
          (assoc :material default-material-proj-path)))

(defn- attributes->overrides [attributes]
  (into {}
        (map (fn [attribute]
               [(graphics/attribute-name->key (:name attribute))
                (graphics/attribute->any-doubles attribute)]))
        attributes))

(defn- load-sprite [project self resource sprite]
  (let [resolve-resource #(workspace/resolve-resource resource %)]
=======
(defn load-sprite [project self resource sprite]
  (let [image (workspace/resolve-resource resource (:tile-set sprite))
        material (workspace/resolve-resource resource (:material sprite))
        vertex-attribute-overrides
        (into {}
              (map (fn [attribute]
                     [(graphics/attribute-name->key (:name attribute))
                      (graphics/attribute->any-doubles attribute)]))
              (:attributes sprite))]
>>>>>>> dd6c8a50
    (concat
      (g/connect project :default-tex-params self :default-tex-params)
      (gu/set-properties-from-map self sprite
        default-animation :default-animation
        material (resolve-resource (:material :or default-material-proj-path))
        blend-mode :blend-mode
        size-mode :size-mode
        manual-size (v4->v3 :size)
        slice9 :slice9
        image (resolve-resource :tile-set)
        offset :offset
        playback-rate :playback-rate
        vertex-attribute-overrides (attributes->overrides :attributes)))))

(defn register-resource-types [workspace]
  (resource-node/register-ddf-resource-type workspace
    :ext "sprite"
    :node-type SpriteNode
    :ddf-type Sprite$SpriteDesc
    :read-defaults false
    :sanitize-fn sanitize-sprite
    :load-fn load-sprite
    :icon sprite-icon
    :view-types [:scene :text]
    :tags #{:component}
    :tag-opts {:component {:transform-properties #{:position :rotation :scale}}}
    :label "Sprite"))<|MERGE_RESOLUTION|>--- conflicted
+++ resolved
@@ -335,7 +335,6 @@
 ; Node defs
 
 (g/defnk produce-save-value [image default-animation material material-attribute-infos blend-mode size-mode manual-size slice9 offset playback-rate vertex-attribute-overrides]
-<<<<<<< HEAD
   (protobuf/make-map-without-defaults Sprite$SpriteDesc
     :tile-set (resource/resource->proj-path image)
     :default-animation default-animation
@@ -346,30 +345,7 @@
     :size (v3->v4 manual-size)
     :offset offset
     :playback-rate playback-rate
-    :attributes (save-value-attributes material-attribute-infos vertex-attribute-overrides)))
-=======
-  (cond-> {:tile-set (resource/resource->proj-path image)
-           :default-animation default-animation
-           :material (resource/resource->proj-path material)
-           :blend-mode blend-mode
-           :attributes (graphics/attributes->save-values material-attribute-infos vertex-attribute-overrides)}
-
-          (not= [0.0 0.0 0.0 0.0] slice9)
-          (assoc :slice9 slice9)
-
-          (not= 0.0 offset)
-          (assoc :offset offset)
-
-          (not= 1.0 playback-rate)
-          (assoc :playback-rate playback-rate)
-
-          (not= :size-mode-auto size-mode)
-          (cond-> :always
-                  (assoc :size-mode size-mode)
-
-                  (not= [0.0 0.0 0.0] manual-size)
-                  (assoc :size (v3->v4 manual-size)))))
->>>>>>> dd6c8a50
+    :attributes (graphics/attributes->save-values material-attribute-infos vertex-attribute-overrides)))
 
 (g/defnk produce-scene
   [_node-id aabb gpu-texture material-shader animation blend-mode size-mode size slice9 material-attribute-infos vertex-attribute-bytes]
@@ -574,7 +550,6 @@
   (output vertex-attribute-bytes g/Any :cached (g/fnk [_node-id material-attribute-infos vertex-attribute-overrides]
                                                  (graphics/attribute-bytes-by-attribute-key _node-id material-attribute-infos vertex-attribute-overrides))))
 
-<<<<<<< HEAD
 (def ^:private default-pb-read-v4 [(float 0.0) (float 0.0) (float 0.0) (float 0.0)])
 
 (def ^:private default-material-proj-path (protobuf/default Sprite$SpriteDesc :material))
@@ -603,17 +578,6 @@
 
 (defn- load-sprite [project self resource sprite]
   (let [resolve-resource #(workspace/resolve-resource resource %)]
-=======
-(defn load-sprite [project self resource sprite]
-  (let [image (workspace/resolve-resource resource (:tile-set sprite))
-        material (workspace/resolve-resource resource (:material sprite))
-        vertex-attribute-overrides
-        (into {}
-              (map (fn [attribute]
-                     [(graphics/attribute-name->key (:name attribute))
-                      (graphics/attribute->any-doubles attribute)]))
-              (:attributes sprite))]
->>>>>>> dd6c8a50
     (concat
       (g/connect project :default-tex-params self :default-tex-params)
       (gu/set-properties-from-map self sprite
