;; Copyright 2020-2023 The Defold Foundation
;; Copyright 2014-2020 King
;; Copyright 2009-2014 Ragnar Svensson, Christian Murray
;; Licensed under the Defold License version 1.0 (the "License"); you may not use
;; this file except in compliance with the License.
;; 
;; You may obtain a copy of the License, together with FAQs at
;; https://www.defold.com/license
;; 
;; Unless required by applicable law or agreed to in writing, software distributed
;; under the License is distributed on an "AS IS" BASIS, WITHOUT WARRANTIES OR
;; CONDITIONS OF ANY KIND, either express or implied. See the License for the
;; specific language governing permissions and limitations under the License.

(ns editor.resource-node
  "Define the concept of a project, and its Project node type. This namespace bridges between Eclipse's workbench and
  ordinary paths."
  (:require [clojure.java.io :as io]
            [dynamo.graph :as g]
            [editor.core :as core]
            [editor.outline :as outline]
            [editor.protobuf :as protobuf]
            [editor.resource :as resource]
            [editor.resource-io :as resource-io]
            [editor.settings-core :as settings-core]
            [editor.workspace :as workspace]
            [internal.graph.types :as gt]
            [internal.util :as util]
            [util.coll :as coll :refer [pair]]
            [util.digest :as digest]))

(set! *warn-on-reflection* true)

(def unknown-icon "icons/32/Icons_29-AT-Unknown.png")

(defn make-save-data [node-id resource save-value dirty]
  {:pre [(g/node-id? node-id)
         (resource/resource? resource)
         (boolean? dirty)]}
  {:node-id node-id ; Used to update the source-value after saving.
   :resource resource
   :dirty dirty
   :save-value save-value})

(declare save-data-content)

(defn save-data-sha256 [save-data]
  (if (g/error-value? save-data)
    save-data
    (if-some [content (save-data-content save-data)]
      ;; TODO(save-value-cleanup): Can we digest the save-value without converting it to a string?
      (digest/string->sha256-hex content)
      (let [resource (:resource save-data)
            node-id (:node-id save-data)
            workspace (resource/workspace resource)
            node-id->disk-sha256 (g/node-value workspace :disk-sha256s-by-node-id)]
        (or (node-id->disk-sha256 node-id)
            (resource-io/with-error-translation resource node-id :sha256
              (resource/resource->sha256-hex resource)))))))

(defn save-value->source-value [save-value resource-type]
  (if (or (nil? save-value)
          (g/error-value? save-value))
    save-value
    (if-some [source-value-fn (:source-value-fn resource-type)]
      (source-value-fn save-value)
      save-value)))

(defn dirty-save-value? [save-value source-value resource-type]
  (and (some? source-value)
       (some? save-value)
       (not= source-value (save-value->source-value save-value resource-type))))

(g/defnk produce-save-data [_node-id resource save-value source-value]
  (let [resource-type (resource/resource-type resource)
        dirty (dirty-save-value? save-value source-value resource-type)]
    (make-save-data _node-id resource save-value dirty)))

(g/defnk produce-source-value [_node-id resource]
  ;; The source-value is managed by the save system. When a file is loaded, we
  ;; store the value returned by the :read-fn (or an ErrorValue in case of an
  ;; error) as user-data for the node, and then subsequently update it whenever
  ;; the file is saved. We make sure to invalidate anything downstream of the
  ;; source-value output when doing so.
  (if (resource/exists? resource)
    (g/user-data _node-id :source-value)
    (resource-io/file-not-found-error _node-id :source-value :fatal resource)))

(defn set-source-value! [node-id source-value]
  (g/user-data! node-id :source-value source-value)
  (g/invalidate-outputs! [(g/endpoint node-id :source-value)]))

(defn merge-source-values! [source-values-by-node-id]
  (let [[invalidated-endpoints
         user-data-values-by-key-by-node-id]
        (util/into-multiple
          (pair []
                {})
          (pair (map (fn [[node-id]]
                       (g/endpoint node-id :source-value)))
                (map (fn [[node-id source-value]]
                       (pair node-id {:source-value source-value}))))
          source-values-by-node-id)]
    (g/user-data-merge! user-data-values-by-key-by-node-id)
    (g/invalidate-outputs! invalidated-endpoints)))

(g/defnk produce-sha256 [save-data]
  (save-data-sha256 save-data))

(g/defnode ResourceNode
  (inherits core/Scope)
  (inherits outline/OutlineNode)
  (inherits resource/ResourceNode)

  (output save-data g/Any :cached produce-save-data)
  (output save-value g/Any (g/constantly nil))
  (output source-value g/Any :unjammable produce-source-value)

  (output dirty g/Bool (g/fnk [save-data] (:dirty save-data false)))
  (output node-id+resource g/Any :unjammable (g/fnk [_node-id resource] [_node-id resource]))
  (output valid-node-id+type+resource g/Any (g/fnk [_node-id _this resource] [_node-id (g/node-type _this) resource])) ; Jammed when defective.
  (output own-build-errors g/Any (g/constantly nil))
  (output build-targets g/Any (g/constantly []))
  (output node-outline outline/OutlineData :cached
    (g/fnk [_node-id _overridden-properties child-outlines own-build-errors resource source-outline]
           (let [rt (resource/resource-type resource)
                 label (or (:label rt) (:ext rt) "unknown")
                 icon (or (:icon rt) unknown-icon)
                 children (cond-> child-outlines
                            source-outline (into (:children source-outline)))]
             {:node-id _node-id
              :node-outline-key label
              :label label
              :icon icon
              :children children
              :outline-error? (g/error-fatal? own-build-errors)
              :outline-overridden? (not (empty? _overridden-properties))})))
  (output sha256 g/Str :cached produce-sha256))

;; TODO(save-value-cleanup): Can we remove this now?
(g/defnode NonEditableResourceNode
  (inherits ResourceNode)

  (output save-data g/Any (g/constantly nil))
  (output save-value g/Any (g/constantly nil)))

(definline ^:private resource-node-resource [basis resource-node]
  ;; This is faster than g/node-value, and doesn't require creating an
  ;; evaluation-context. The resource property is unjammable and properties
  ;; aren't cached, so there is no need to do a full g/node-value.
  `(gt/get-property ~resource-node ~basis :resource))

(defn resource
  ([resource-node-id]
   (resource (g/now) resource-node-id))
  ([basis resource-node-id]
   (let [resource-node (g/node-by-id basis resource-node-id)]
     (assert (g/node-instance*? resource/ResourceNode resource-node))
     (resource-node-resource basis resource-node))))

(defn as-resource
  ([node-id]
   (as-resource (g/now) node-id))
  ([basis node-id]
   (when-some [node (g/node-by-id basis node-id)]
     (when (g/node-instance*? resource/ResourceNode node)
       (resource-node-resource basis node)))))

(defn as-resource-original
  ([node-id]
   (as-resource-original (g/now) node-id))
  ([basis node-id]
   (when-some [node (g/node-by-id basis node-id)]
     (when (and (nil? (gt/original node))
                (g/node-instance*? resource/ResourceNode node))
       (resource-node-resource basis node)))))

(defn defective? [resource-node-id]
  (let [value (g/node-value resource-node-id :valid-node-id+type+resource)]
    (and (g/error? value)
         (g/error-fatal? value))))

<<<<<<< HEAD
(defn- make-ddf-dependencies-fn-raw [ddf-type]
  (let [get-fields (protobuf/get-fields-fn (protobuf/resource-field-paths ddf-type))]
    (fn [source-value]
      (into []
            (comp
              (filter seq)
              (distinct))
            (get-fields source-value)))))

(def make-ddf-dependencies-fn (memoize make-ddf-dependencies-fn-raw))
=======
(defn dirty?
  ([resource-node-id]
   (g/valid-node-value resource-node-id :dirty?))
  ([resource-node-id evaluation-context]
   (g/valid-node-value resource-node-id :dirty? evaluation-context)))
>>>>>>> acef72c1

(defn owner-resource-node-id
  ([node-id]
   (owner-resource-node-id (g/now) node-id))
  ([basis node-id]
   ;; The owner resource node is the first non-override ResourceNode we find by
   ;; traversing the explicit :cascade-delete connections between nodes. I.e, we
   ;; want to find the ResourceNode that will delete our node if the resource is
   ;; deleted from the project.
   (let [node (g/node-by-id basis node-id)]
     ;; Embedded resources will be represented by ResourceNodes, but we want the
     ;; ultimate owner of the embedded resource, so we keep looking if we
     ;; encounter an override node or a ResourceNode whose resource does not
     ;; have a valid proj-path.
     (if (and (nil? (gt/original node))
              (g/node-instance*? ResourceNode node)
              (some? (resource/proj-path (resource-node-resource basis node))))

       ;; We found our owner ResourceNode. Return its node-id.
       node-id

       ;; This is not our owner ResourceNode. Recursively follow the outgoing
       ;; connections that connect to a :cascade-delete input.
       (some->> (core/owner-node-id basis node-id)
                (owner-resource-node-id basis))))))

(defn owner-resource
  ([node-id]
   (owner-resource (g/now) node-id))
  ([basis node-id]
   (some->> (owner-resource-node-id basis node-id)
            (resource basis))))

(defn save-data-content
  ^String [save-data]
  (when-some [save-value (:save-value save-data)]
    (let [resource (:resource save-data)
          resource-type (resource/resource-type resource)
          write-fn (:write-fn resource-type)]
      (when write-fn
        (write-fn save-value)))))

(defn sha256-or-throw
  ^String [resource-node-id evaluation-context]
  (let [sha256-or-error (g/node-value resource-node-id :sha256 evaluation-context)]
    (if-not (g/error? sha256-or-error)
      sha256-or-error
      (let [basis (:basis evaluation-context)
            resource (resource basis resource-node-id)
            proj-path (resource/proj-path resource)]
        (throw (ex-info (str "Failed to calculate sha256 hash of resource: " proj-path)
                        {:proj-path proj-path
                         :error-value sha256-or-error}))))))

(defn default-ddf-resource-search-fn
  ([search-string]
   (protobuf/make-map-search-match-fn search-string))
  ([pb-map match-fn]
   (mapv (fn [value]
           {:match-type :match-type-protobuf
            :value value})
         (coll/search pb-map match-fn))))

(defn make-ddf-resource-search-fn [init-path path-fn]
  (defn search-fn
    ([search-string]
     (protobuf/make-map-search-match-fn search-string))
    ([pb-map match-fn]
     (mapv (fn [[value path]]
             {:match-type :match-type-protobuf
              :value value
              :path (path-fn pb-map path)})
           (coll/search-with-path pb-map init-path match-fn)))))

(defn register-ddf-resource-type [workspace & {:keys [editable ext node-type ddf-type read-defaults load-fn dependencies-fn sanitize-fn search-fn string-encode-fn icon view-types tags tag-opts label] :as args}]
  (let [read-defaults (if (nil? read-defaults) true read-defaults)
        read-raw-fn (if read-defaults
                      (partial protobuf/read-map-with-defaults ddf-type)
                      (partial protobuf/read-map-without-defaults ddf-type))
        read-fn (cond->> read-raw-fn
                         (some? sanitize-fn) (comp sanitize-fn))
<<<<<<< HEAD
        write-fn (cond-> (partial protobuf/map->str ddf-type)
                         (some? string-encode-fn) (comp string-encode-fn))
        search-fn (or search-fn default-ddf-resource-search-fn)
        args (-> args
                 (dissoc :string-encode-fn)
                 (assoc :textual? true
                        :dependencies-fn (or dependencies-fn (make-ddf-dependencies-fn ddf-type))
                        :read-raw-fn read-raw-fn
                        :read-fn read-fn
                        :write-fn write-fn
                        :search-fn search-fn))]
=======
        args (assoc args
               :textual? true
               :load-fn (fn [project self resource]
                          (let [[source-value disk-sha256] (resource/read-source-value+sha256-hex resource read-fn)]
                            (cond->> (load-fn project self resource source-value)
                                     disk-sha256 (concat (workspace/set-disk-sha256 workspace self disk-sha256)))))
               :dependencies-fn (or dependencies-fn (make-ddf-dependencies-fn ddf-type))
               :read-raw-fn read-raw-fn
               :read-fn read-fn
               :write-fn (partial protobuf/map->str ddf-type)
               :test-info {:type :ddf
                           :ddf-type ddf-type})]
>>>>>>> acef72c1
    (apply workspace/register-resource-type workspace (mapcat identity args))))

(defn register-settings-resource-type [workspace & {:keys [ext node-type load-fn meta-settings icon view-types tags tag-opts label] :as args}]
  {:pre [(seqable? meta-settings)]}
  (let [read-fn (fn [resource]
                  (with-open [setting-reader (io/reader resource)]
                    (settings-core/parse-settings setting-reader)))
        write-fn (comp #(settings-core/settings->str % meta-settings :multi-line-list)
                       settings-core/settings-with-value)
        args (assoc args
               :textual? true
               :read-fn read-fn
<<<<<<< HEAD
               :write-fn write-fn
               :search-fn settings-core/raw-settings-search-fn)]
=======
               :write-fn (comp #(settings-core/settings->str % meta-settings :multi-line-list)
                               settings-core/settings-with-value)
               :test-info {:type :settings
                           :meta-settings meta-settings})]
>>>>>>> acef72c1
    (apply workspace/register-resource-type workspace (mapcat identity args))))<|MERGE_RESOLUTION|>--- conflicted
+++ resolved
@@ -180,7 +180,12 @@
     (and (g/error? value)
          (g/error-fatal? value))))
 
-<<<<<<< HEAD
+(defn dirty?
+  ([resource-node-id]
+   (g/valid-node-value resource-node-id :dirty?))
+  ([resource-node-id evaluation-context]
+   (g/valid-node-value resource-node-id :dirty? evaluation-context)))
+
 (defn- make-ddf-dependencies-fn-raw [ddf-type]
   (let [get-fields (protobuf/get-fields-fn (protobuf/resource-field-paths ddf-type))]
     (fn [source-value]
@@ -191,13 +196,6 @@
             (get-fields source-value)))))
 
 (def make-ddf-dependencies-fn (memoize make-ddf-dependencies-fn-raw))
-=======
-(defn dirty?
-  ([resource-node-id]
-   (g/valid-node-value resource-node-id :dirty?))
-  ([resource-node-id evaluation-context]
-   (g/valid-node-value resource-node-id :dirty? evaluation-context)))
->>>>>>> acef72c1
 
 (defn owner-resource-node-id
   ([node-id]
@@ -279,7 +277,6 @@
                       (partial protobuf/read-map-without-defaults ddf-type))
         read-fn (cond->> read-raw-fn
                          (some? sanitize-fn) (comp sanitize-fn))
-<<<<<<< HEAD
         write-fn (cond-> (partial protobuf/map->str ddf-type)
                          (some? string-encode-fn) (comp string-encode-fn))
         search-fn (or search-fn default-ddf-resource-search-fn)
@@ -290,21 +287,9 @@
                         :read-raw-fn read-raw-fn
                         :read-fn read-fn
                         :write-fn write-fn
-                        :search-fn search-fn))]
-=======
-        args (assoc args
-               :textual? true
-               :load-fn (fn [project self resource]
-                          (let [[source-value disk-sha256] (resource/read-source-value+sha256-hex resource read-fn)]
-                            (cond->> (load-fn project self resource source-value)
-                                     disk-sha256 (concat (workspace/set-disk-sha256 workspace self disk-sha256)))))
-               :dependencies-fn (or dependencies-fn (make-ddf-dependencies-fn ddf-type))
-               :read-raw-fn read-raw-fn
-               :read-fn read-fn
-               :write-fn (partial protobuf/map->str ddf-type)
-               :test-info {:type :ddf
-                           :ddf-type ddf-type})]
->>>>>>> acef72c1
+                        :search-fn search-fn
+                        :test-info {:type :ddf
+                                    :ddf-type ddf-type}))]
     (apply workspace/register-resource-type workspace (mapcat identity args))))
 
 (defn register-settings-resource-type [workspace & {:keys [ext node-type load-fn meta-settings icon view-types tags tag-opts label] :as args}]
@@ -317,13 +302,8 @@
         args (assoc args
                :textual? true
                :read-fn read-fn
-<<<<<<< HEAD
                :write-fn write-fn
-               :search-fn settings-core/raw-settings-search-fn)]
-=======
-               :write-fn (comp #(settings-core/settings->str % meta-settings :multi-line-list)
-                               settings-core/settings-with-value)
+               :search-fn settings-core/raw-settings-search-fn
                :test-info {:type :settings
                            :meta-settings meta-settings})]
->>>>>>> acef72c1
     (apply workspace/register-resource-type workspace (mapcat identity args))))