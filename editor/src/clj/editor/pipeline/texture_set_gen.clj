;; Copyright 2020-2023 The Defold Foundation
;; Copyright 2014-2020 King
;; Copyright 2009-2014 Ragnar Svensson, Christian Murray
;; Licensed under the Defold License version 1.0 (the "License"); you may not use
;; this file except in compliance with the License.
;; 
;; You may obtain a copy of the License, together with FAQs at
;; https://www.defold.com/license
;; 
;; Unless required by applicable law or agreed to in writing, software distributed
;; under the License is distributed on an "AS IS" BASIS, WITHOUT WARRANTIES OR
;; CONDITIONS OF ANY KIND, either express or implied. See the License for the
;; specific language governing permissions and limitations under the License.

(ns editor.pipeline.texture-set-gen
  (:require [dynamo.graph :as g]
            [editor.image-util :as image-util]
            [editor.protobuf :as protobuf]
            [editor.resource :as resource]
            [editor.resource-io :as resource-io]
            [util.coll :refer [pair]])
  (:import [com.dynamo.bob.textureset TextureSetGenerator TextureSetGenerator$AnimDesc TextureSetGenerator$AnimIterator TextureSetGenerator$LayoutResult TextureSetGenerator$TextureSetResult TextureSetLayout$Grid TextureSetLayout$Rect TextureSetLayout$Layout]
           [com.dynamo.bob.tile ConvexHull TileSetUtil TileSetUtil$Metrics]
           [com.dynamo.bob.util TextureUtil]
           [com.dynamo.gamesys.proto TextureSetProto$TextureSet$Builder]
           [com.dynamo.gamesys.proto Tile$ConvexHull Tile$Playback TextureSetProto$SpriteGeometry]
           [editor.types Image]
           [java.awt.image BufferedImage]))

(set! *warn-on-reflection* true)

(defn- anim->AnimDesc [anim]
  (when anim
    (TextureSetGenerator$AnimDesc. (:id anim) (protobuf/val->pb-enum Tile$Playback (:playback anim)) (:fps anim)
                                   (:flip-horizontal anim) (:flip-vertical anim))))

(defn- Rect->map
  [^TextureSetLayout$Rect rect]
  {:path (.id rect)
   :index (.index rect)
   :x (.x rect)
   :y (.y rect)
   :page (.page rect)
   :width (.width rect)
   :height (.height rect)
   :rotated (.rotated rect)})

(defn- Metrics->map
  [^TileSetUtil$Metrics metrics]
  (when metrics
    {:tiles-per-row (.tilesPerRow metrics)
     :tiles-per-column (.tilesPerColumn metrics)
     :tile-set-width (.tileSetWidth metrics)
     :tile-set-height (.tileSetHeight metrics)
     :visual-width (.visualWidth metrics)
     :visual-height (.visualHeight metrics)}))

(defn- get-all-rects [layouts]
  (let [rect-list (map (fn [^TextureSetLayout$Layout layout] (.getRectangles layout)) layouts)
        rect-list-array (mapcat identity rect-list)]
    (mapv Rect->map rect-list-array)))

(defn- TextureSetResult->result
  [^TextureSetGenerator$TextureSetResult tex-set-result]
<<<<<<< HEAD
  {:texture-set (protobuf/pb->map-with-defaults (.build (.builder tex-set-result)))
   :uv-transforms (vec (.uvTransforms tex-set-result))
   :layout (.layoutResult tex-set-result)
   :size [(.. tex-set-result layoutResult layout getWidth) (.. tex-set-result layoutResult layout getHeight)]
   :rects (into [] (map Rect->map) (.. tex-set-result layoutResult layout getRectangles))})
=======
  (let [layouts (.. tex-set-result layoutResult layouts)
        ^TextureSetLayout$Layout layout-first (.get layouts 0)
        all-rects (get-all-rects layouts)]
    {:texture-set (protobuf/pb->map (.build (.builder tex-set-result)))
     :uv-transforms (vec (.uvTransforms tex-set-result))
     :layout (.layoutResult tex-set-result)
     :size [(.getWidth layout-first) (.getHeight layout-first)]
     :rects all-rects}))
>>>>>>> adf31f50

(defn layout-atlas-pages
  [^TextureSetGenerator$LayoutResult layout-result id->image]
  (let [inner-padding (.-innerPadding layout-result)
        extrude-borders (.-extrudeBorders layout-result)]
    (mapv (fn [^TextureSetLayout$Layout layout]
            (TextureSetGenerator/layoutImages layout inner-padding extrude-borders id->image))
          (.-layouts layout-result))))

(defn- sprite-trim-mode->hull-vertex-count
  ^long [sprite-trim-mode]
  (case sprite-trim-mode
    :sprite-trim-mode-off 0
    :sprite-trim-mode-4 4
    :sprite-trim-mode-5 5
    :sprite-trim-mode-6 6
    :sprite-trim-mode-7 7
    :sprite-trim-mode-8 8))

(defn- texture-set-layout-rect
  ^TextureSetLayout$Rect [{:keys [path width height]}]
  (let [id (resource/proj-path path)]
    (TextureSetLayout$Rect. id -1 (int width) (int height))))

(defonce ^:private ^TextureSetProto$SpriteGeometry rect-sprite-geometry-template
  (let [points (vector-of :float -0.5 -0.5 -0.5 0.5 0.5 0.5 0.5 -0.5)
        uvs (vector-of :float 0.0 0.0 0.0 0.0 0.0 0.0 0.0 0.0)
        indices (vector-of :int 0 1 2 0 2 3)]
    (-> (TextureSetProto$SpriteGeometry/newBuilder)
        (.addAllVertices points)
        (.addAllUvs uvs)
        (.addAllIndices indices)
        (.buildPartial))))

(defn- make-rect-sprite-geometry
  ^TextureSetProto$SpriteGeometry [^long width ^long height]
  (-> (TextureSetProto$SpriteGeometry/newBuilder rect-sprite-geometry-template)
      (.setWidth width)
      (.setHeight height)
      (.build)))

(defn- make-image-sprite-geometry
  ^TextureSetProto$SpriteGeometry [^Image image]
  (let [error-node-id (:error-node-id (meta image))
        resource (.path image)
        sprite-trim-mode (.sprite-trim-mode image)]
    (assert (g/node-id? error-node-id))
    (assert (resource/resource? resource))
    (case sprite-trim-mode
      :sprite-trim-mode-off (make-rect-sprite-geometry (.width image) (.height image))
      (let [buffered-image (resource-io/with-error-translation resource error-node-id :image
                             (image-util/read-image resource))]
        (g/precluding-errors buffered-image
          (let [hull-vertex-count (sprite-trim-mode->hull-vertex-count sprite-trim-mode)]
            (TextureSetGenerator/buildConvexHull buffered-image hull-vertex-count)))))))

(defn atlas->texture-set-data
  [animations images margin inner-padding extrude-borders max-page-size]
  (let [sprite-geometries (mapv make-image-sprite-geometry images)]
    (g/precluding-errors sprite-geometries
      (let [img-to-index (into {}
                               (map-indexed #(pair %2 (Integer/valueOf ^int %1)))
                               images)
            anims-atom (atom animations)
            anim-imgs-atom (atom [])
            anim-iterator (reify TextureSetGenerator$AnimIterator
                            (nextAnim [_this]
                              (let [anim (first @anims-atom)]
                                (reset! anim-imgs-atom (or (:images anim) []))
                                (swap! anims-atom rest)
                                (anim->AnimDesc anim)))
                            (nextFrameIndex [_this]
                              (let [img (first @anim-imgs-atom)]
                                (swap! anim-imgs-atom rest)
                                (img-to-index img)))
                            (rewind [_this]
                              (reset! anims-atom animations)
                              (reset! anim-imgs-atom [])))
            rects (mapv texture-set-layout-rect images)
            use-geometries (if (every? #(= :sprite-trim-mode-off (:sprite-trim-mode %)) images) 0 1)
            result (TextureSetGenerator/calculateLayout
                     rects sprite-geometries use-geometries anim-iterator margin inner-padding extrude-borders
                     true false nil (get max-page-size 0) (get max-page-size 1))]
        (doto (.builder result)
          (.setTexture "unknown"))
        (TextureSetResult->result result)))))

(defn- calc-tile-start [{:keys [spacing margin]} size tile-index]
  (let [actual-tile-size (+ size spacing (* 2 margin))]
    (+ margin (* tile-index actual-tile-size))))

(defn- sub-image [tile-source-attributes tile-x tile-y image type]
  (let [w (:width tile-source-attributes)
        h (:height tile-source-attributes)
        tgt (BufferedImage. w h type)
        g (.getGraphics tgt)
        sx (calc-tile-start tile-source-attributes w tile-x)
        sy (calc-tile-start tile-source-attributes h tile-y)]
    (.drawImage g image 0 0 w h sx sy (+ sx w) (+ sy h) nil)
    (.dispose g)
    tgt))

(defn- split-image
  [image {:keys [tiles-per-column tiles-per-row] :as tile-source-attributes}]
  (let [type (TextureUtil/getImageType image)]
    (for [tile-y (range tiles-per-column)
          tile-x (range tiles-per-row)]
      (sub-image tile-source-attributes tile-x tile-y image type))))

(defn- split-rects
  [{:keys [width height tiles-per-column tiles-per-row] :as _tile-source-attributes}]
  (for [tile-y (range tiles-per-column)
        tile-x (range tiles-per-row)
        :let [index (+ tile-x (* tile-y tiles-per-row))
              name (format "tile%d" index)]]
    (TextureSetLayout$Rect. name
                            index
                            (* tile-x width)
                            (* tile-y height)
                            (int width)
                            (int height))))

(defn- tile-anim->AnimDesc [anim]
  (when anim
    (TextureSetGenerator$AnimDesc. (:id anim) (protobuf/val->pb-enum Tile$Playback (:playback anim)) (:fps anim)
                                   (not= 0 (:flip-horizontal anim)) (not= 0 (:flip-vertical anim)))))


(defn calculate-convex-hulls
  [^BufferedImage collision {:keys [width height margin spacing] :as _tile-properties}]
  (let [convex-hulls (TileSetUtil/calculateConvexHulls (.getAlphaRaster collision) 16 (.getWidth collision) (.getHeight collision)
                                                       width height margin spacing)
        points (vec (.points convex-hulls))]
    (mapv (fn [^ConvexHull hull]
            (let [index (.getIndex hull)
                  count (.getCount hull)]
              {:index index
               :count count
               :points (subvec points (* 2 index) (+ (* 2 index) (* 2 count)))}))
          (.hulls convex-hulls))))

(defn- metrics-rect [{:keys [width height]}]
  ;; The other attributes do not matter for metrics calculation.
  (TextureSetLayout$Rect. nil -1 (int width) (int height)))

(defn calculate-tile-metrics
  [image-size {:keys [width height margin spacing] :as _tile-properties} collision-size]
  (let [image-size-rect (metrics-rect image-size)
        collision-size-rect (when collision-size
                              (metrics-rect collision-size))
        metrics (TileSetUtil/calculateMetrics image-size-rect width height margin spacing collision-size-rect 1 0)]
    (Metrics->map metrics)))

(defn- add-collision-hulls!
  [^TextureSetProto$TextureSet$Builder builder convex-hulls collision-groups]
  (.addAllCollisionGroups builder collision-groups)
  (when convex-hulls
    (run! (fn [{:keys [index count points collision-group]}]
            (.addConvexHulls builder (doto (Tile$ConvexHull/newBuilder)
                                       (.setIndex index)
                                       (.setCount count)
                                       (.setCollisionGroup (or collision-group ""))))

            (run! #(.addCollisionHullPoints builder %) points))
          convex-hulls)))

(defn tile-source->texture-set-data [tile-source-attributes ^BufferedImage buffered-image convex-hulls collision-groups animations]
  (let [image-rects (split-rects tile-source-attributes)
        anims-atom (atom animations)
        anim-indices-atom (atom [])
        anim-iterator (reify TextureSetGenerator$AnimIterator
                        (nextAnim [_this]
                          (let [anim (first @anims-atom)]
                            (reset! anim-indices-atom (if anim
                                                        (vec (map int (range (dec (:start-tile anim)) (:end-tile anim))))
                                                        []))
                            (swap! anims-atom rest)
                            (tile-anim->AnimDesc anim)))
                        (nextFrameIndex [_this]
                          (let [index (first @anim-indices-atom)]
                            (swap! anim-indices-atom rest)
                            index))
                        (rewind [_this]
                          (reset! anims-atom animations)
                          (reset! anim-indices-atom [])))
        grid (TextureSetLayout$Grid. (:tiles-per-row tile-source-attributes) (:tiles-per-column tile-source-attributes))
        hull-vertex-count (sprite-trim-mode->hull-vertex-count (:sprite-trim-mode tile-source-attributes))
        sprite-geometries (map (fn [^TextureSetLayout$Rect image-rect]
                                 (let [sub-image (.getSubimage buffered-image (.x image-rect) (.y image-rect) (.width image-rect) (.height image-rect))]
                                   (TextureSetGenerator/buildConvexHull sub-image hull-vertex-count)))
                               image-rects)
        use-geometries (if (not= :sprite-trim-mode-off (:sprite-trim-mode tile-source-attributes)) 1 0)
        result (TextureSetGenerator/calculateLayout
                 image-rects
                 sprite-geometries
                 use-geometries
                 anim-iterator
                 (:margin tile-source-attributes)
                 (:inner-padding tile-source-attributes)
                 (:extrude-borders tile-source-attributes)
                 false true grid 0.0 0.0)]
    (doto (.builder result)
      (.setTileWidth (:width tile-source-attributes))
      (.setTileHeight (:height tile-source-attributes))
      (add-collision-hulls! convex-hulls collision-groups)
      ;; "This will be supplied later when producing the byte data for the pipeline"
      ;; TODO: check what that means and if it's true
      (.setTexture "unknown"))
    (TextureSetResult->result result)))

(defn layout-tile-source
  [^TextureSetGenerator$LayoutResult layout-result ^BufferedImage image tile-source-attributes]
  (let [layout (first (.-layouts layout-result))
        inner-padding (.-innerPadding layout-result)
        extrude-borders (.-extrudeBorders layout-result)
        id->image (zipmap (map (fn [x] (format "tile%d" x)) (range)) (split-image image tile-source-attributes))]
    (TextureSetGenerator/layoutImages layout inner-padding extrude-borders id->image)))<|MERGE_RESOLUTION|>--- conflicted
+++ resolved
@@ -62,22 +62,14 @@
 
 (defn- TextureSetResult->result
   [^TextureSetGenerator$TextureSetResult tex-set-result]
-<<<<<<< HEAD
-  {:texture-set (protobuf/pb->map-with-defaults (.build (.builder tex-set-result)))
-   :uv-transforms (vec (.uvTransforms tex-set-result))
-   :layout (.layoutResult tex-set-result)
-   :size [(.. tex-set-result layoutResult layout getWidth) (.. tex-set-result layoutResult layout getHeight)]
-   :rects (into [] (map Rect->map) (.. tex-set-result layoutResult layout getRectangles))})
-=======
   (let [layouts (.. tex-set-result layoutResult layouts)
         ^TextureSetLayout$Layout layout-first (.get layouts 0)
         all-rects (get-all-rects layouts)]
-    {:texture-set (protobuf/pb->map (.build (.builder tex-set-result)))
+    {:texture-set (protobuf/pb->map-with-defaults (.build (.builder tex-set-result)))
      :uv-transforms (vec (.uvTransforms tex-set-result))
      :layout (.layoutResult tex-set-result)
      :size [(.getWidth layout-first) (.getHeight layout-first)]
      :rects all-rects}))
->>>>>>> adf31f50
 
 (defn layout-atlas-pages
   [^TextureSetGenerator$LayoutResult layout-result id->image]
