;; Copyright 2020-2023 The Defold Foundation
;; Copyright 2014-2020 King
;; Copyright 2009-2014 Ragnar Svensson, Christian Murray
;; Licensed under the Defold License version 1.0 (the "License"); you may not use
;; this file except in compliance with the License.
;; 
;; You may obtain a copy of the License, together with FAQs at
;; https://www.defold.com/license
;; 
;; Unless required by applicable law or agreed to in writing, software distributed
;; under the License is distributed on an "AS IS" BASIS, WITHOUT WARRANTIES OR
;; CONDITIONS OF ANY KIND, either express or implied. See the License for the
;; specific language governing permissions and limitations under the License.

(ns integration.save-test
  (:require [clojure.java.io :as io]
            [clojure.set :as set]
            [clojure.test :refer :all]
            [dynamo.graph :as g]
            [editor.asset-browser :as asset-browser]
            [editor.defold-project :as project]
            [editor.disk :as disk]
            [editor.fs :as fs]
            [editor.git :as git]
            [editor.git-test :refer [with-git]]
            [editor.progress :as progress]
            [editor.resource :as resource]
            [editor.resource-node :as resource-node]
            [editor.workspace :as workspace]
            [integration.test-util :as test-util]
            [internal.graph.types :as gt]
            [internal.node :as in]
            [support.test-support :refer [spit-until-new-mtime touch-until-new-mtime with-clean-system]]
            [util.text-util :as text-util])
  (:import [java.io File]
           [org.apache.commons.io FileUtils]
           [org.eclipse.jgit.api Git ResetCommand$ResetType]))

<<<<<<< HEAD
(deftest save-all
  ;; These tests bypass the dirty check in order to verify that the information
  ;; saved is equivalent to the data loaded. Failures might signal that we've
  ;; forgotten to read data from the file, or somehow we're not writing all
  ;; properties to disk.
  (let [queries ["**/env.cubemap"
                 "**/switcher.atlas"
                 "**/atlas_sprite.collection"
                 "**/props.collection"
                 "**/sub_props.collection"
                 "**/sub_sub_props.collection"
                 "**/go_with_scale3.collection"
                 "**/all_embedded.collection"
                 "**/all_referenced.collection"
                 "**/collection_with_scale3.collection"
                 "**/atlas_sprite.go"
                 "**/atlas.sprite"
                 "**/material_attributes.sprite"
                 "**/props.go"
                 "game.project"
                 "**/super_scene.gui"
                 "**/scene.gui"
                 "**/simple.gui"
                 "**/gui_resources.gui"
                 "**/gui_resources_missing_files.gui"
                 "**/broken_gui_resources.gui"
                 "**/breaks_gui_resources.gui"
                 "**/uses_gui_resources.gui"
                 "**/uses_gui_resources_missing_files.gui"
                 "**/uses_broken_gui_resources.gui"
                 "**/replaces_gui_resources.gui"
                 "**/replaces_broken_gui_resources.gui"
                 "**/fireworks_big.particlefx"
                 "**/new.collisionobject"
                 "**/three_shapes.collisionobject"
                 "**/tile_map_collision_shape.collisionobject"
                 "**/treasure_chest.model"
                 "**/new.factory"
                 "**/with_prototype.factory"
                 "**/new.sound"
                 "**/tink.sound"
                 "**/new.camera"
                 "**/non_default.camera"
                 "**/new.tilemap"
                 "**/with_cells.tilemap"
                 "**/with_layers.tilemap"
                 "**/test_attributes.material"
                 "**/test.model"
                 "**/empty_mesh.model"
                 "**/test.label"
                 "**/with_collection.collectionproxy"
                 "**/ice.tilesource"
                 "**/level.tilesource"
                 "**/test.tileset"]]
    (with-clean-system
      (let [workspace (test-util/setup-workspace! world)
            project (test-util/setup-project! workspace)
            save-data-content-by-resource (into {}
                                                (map (juxt :resource resource-node/save-data-content))
                                                (project/all-save-data project))]
        (doseq [query queries]
          (testing (format "Saving %s" query)
            (let [resource (ffirst (project/find-resources project query))
                  resource-type (resource/resource-type resource)
                  save-string (save-data-content-by-resource resource)]
              (if-some [read-fn (:read-fn resource-type)]

                ;; We have a read-fn. Compare the read data representations.
                (let [disk-pb-msg (read-fn resource)
                      save-pb-msg (with-open [reader (StringReader. save-string)]
                                    (read-fn reader))
                      [only-in-disk-pb-msg only-in-save-pb-msg] (data/diff disk-pb-msg save-pb-msg)]
                  (is (nil? only-in-disk-pb-msg))
                  (is (nil? only-in-save-pb-msg))
                  (when (or (some? only-in-disk-pb-msg)
                            (some? only-in-save-pb-msg))
                    (println "When comparing" (resource/proj-path resource))
                    (prn 'disk only-in-disk-pb-msg)
                    (prn 'save only-in-save-pb-msg)))

                ;; We don't have a read-fn. Compare the strings.
                (let [disk-string (slurp resource)]
                  (is (= disk-string save-string)))))))))))

(deftest save-all-literal-equality
  (let [paths ["/collection/embedded_instances.collection"
               "/editor1/test.collection"
               "/game_object/embedded_components.go"
               "/editor1/ship_thruster_trail.particlefx"
               "/editor1/camera_fx.gui"
               "/editor1/body_font.font"
               "/editor1/test.gui"
               "/editor1/test.model"
               "/editor1/test.particlefx"]]
    (test-util/with-loaded-project
      (doseq [path paths]
        (testing (format "Saving %s" path)
          (let [node-id (test-util/resource-node project path)
                resource (g/node-value node-id :resource)
                save-data (g/node-value node-id :save-data)
                save-string (resource-node/save-data-content save-data)
                disk-string (slurp resource)
                print-line-diff! (fn print-line-diff! []
                                   (let [diff-lines
                                         (keep (fn [[f s]]
                                                 (when (not= f s)
                                                   [f s]))
                                               (map vector
                                                    (str/split-lines disk-string)
                                                    (str/split-lines save-string)))]
                                     (println "When comparing" path)
                                     (doseq [[disk-line save-line] diff-lines]
                                       (prn 'disk disk-line)
                                       (prn 'save save-line))))]
            (is (not (g/error? save-data)))
            (when-not (is (= disk-string save-string))
              (if-some [read-fn (:read-fn (resource/resource-type resource))]

                ;; We have a read-fn. Compare the read data representations.
                (let [disk-pb-msg (read-fn resource)
                      save-pb-msg (with-open [reader (StringReader. save-string)]
                                    (read-fn reader))
                      [only-in-disk-pb-msg only-in-save-pb-msg] (data/diff disk-pb-msg save-pb-msg)]
                  (is (nil? only-in-disk-pb-msg))
                  (is (nil? only-in-save-pb-msg))
                  (if (and (nil? only-in-disk-pb-msg)
                           (nil? only-in-save-pb-msg))

                    ;; The strings differ, but the read data does not. Print a line diff.
                    (print-line-diff!)

                    ;; The read data differs. Print a data diff.
                    (do
                      (println "When comparing" path)
                      (prn 'disk only-in-disk-pb-msg)
                      (prn 'save only-in-save-pb-msg))))

                ;; We don't have a read-fn. Print a line diff.
                (print-line-diff!)))))))))

(defn- dirty? [node-id]
  (some-> (g/node-value node-id :save-data)
    :dirty))

(defn- set-prop-fn
  ([prop-label value]
   (set-prop-fn [] prop-label value))
  ([outline-path prop-label value]
   (fn [node-id]
     (let [prop-node-id (:node-id (test-util/outline node-id outline-path))]
       (test-util/prop! prop-node-id prop-label value)))))

(defn- delete-first-child! [node-id]
  (g/transact (g/delete-node (:node-id (test-util/outline node-id [0])))))

(defn- append-lua-code-line! [node-id]
  (test-util/update-code-editor-lines! node-id conj "-- added line"))

(defn- append-shader-code-line! [node-id]
  (test-util/update-code-editor-lines! node-id conj "// added line"))

(defn- append-c-code-line! [node-id]
  (test-util/update-code-editor-lines! node-id conj "// added line"))

(defn- set-setting!
  [node-id path value]
  (log/without-logging
    (let [form-data (g/node-value node-id :form-data)]
      (let [{:keys [user-data set]} (:form-ops form-data)]
        (set user-data path value)))))

(defn- dirty-info-by-proj-path [project exclude?]
  (into (sorted-map)
        (keep (fn [save-data]
                (let [proj-path (resource/proj-path (:resource save-data))]
                  (when-not (exclude? proj-path)
                    (let [node-id (:node-id save-data)
                          save-value (:value save-data)
                          source-value (g/node-value node-id :source-value)]
                      [proj-path {:disk source-value
                                  :save save-value}])))))
        (g/node-value project :dirty-save-data)))

(deftest save-dirty
  (let [black-list #{"/game_object/type_faulty_props.go"
                     "/collection/type_faulty_props.collection"}
        paths [["/sprite/atlas.sprite" (set-prop-fn :default-animation "no-anim")]
               ["/collection/empty_go.collection" delete-first-child!]
               ["/collection/embedded_embedded_sounds.collection" delete-first-child!]
               ["/collection/empty_props_go.collection" delete-first-child!]
               ["/collection/props_embed.collection" delete-first-child!]
               ["/collection/sub_embed.collection" delete-first-child!]
               ["/logic/session/ball.go" delete-first-child!]
               ["/logic/session/block.go" delete-first-child!]
               ["/logic/session/hud.go" delete-first-child!]
               ["/logic/session/pow.go" delete-first-child!]
               ["/logic/session/roof.go" delete-first-child!]
               ["/logic/session/wall.go" delete-first-child!]
               ["/logic/embedded_sprite.go" delete-first-child!]
               ["/logic/main.go" delete-first-child!]
               ["/logic/one_embedded.go" delete-first-child!]
               ["/logic/tilegrid_embedded_collision.go" delete-first-child!]
               ["/logic/two_embedded.go" delete-first-child!]
               ["/collection/all_embedded.collection" delete-first-child!]
               ["/materials/test.material" (set-prop-fn :name "new-name")]
               ["/materials/test_attributes.material" (set-prop-fn :name "new-name")]
               ["/collection/components/test.label" (set-prop-fn :text "new-text")]
               ["/label/test.label" (set-prop-fn :text "new-text")]
               ["/label/embedded_label.go" (set-prop-fn [0] :text "new-text")]
               ["/label/embedded_label.collection" (set-prop-fn [0 0] :text "new-text")]
               ["/editor1/test.atlas" (set-prop-fn :margin 500)]
               ["/collection/components/test.collisionobject" (set-prop-fn :mass 2.0)]
               ["/collision_object/embedded_shapes.collisionobject" (set-prop-fn :restitution 0.0)]
               ["/game_object/empty_props.go" delete-first-child!]
               ["/editor1/ice.tilesource" (set-prop-fn :inner-padding 1)]
               ["/tilesource/valid.tilesource" (set-prop-fn :inner-padding 1)]
               ["/graphics/sprites.tileset" (set-prop-fn :inner-padding 1)]
               ["/editor1/test.particlefx" delete-first-child!]
               ["/particlefx/blob.particlefx" delete-first-child!]
               ["/editor1/camera_fx.gui" delete-first-child!]
               ["/editor1/test.gui" delete-first-child!]
               ["/editor1/template_test.gui" delete-first-child!]
               ["/gui/legacy_alpha.gui" delete-first-child!]
               ["/gui/size_mode.gui" delete-first-child!]
               ["/model/empty_mesh.model" (set-prop-fn :name "new-name")]
               ["/script/props.script" append-lua-code-line!]
               ["/logic/default.render_script" append-lua-code-line!]
               ["/logic/main.gui_script" append-lua-code-line!]
               ["/script/test_module.lua" append-lua-code-line!]
               ["/sprite/material_attributes.sprite" (set-prop-fn :playback-rate 0.5)]
               ["/logic/test.vp" append-shader-code-line!]
               ["/logic/test.fp" append-shader-code-line!]
               ["/native_ext/main.cpp" append-c-code-line!]
               ["/game.project" #(set-setting! % ["project" "title"] "new-title")]
               ["/live_update/live_update.settings" #(set-setting! % ["liveupdate" "mode"] "Zip")]]]
    (with-clean-system
      (let [workspace (test-util/setup-scratch-workspace! world)
            project (test-util/setup-project! workspace)]
        (let [save-data->proj-path (comp resource/resource->proj-path :resource)
              xf (comp (map save-data->proj-path)
                       (filter (complement black-list)))
              get-dirty-proj-paths (fn [] (into (sorted-set) xf (g/node-value project :dirty-save-data)))]
          ;; This first check is intended to verify that changes to the file
          ;; formats do not cause undue changes to existing content in game
          ;; projects. For example, adding fields to component protobuf
          ;; definitions may cause the default values to be written to every
          ;; instance of those components embedded in collection or game object
          ;; files, because the embedded components are written as a string
          ;; literal. If you get errors here, you need to ensure the loaded data
          ;; is migrated to the new format by adding a :sanitize-fn when
          ;; registering your resource type (Example: `collision_object.clj`).
          ;; Non-embedded components do not have this issue as long as your
          ;; added protobuf field has a default value. But more drastic file
          ;; format changes have happened in the past, and you can find other
          ;; examples of :sanitize-fn usage in non-component resource types.
          (is (= #{} (get-dirty-proj-paths)))
          (doseq [[path f] paths]
            (testing (format "Verifying %s" path)
              (let [resource (test-util/resource workspace path)
                    node-id (test-util/resource-node project resource)]
                (when-not (is (false? (dirty? node-id)))
                  (let [save-string (resource-node/save-data-content (g/node-value node-id :save-data))
                        resource-type (resource/resource-type resource)
                        read-fn (:read-fn resource-type)]
                    (println "When comparing" path)
                    (if (some? read-fn)
                      (let [disk-pb-msg (read-fn resource)
                            save-pb-msg (with-open [reader (StringReader. save-string)]
                                          (read-fn reader))
                            [only-in-disk-pb-msg only-in-save-pb-msg] (data/diff disk-pb-msg save-pb-msg)]
                        (prn 'disk only-in-disk-pb-msg)
                        (prn 'save only-in-save-pb-msg))
                      (let [disk-string (slurp resource)]
                        (prn 'disk disk-string)
                        (prn 'save save-string))))))))
          (doseq [[path f] paths]
            (testing (format "Dirtyfying %s" path)
              (let [node-id (test-util/resource-node project path)]
                (f node-id)
                (is (true? (dirty? node-id))))))
          (is (= (into (sorted-set) (map first) paths) (get-dirty-proj-paths)))
          (test-util/save-project! project)
          (is (= #{} (get-dirty-proj-paths))))))))
=======
(set! *warn-on-reflection* true)
>>>>>>> acef72c1

(defn- setup-scratch
  [ws-graph]
  (let [workspace (test-util/setup-scratch-workspace! ws-graph test-util/project-path)
        project (test-util/setup-project! workspace)]
    [workspace project]))

(deftest save-after-delete
  (with-clean-system
    (let [[_workspace project] (setup-scratch world)
          atlas-id (test-util/resource-node project "/switcher/switcher.atlas")]
      (asset-browser/delete [(g/node-value atlas-id :resource)])
      (is (not (g/error? (project/all-save-data project)))))))

(deftest save-after-external-delete
  (with-clean-system
    (let [[workspace project] (setup-scratch world)
          atlas-id (test-util/resource-node project "/switcher/switcher.atlas")
          path (resource/abs-path (g/node-value atlas-id :resource))]
      (fs/delete-file! (File. path))
      (workspace/resource-sync! workspace)
      (is (not (g/error? (project/all-save-data project)))))))

(deftest save-after-rename
  (with-clean-system
    (let [[_workspace project] (setup-scratch world)
          atlas-id (test-util/resource-node project "/switcher/switcher.atlas")]
      (asset-browser/rename (g/node-value atlas-id :resource) "/switcher/switcher2.atlas")
      (is (not (g/error? (project/all-save-data project)))))))

(defn- resource-line-endings
  [resource]
  (when (and (resource/exists? resource))
    (text-util/scan-line-endings (io/make-reader resource nil))))

(defn- line-endings-by-resource
  [project]
  (into {}
        (keep (fn [{:keys [resource]}]
                (when-let [line-ending-type (resource-line-endings resource)]
                  [resource line-ending-type])))
        (project/all-save-data project)))

(defn- set-autocrlf!
  [^Git git enabled]
  (-> git .getRepository .getConfig (.setString "core" nil "autocrlf" (if enabled "true" "false")))
  nil)

(defn- clean-checkout! [^Git git]
  (doseq [^File file (-> git .getRepository .getWorkTree .listFiles)]
    (when-not (= ".git" (.getName file))
      (FileUtils/deleteQuietly file)))
  (-> git .reset (.setRef "HEAD") (.setMode ResetCommand$ResetType/HARD) .call)
  nil)

(deftest save-respects-line-endings
  (with-git [project-path (test-util/make-temp-project-copy! test-util/project-path)
             git (git/init project-path)]
    (set-autocrlf! git false)
    (-> git .add (.addFilepattern ".") .call)
    (-> git .commit (.setMessage "init repo") .call)

    (testing "autocrlf false"
      (set-autocrlf! git false)
      (clean-checkout! git)
      (with-clean-system
        (let [workspace (test-util/setup-workspace! world project-path)
              project (test-util/setup-project! workspace)
              line-endings-before (line-endings-by-resource project)
              {:keys [lf crlf] :or {lf 0 crlf 0}} (frequencies (map second line-endings-before))]
          (is (< 100 lf))
          (is (> 100 crlf))
          (disk/write-save-data-to-disk! (project/dirty-save-data project) nil)
          (is (= line-endings-before (line-endings-by-resource project))))))

    (testing "autocrlf true"
      (set-autocrlf! git true)
      (clean-checkout! git)
      (with-clean-system
        (let [workspace (test-util/setup-workspace! world project-path)
              project (test-util/setup-project! workspace)
              line-endings-before (line-endings-by-resource project)
              {:keys [lf crlf] :or {lf 0 crlf 0}} (frequencies (map second line-endings-before))]
          (is (> 100 lf))
          (is (< 100 crlf))
          (disk/write-save-data-to-disk! (project/dirty-save-data project) nil)
          (is (= line-endings-before (line-endings-by-resource project))))))))

(defn- workspace-file
  ^File [workspace proj-path]
  (assert (= \/ (first proj-path)))
  (File. (workspace/project-path workspace) (subs proj-path 1)))

(defn- spit-file!
  [workspace proj-path content]
  (let [f (workspace-file workspace proj-path)]
    (fs/create-parent-directories! f)
    (spit-until-new-mtime f content)))

(defn- touch-file!
  [workspace proj-path]
  (let [f (workspace-file workspace proj-path)]
    (fs/create-parent-directories! f)
    (touch-until-new-mtime f)))

(def ^:private delete-file! (comp fs/delete-file! workspace-file))

(deftest async-reload-test
  (with-clean-system
    (let [[workspace project] (setup-scratch world)]
      (test-util/run-event-loop!
        (fn [exit-event-loop!]
          (let [dirty-save-data-before (project/dirty-save-data project)]

            ;; Edited externally.
            (touch-file! workspace "/added_externally.md")
            (spit-file! workspace "/script/test_module.lua" "-- Edited externally")

            (disk/async-reload! progress/null-render-progress! workspace [] nil
                                (fn [successful?]
                                  (when (is successful?)

                                    (testing "Save data unaffected."
                                      (is (= dirty-save-data-before (project/dirty-save-data project))))

                                    (testing "External modifications are seen by the editor."
                                      (is (= ["-- Edited externally"] (g/node-value (project/get-resource-node project "/script/test_module.lua") :lines))))

                                    (testing "Externally added files are seen by the editor."
                                      (is (some? (workspace/find-resource workspace "/added_externally.md")))
                                      (is (some? (project/get-resource-node project "/added_externally.md"))))

                                    (testing "Can delete externally added files from within the editor."
                                      (delete-file! workspace "/added_externally.md")
                                      (workspace/resource-sync! workspace)
                                      (is (nil? (workspace/find-resource workspace "/added_externally.md")))
                                      (is (nil? (project/get-resource-node project "/added_externally.md")))))

                                  (exit-event-loop!)))))))))

(deftest async-save-test
  (with-clean-system
    (let [[workspace project] (setup-scratch world)]
      (test-util/run-event-loop!
        (fn [exit-event-loop!]

          ;; Edited by us.
          (test-util/set-code-editor-source! (test-util/resource-node project "/script/props.script") "-- Edited by us")

          ;; Edited externally.
          (touch-file! workspace "/added_externally.md")
          (spit-file! workspace "/script/test_module.lua" "-- Edited externally")

          (disk/async-save! progress/null-render-progress! progress/null-render-progress! project nil
                            (fn [successful?]
                              (when (is successful?)

                                (testing "No files are still in need of saving."
                                  (let [dirty-proj-paths (into #{} (map (comp resource/proj-path :resource)) (project/dirty-save-data project))]
                                    (is (not (contains? dirty-proj-paths "/added_externally.md")))
                                    (is (not (contains? dirty-proj-paths "/script/props.script")))
                                    (is (not (contains? dirty-proj-paths "/script/test_module.lua")))))

                                (testing "Externally modified files are not overwritten by the editor."
                                  (is (= "-- Edited externally" (slurp (workspace/find-resource workspace "/script/test_module.lua")))))

                                (testing "External modifications are seen by the editor."
                                  (is (= ["-- Edited externally"] (g/node-value (project/get-resource-node project "/script/test_module.lua") :lines))))

                                (testing "Externally added files are seen by the editor."
                                  (is (some? (workspace/find-resource workspace "/added_externally.md")))
                                  (is (some? (project/get-resource-node project "/added_externally.md"))))

                                (testing "Can delete externally added files from within the editor."
                                  (delete-file! workspace "/added_externally.md")
                                  (workspace/resource-sync! workspace)
                                  (is (nil? (workspace/find-resource workspace "/added_externally.md")))
                                  (is (nil? (project/get-resource-node project "/added_externally.md")))))

                              (exit-event-loop!))))))))

(deftest save-data-remains-in-cache
  (let [cache-size 50
        retained-labels #{:save-data :save-value}]
    (letfn [(cached-endpoints []
              (into (sorted-set)
                    (keys (g/cache))))]
      (with-clean-system {:cache-size cache-size
                          :cache-retain? project/cache-retain?}
        (let [workspace (test-util/setup-workspace! world)
              project (test-util/setup-project! workspace)
              invalidated-save-data-endpoints-atom (atom #{})
              cacheable-save-data-endpoints (into (sorted-set)
                                                  (mapcat (fn [[node-id]]
                                                            (let [node-type (g/node-type* node-id)
                                                                  cached-outputs (in/cached-outputs node-type)]
                                                              (map (partial gt/endpoint node-id)
                                                                   (set/intersection cached-outputs retained-labels)))))
                                                  (g/sources-of project :save-data))]
          ;; The source-value output will be evicted from the cache for resource
          ;; nodes whose save-data was dirty. This needs to happen, as the
          ;; source-value output should always represent the on-disk state.
          ;; Here, we keep track of (and prevent) disk writes, so we can exclude
          ;; these endpoints from what we expect to be in the cache after the
          ;; save operation concludes.
          (with-redefs [disk/write-save-data-to-disk!
                        (fn mock-write-save-data-to-disk! [save-datas _opts]
                          (swap! invalidated-save-data-endpoints-atom
                                 (fn [invalidated-save-data-endpoints]
                                   (into invalidated-save-data-endpoints
                                         (mapcat (fn [save-data]
                                                   (let [resource (:resource save-data)
                                                         resource-node (test-util/resource-node project resource)]
                                                     (map (partial gt/endpoint resource-node)
                                                          retained-labels))))
                                         save-datas)))
                          (let [save-data-sha256s (mapv resource-node/save-data-sha256 save-datas)]
                            (disk/make-post-save-actions save-datas save-data-sha256s)))]
            (test-util/run-event-loop!
              (fn [exit-event-loop!]
                (g/clear-system-cache!)
                (disk/async-save! progress/null-render-progress! progress/null-render-progress! project nil
                                  (fn [successful?]
                                    (when (is successful?)

                                      (testing "Save data values remain in cache even though we've exceeded the cache limit."
                                        (let [expected-cached-save-data-endpoints (set/difference cacheable-save-data-endpoints @invalidated-save-data-endpoints-atom)]
                                          (is (set/subset? expected-cached-save-data-endpoints (cached-endpoints)))))

                                      (testing "Save data values are always evicted from the cache after their dependencies change."
                                        (let [graphics-atlas (test-util/resource-node project "/graphics/atlas.atlas")]
                                          (is (contains? (cached-endpoints) (gt/endpoint graphics-atlas :save-data)))
                                          (test-util/prop! graphics-atlas :margin 10)
                                          (is (not (contains? (cached-endpoints) (gt/endpoint graphics-atlas :save-data))))))

                                      (testing "Save data values are always evicted from the cache when it is explicitly cleared."
                                        (g/clear-system-cache!)
                                        (is (empty? (g/cache)))))

                                    (exit-event-loop!)))))))))))<|MERGE_RESOLUTION|>--- conflicted
+++ resolved
@@ -36,293 +36,7 @@
            [org.apache.commons.io FileUtils]
            [org.eclipse.jgit.api Git ResetCommand$ResetType]))
 
-<<<<<<< HEAD
-(deftest save-all
-  ;; These tests bypass the dirty check in order to verify that the information
-  ;; saved is equivalent to the data loaded. Failures might signal that we've
-  ;; forgotten to read data from the file, or somehow we're not writing all
-  ;; properties to disk.
-  (let [queries ["**/env.cubemap"
-                 "**/switcher.atlas"
-                 "**/atlas_sprite.collection"
-                 "**/props.collection"
-                 "**/sub_props.collection"
-                 "**/sub_sub_props.collection"
-                 "**/go_with_scale3.collection"
-                 "**/all_embedded.collection"
-                 "**/all_referenced.collection"
-                 "**/collection_with_scale3.collection"
-                 "**/atlas_sprite.go"
-                 "**/atlas.sprite"
-                 "**/material_attributes.sprite"
-                 "**/props.go"
-                 "game.project"
-                 "**/super_scene.gui"
-                 "**/scene.gui"
-                 "**/simple.gui"
-                 "**/gui_resources.gui"
-                 "**/gui_resources_missing_files.gui"
-                 "**/broken_gui_resources.gui"
-                 "**/breaks_gui_resources.gui"
-                 "**/uses_gui_resources.gui"
-                 "**/uses_gui_resources_missing_files.gui"
-                 "**/uses_broken_gui_resources.gui"
-                 "**/replaces_gui_resources.gui"
-                 "**/replaces_broken_gui_resources.gui"
-                 "**/fireworks_big.particlefx"
-                 "**/new.collisionobject"
-                 "**/three_shapes.collisionobject"
-                 "**/tile_map_collision_shape.collisionobject"
-                 "**/treasure_chest.model"
-                 "**/new.factory"
-                 "**/with_prototype.factory"
-                 "**/new.sound"
-                 "**/tink.sound"
-                 "**/new.camera"
-                 "**/non_default.camera"
-                 "**/new.tilemap"
-                 "**/with_cells.tilemap"
-                 "**/with_layers.tilemap"
-                 "**/test_attributes.material"
-                 "**/test.model"
-                 "**/empty_mesh.model"
-                 "**/test.label"
-                 "**/with_collection.collectionproxy"
-                 "**/ice.tilesource"
-                 "**/level.tilesource"
-                 "**/test.tileset"]]
-    (with-clean-system
-      (let [workspace (test-util/setup-workspace! world)
-            project (test-util/setup-project! workspace)
-            save-data-content-by-resource (into {}
-                                                (map (juxt :resource resource-node/save-data-content))
-                                                (project/all-save-data project))]
-        (doseq [query queries]
-          (testing (format "Saving %s" query)
-            (let [resource (ffirst (project/find-resources project query))
-                  resource-type (resource/resource-type resource)
-                  save-string (save-data-content-by-resource resource)]
-              (if-some [read-fn (:read-fn resource-type)]
-
-                ;; We have a read-fn. Compare the read data representations.
-                (let [disk-pb-msg (read-fn resource)
-                      save-pb-msg (with-open [reader (StringReader. save-string)]
-                                    (read-fn reader))
-                      [only-in-disk-pb-msg only-in-save-pb-msg] (data/diff disk-pb-msg save-pb-msg)]
-                  (is (nil? only-in-disk-pb-msg))
-                  (is (nil? only-in-save-pb-msg))
-                  (when (or (some? only-in-disk-pb-msg)
-                            (some? only-in-save-pb-msg))
-                    (println "When comparing" (resource/proj-path resource))
-                    (prn 'disk only-in-disk-pb-msg)
-                    (prn 'save only-in-save-pb-msg)))
-
-                ;; We don't have a read-fn. Compare the strings.
-                (let [disk-string (slurp resource)]
-                  (is (= disk-string save-string)))))))))))
-
-(deftest save-all-literal-equality
-  (let [paths ["/collection/embedded_instances.collection"
-               "/editor1/test.collection"
-               "/game_object/embedded_components.go"
-               "/editor1/ship_thruster_trail.particlefx"
-               "/editor1/camera_fx.gui"
-               "/editor1/body_font.font"
-               "/editor1/test.gui"
-               "/editor1/test.model"
-               "/editor1/test.particlefx"]]
-    (test-util/with-loaded-project
-      (doseq [path paths]
-        (testing (format "Saving %s" path)
-          (let [node-id (test-util/resource-node project path)
-                resource (g/node-value node-id :resource)
-                save-data (g/node-value node-id :save-data)
-                save-string (resource-node/save-data-content save-data)
-                disk-string (slurp resource)
-                print-line-diff! (fn print-line-diff! []
-                                   (let [diff-lines
-                                         (keep (fn [[f s]]
-                                                 (when (not= f s)
-                                                   [f s]))
-                                               (map vector
-                                                    (str/split-lines disk-string)
-                                                    (str/split-lines save-string)))]
-                                     (println "When comparing" path)
-                                     (doseq [[disk-line save-line] diff-lines]
-                                       (prn 'disk disk-line)
-                                       (prn 'save save-line))))]
-            (is (not (g/error? save-data)))
-            (when-not (is (= disk-string save-string))
-              (if-some [read-fn (:read-fn (resource/resource-type resource))]
-
-                ;; We have a read-fn. Compare the read data representations.
-                (let [disk-pb-msg (read-fn resource)
-                      save-pb-msg (with-open [reader (StringReader. save-string)]
-                                    (read-fn reader))
-                      [only-in-disk-pb-msg only-in-save-pb-msg] (data/diff disk-pb-msg save-pb-msg)]
-                  (is (nil? only-in-disk-pb-msg))
-                  (is (nil? only-in-save-pb-msg))
-                  (if (and (nil? only-in-disk-pb-msg)
-                           (nil? only-in-save-pb-msg))
-
-                    ;; The strings differ, but the read data does not. Print a line diff.
-                    (print-line-diff!)
-
-                    ;; The read data differs. Print a data diff.
-                    (do
-                      (println "When comparing" path)
-                      (prn 'disk only-in-disk-pb-msg)
-                      (prn 'save only-in-save-pb-msg))))
-
-                ;; We don't have a read-fn. Print a line diff.
-                (print-line-diff!)))))))))
-
-(defn- dirty? [node-id]
-  (some-> (g/node-value node-id :save-data)
-    :dirty))
-
-(defn- set-prop-fn
-  ([prop-label value]
-   (set-prop-fn [] prop-label value))
-  ([outline-path prop-label value]
-   (fn [node-id]
-     (let [prop-node-id (:node-id (test-util/outline node-id outline-path))]
-       (test-util/prop! prop-node-id prop-label value)))))
-
-(defn- delete-first-child! [node-id]
-  (g/transact (g/delete-node (:node-id (test-util/outline node-id [0])))))
-
-(defn- append-lua-code-line! [node-id]
-  (test-util/update-code-editor-lines! node-id conj "-- added line"))
-
-(defn- append-shader-code-line! [node-id]
-  (test-util/update-code-editor-lines! node-id conj "// added line"))
-
-(defn- append-c-code-line! [node-id]
-  (test-util/update-code-editor-lines! node-id conj "// added line"))
-
-(defn- set-setting!
-  [node-id path value]
-  (log/without-logging
-    (let [form-data (g/node-value node-id :form-data)]
-      (let [{:keys [user-data set]} (:form-ops form-data)]
-        (set user-data path value)))))
-
-(defn- dirty-info-by-proj-path [project exclude?]
-  (into (sorted-map)
-        (keep (fn [save-data]
-                (let [proj-path (resource/proj-path (:resource save-data))]
-                  (when-not (exclude? proj-path)
-                    (let [node-id (:node-id save-data)
-                          save-value (:value save-data)
-                          source-value (g/node-value node-id :source-value)]
-                      [proj-path {:disk source-value
-                                  :save save-value}])))))
-        (g/node-value project :dirty-save-data)))
-
-(deftest save-dirty
-  (let [black-list #{"/game_object/type_faulty_props.go"
-                     "/collection/type_faulty_props.collection"}
-        paths [["/sprite/atlas.sprite" (set-prop-fn :default-animation "no-anim")]
-               ["/collection/empty_go.collection" delete-first-child!]
-               ["/collection/embedded_embedded_sounds.collection" delete-first-child!]
-               ["/collection/empty_props_go.collection" delete-first-child!]
-               ["/collection/props_embed.collection" delete-first-child!]
-               ["/collection/sub_embed.collection" delete-first-child!]
-               ["/logic/session/ball.go" delete-first-child!]
-               ["/logic/session/block.go" delete-first-child!]
-               ["/logic/session/hud.go" delete-first-child!]
-               ["/logic/session/pow.go" delete-first-child!]
-               ["/logic/session/roof.go" delete-first-child!]
-               ["/logic/session/wall.go" delete-first-child!]
-               ["/logic/embedded_sprite.go" delete-first-child!]
-               ["/logic/main.go" delete-first-child!]
-               ["/logic/one_embedded.go" delete-first-child!]
-               ["/logic/tilegrid_embedded_collision.go" delete-first-child!]
-               ["/logic/two_embedded.go" delete-first-child!]
-               ["/collection/all_embedded.collection" delete-first-child!]
-               ["/materials/test.material" (set-prop-fn :name "new-name")]
-               ["/materials/test_attributes.material" (set-prop-fn :name "new-name")]
-               ["/collection/components/test.label" (set-prop-fn :text "new-text")]
-               ["/label/test.label" (set-prop-fn :text "new-text")]
-               ["/label/embedded_label.go" (set-prop-fn [0] :text "new-text")]
-               ["/label/embedded_label.collection" (set-prop-fn [0 0] :text "new-text")]
-               ["/editor1/test.atlas" (set-prop-fn :margin 500)]
-               ["/collection/components/test.collisionobject" (set-prop-fn :mass 2.0)]
-               ["/collision_object/embedded_shapes.collisionobject" (set-prop-fn :restitution 0.0)]
-               ["/game_object/empty_props.go" delete-first-child!]
-               ["/editor1/ice.tilesource" (set-prop-fn :inner-padding 1)]
-               ["/tilesource/valid.tilesource" (set-prop-fn :inner-padding 1)]
-               ["/graphics/sprites.tileset" (set-prop-fn :inner-padding 1)]
-               ["/editor1/test.particlefx" delete-first-child!]
-               ["/particlefx/blob.particlefx" delete-first-child!]
-               ["/editor1/camera_fx.gui" delete-first-child!]
-               ["/editor1/test.gui" delete-first-child!]
-               ["/editor1/template_test.gui" delete-first-child!]
-               ["/gui/legacy_alpha.gui" delete-first-child!]
-               ["/gui/size_mode.gui" delete-first-child!]
-               ["/model/empty_mesh.model" (set-prop-fn :name "new-name")]
-               ["/script/props.script" append-lua-code-line!]
-               ["/logic/default.render_script" append-lua-code-line!]
-               ["/logic/main.gui_script" append-lua-code-line!]
-               ["/script/test_module.lua" append-lua-code-line!]
-               ["/sprite/material_attributes.sprite" (set-prop-fn :playback-rate 0.5)]
-               ["/logic/test.vp" append-shader-code-line!]
-               ["/logic/test.fp" append-shader-code-line!]
-               ["/native_ext/main.cpp" append-c-code-line!]
-               ["/game.project" #(set-setting! % ["project" "title"] "new-title")]
-               ["/live_update/live_update.settings" #(set-setting! % ["liveupdate" "mode"] "Zip")]]]
-    (with-clean-system
-      (let [workspace (test-util/setup-scratch-workspace! world)
-            project (test-util/setup-project! workspace)]
-        (let [save-data->proj-path (comp resource/resource->proj-path :resource)
-              xf (comp (map save-data->proj-path)
-                       (filter (complement black-list)))
-              get-dirty-proj-paths (fn [] (into (sorted-set) xf (g/node-value project :dirty-save-data)))]
-          ;; This first check is intended to verify that changes to the file
-          ;; formats do not cause undue changes to existing content in game
-          ;; projects. For example, adding fields to component protobuf
-          ;; definitions may cause the default values to be written to every
-          ;; instance of those components embedded in collection or game object
-          ;; files, because the embedded components are written as a string
-          ;; literal. If you get errors here, you need to ensure the loaded data
-          ;; is migrated to the new format by adding a :sanitize-fn when
-          ;; registering your resource type (Example: `collision_object.clj`).
-          ;; Non-embedded components do not have this issue as long as your
-          ;; added protobuf field has a default value. But more drastic file
-          ;; format changes have happened in the past, and you can find other
-          ;; examples of :sanitize-fn usage in non-component resource types.
-          (is (= #{} (get-dirty-proj-paths)))
-          (doseq [[path f] paths]
-            (testing (format "Verifying %s" path)
-              (let [resource (test-util/resource workspace path)
-                    node-id (test-util/resource-node project resource)]
-                (when-not (is (false? (dirty? node-id)))
-                  (let [save-string (resource-node/save-data-content (g/node-value node-id :save-data))
-                        resource-type (resource/resource-type resource)
-                        read-fn (:read-fn resource-type)]
-                    (println "When comparing" path)
-                    (if (some? read-fn)
-                      (let [disk-pb-msg (read-fn resource)
-                            save-pb-msg (with-open [reader (StringReader. save-string)]
-                                          (read-fn reader))
-                            [only-in-disk-pb-msg only-in-save-pb-msg] (data/diff disk-pb-msg save-pb-msg)]
-                        (prn 'disk only-in-disk-pb-msg)
-                        (prn 'save only-in-save-pb-msg))
-                      (let [disk-string (slurp resource)]
-                        (prn 'disk disk-string)
-                        (prn 'save save-string))))))))
-          (doseq [[path f] paths]
-            (testing (format "Dirtyfying %s" path)
-              (let [node-id (test-util/resource-node project path)]
-                (f node-id)
-                (is (true? (dirty? node-id))))))
-          (is (= (into (sorted-set) (map first) paths) (get-dirty-proj-paths)))
-          (test-util/save-project! project)
-          (is (= #{} (get-dirty-proj-paths))))))))
-=======
 (set! *warn-on-reflection* true)
->>>>>>> acef72c1
 
 (defn- setup-scratch
   [ws-graph]
