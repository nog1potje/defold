;; Copyright 2020-2023 The Defold Foundation
;; Copyright 2014-2020 King
;; Copyright 2009-2014 Ragnar Svensson, Christian Murray
;; Licensed under the Defold License version 1.0 (the "License"); you may not use
;; this file except in compliance with the License.
;;
;; You may obtain a copy of the License, together with FAQs at
;; https://www.defold.com/license
;;
;; Unless required by applicable law or agreed to in writing, software distributed
;; under the License is distributed on an "AS IS" BASIS, WITHOUT WARRANTIES OR
;; CONDITIONS OF ANY KIND, either express or implied. See the License for the
;; specific language governing permissions and limitations under the License.

(ns integration.build-test
  (:require [clojure.java.io :as io]
            [clojure.set :as set]
            [clojure.string :as string]
            [clojure.test :refer :all]
            [dynamo.graph :as g]
            [editor.build :as build]
            [editor.defold-project :as project]
            [editor.fs :as fs]
            [editor.game-project :as game-project]
            [editor.math :as math]
            [editor.progress :as progress]
            [editor.protobuf :as protobuf]
            [editor.resource :as resource]
            [editor.settings-core :as settings-core]
            [editor.workspace :as workspace]
            [integration.test-util :refer [with-loaded-project] :as test-util]
            [support.test-support :refer [with-clean-system]]
            [util.murmur :as murmur])
  (:import [com.dynamo.gameobject.proto GameObject$CollectionDesc GameObject$PrototypeDesc]
           [com.dynamo.gamesys.proto GameSystem$CollectionProxyDesc]
           [com.dynamo.gamesys.proto TextureSetProto$TextureSet]
           [com.dynamo.render.proto Font$FontMap Font$GlyphBank]
           [com.dynamo.particle.proto Particle$ParticleFX]
           [com.dynamo.gamesys.proto Sound$SoundDesc]
           [com.dynamo.rig.proto Rig$RigScene Rig$Skeleton Rig$AnimationSet Rig$MeshSet]
           [com.dynamo.gamesys.proto ModelProto$Model]
           [com.dynamo.gamesys.proto Physics$CollisionObjectDesc]
           [com.dynamo.gamesys.proto Label$LabelDesc]
           [com.dynamo.lua.proto Lua$LuaModule]
           [com.dynamo.gamesys.proto Gui$SceneDesc]
           [java.io ByteArrayOutputStream File]
           [org.apache.commons.io FilenameUtils IOUtils]))

(def project-path "test/resources/build_project/SideScroller")

(defn- ->BuildResource
  ([project path]
   (->BuildResource project path nil))
  ([project path prefix]
   (let [node (test-util/resource-node project path)]
     (workspace/make-build-resource (g/node-value node :resource) prefix))))

(def target-pb-classes {"rigscenec" Rig$RigScene
                        "skeletonc" Rig$Skeleton
                        "animationsetc" Rig$AnimationSet
                        "meshsetc" Rig$MeshSet
                        "texturesetc" TextureSetProto$TextureSet
                        "collectionproxyc" GameSystem$CollectionProxyDesc
                        "collectionc" GameObject$CollectionDesc})

(defn- target [path targets]
  (let [ext (FilenameUtils/getExtension path)
        pb-class (get target-pb-classes ext)]
    (when (nil? pb-class)
      (throw (ex-info (str "No target-pb-classes entry for extension \"" ext "\", path \"" path "\".")
                      {:ext ext
                       :path path})))
    (protobuf/bytes->map-with-defaults pb-class (get targets path))))

(defn- approx? [as bs]
  (every? #(< % 0.00001)
          (map #(Math/abs (- %1 %2))
               as bs)))

(def pb-cases {"/game.project"
               [{:label    "ParticleFX"
                 :path     "/main/blob.particlefx"
                 :pb-class Particle$ParticleFX
                 :test-fn  (fn [pb targets]
                             (is (= -10.0 (get-in pb [:emitters 0 :modifiers 0 :position 0]))))}
                {:label    "ParticleFX with complex setup"
                 :path     "/main/tail.particlefx"
                 :pb-class Particle$ParticleFX
                 :test-fn  (fn [pb targets]
                             (let [emitter (-> pb :emitters first)]
                               (is (= :size-mode-auto (:size-mode emitter)))
                               (is (not-empty (:properties emitter)))
                               (is (not-empty (:particle-properties emitter)))
                               (is (true? (every? (comp :points not-empty) (:properties emitter))))
                               (is (true? (every? (comp :points not-empty) (:particle-properties emitter))))
                               (is (= 6.0 (:duration emitter)))
                               (is (= 1.0 (:duration-spread emitter)))
                               (is (= 0.0 (:start-delay emitter)))
                               (is (= 2.0 (:start-delay-spread emitter)))
                               (let [modifier (-> emitter :modifiers first)]
                                 (is (not-empty (:properties modifier)))
                                 (is (true? (every? (comp :points not-empty) (:properties modifier))))
                                 (is (approx? [-20.0 10.0 -30.0] (:position modifier)))
                                 (is (approx? [0.0 0.0 -0.70710677 0.70710677] (:rotation modifier))))))}
                {:label           "Sound"
                 :path            "/main/sound.sound"
                 :pb-class        Sound$SoundDesc
                 :resource-fields [:sound]}
                {:label           "Collision Object"
                 :path            "/collisionobject/tile_map.collisionobject"
                 :pb-class        Physics$CollisionObjectDesc
                 :resource-fields [:collision-shape]}
                {:label           "Collision Object"
                 :path            "/collisionobject/convex_shape.collisionobject"
                 :pb-class        Physics$CollisionObjectDesc
                 :test-fn (fn [pb targets]
                            (is (= "" (:collision-shape pb)))
                            (is (= 1 (count (get-in pb [:embedded-collision-shape :shapes])))))}
                {:label           "Tile Source"
                 :path            "/tile_source/simple.tilesource"
                 :pb-class        TextureSetProto$TextureSet
                 :test-fn (fn [pb targets]
                            (is (= "default" (:collision-group (first (:convex-hulls pb)))))
                            (is (< 0 (count (:collision-hull-points pb)))))}
               {:label "Label"
                :path "/main/label.label"
                :pb-class Label$LabelDesc
                :resource-fields [:font :material]
                :test-fn (fn [pb targets]
                           (is (= {:color [1.0 1.0 1.0 1.0],
                                   :line-break false,
                                   :scale [0.0 0.0 0.0 0.0], ; Default from legacy field added by editor.protobuf/field-desc-default. Not in actual Label$LabelDesc.
                                   :blend-mode :blend-mode-alpha,
                                   :leading 1.0,
                                   :font "/builtins/fonts/system_font.fontc",
                                   :size [128.0 32.0 0.0 0.0],
                                   :tracking 0.0,
                                   :material "/builtins/fonts/label.materialc",
                                   :outline [0.0 0.0 0.0 1.0],
                                   :pivot :pivot-center,
                                   :shadow [0.0 0.0 0.0 1.0],
                                   :text "Label"}
                                 pb)))}
               {:label "Model"
                :path "/model/book_of_defold.model"
                :pb-class ModelProto$Model
                :resource-fields [:rig-scene]
                :test-fn (fn [pb targets]
                           (let [rig-scene (target (:rig-scene pb) targets)
                                 mesh-set (target (:mesh-set rig-scene) targets)]
                             (is (= "" (:animation-set rig-scene)))
                             (is (= "" (:skeleton rig-scene)))
                             (is (= "" (:texture-set rig-scene)))
                             (is (= (murmur/hash64 "Book") (-> mesh-set :models first :id)))
                             (is (contains? targets (:material (first (:materials pb)))))
                             (is (contains? targets (:texture (first (:textures (first (:materials pb)))))))))}
               {:label "Model with animations"
                :path "/model/treasure_chest.model"
                :pb-class ModelProto$Model
                :resource-fields [:rig-scene]
                :test-fn (fn [pb targets]
                           (let [rig-scene (target (:rig-scene pb) targets)
                                 animation-set (target (:animation-set rig-scene) targets)
                                 mesh-set (target (:mesh-set rig-scene) targets)
                                 skeleton (target (:skeleton rig-scene) targets)]
                             (is (= "" (:texture-set rig-scene)))

                             (let [animations (-> animation-set :animations)]
                               (is (= 2 (count animations)))
                               (is (= #{(murmur/hash64 "treasure_chest")
                                        (murmur/hash64 "treasure_chest_sub_animation/treasure_chest_anim_out")}
                                      (set (map :id animations)))))

                             (let [mesh (-> mesh-set :models first :meshes first)
                                   size (.size (:indices mesh))
                                   icount (/ size 2)] ; we know it's 16-bit indices
                               (is (< 2 icount)))
                             ; The mesh isn't connected to a node in the visual scene, thus it gets the geometry name
                             (is (= (murmur/hash64 "Cube.006") (-> mesh-set :models first :id)))

                             (is (= 3 (count (:bones skeleton))))
                             (is (= (set (:bone-list mesh-set)) (set (:bone-list animation-set))))
                             (is (set/subset? (:bone-list mesh-set) (set (map :id (:bones skeleton)))))
                             (is (contains? targets (:material (first (:materials pb)))))
                             (is (contains? targets (:texture (first (:textures (first (:materials pb)))))))))}]
               "/collection_proxy/with_collection.collectionproxy"
               [{:label "Collection proxy"
                 :path "/collection_proxy/with_collection.collectionproxy"
                 :pb-class GameSystem$CollectionProxyDesc
                 :resource-fields [:collection]}]
               "/model/book_of_defold_no_tex.model"
               [{:label "Model with empty texture"
                 :path "/model/book_of_defold_no_tex.model"
                 :pb-class ModelProto$Model
                 :resource-fields [:rig-scene]
                 :test-fn (fn [pb targets]
                            (let [rig-scene (target (:rig-scene pb) targets)
                                  mesh-set (target (:mesh-set rig-scene) targets)]
                              (is (= "" (:texture-set rig-scene)))
                              (is (contains? targets (:material (first (:materials pb)))))
                              (is (= "" (:texture (first (:textures (first (:materials pb)))))))

                              (let [mesh (-> mesh-set :models first :meshes first)
                                    size (.size (:indices mesh))
                                    icount (/ size 2)]
                                (is (< 2 icount)))))}]})

(defn- run-pb-case [case content-by-source content-by-target]
  (testing (str "Testing " (:label case))
           (let [pb         (some->> (get content-by-source (:path case))
                                     (protobuf/bytes->map-with-defaults (:pb-class case)))
                 test-fn    (:test-fn case)
                 res-fields [:sound]]
             (when test-fn
               (test-fn pb content-by-target))
             (doseq [field (:resource-fields case)]
               (doseq [field (if (vector? field)
                               (map-indexed (fn [i v] [(first field) i (second field)]) (get pb (first field)))
                               [[field]])
                       :let [path (get-in pb field)]]
                 (is (contains? content-by-target path))
                 (is (> (count (get content-by-target path)) 0)))))))

(defn- content-bytes [artifact]
  (with-open [in (io/input-stream (:resource artifact))
              out (ByteArrayOutputStream.)]
    (IOUtils/copy in out)
    (.toByteArray out)))

(defn- log-errors [error]
  (let [children (:causes error)
        msg (:message error)]
    (when msg
      (prn "ERROR:" msg))
    (doall (map log-errors children))))

(defmacro with-build-results [path & forms]
  `(with-loaded-project project-path
     (let [~'path              ~path
           ~'resource-node     (test-util/resource-node ~'project ~path)
           evaluation-context# (g/make-evaluation-context)
           old-artifact-map#   (workspace/artifact-map ~'workspace)
           ~'build-results     (build/build-project! ~'project ~'resource-node evaluation-context# nil old-artifact-map# progress/null-render-progress!)
           ~'build-artifacts   (:artifacts ~'build-results)
           ~'_                 (when-not (contains? ~'build-results :error)
                                 (workspace/artifact-map! ~'workspace (:artifact-map ~'build-results))
                                 (workspace/etags! ~'workspace (:etags ~'build-results)))
           ~'_                 (g/update-cache-from-evaluation-context! evaluation-context#)
           ~'content-by-source (into {} (keep #(when-let [~'r (:resource (:resource %))]
                                                 [(resource/proj-path ~'r) (content-bytes %)])
                                              ~'build-artifacts))
           ~'content-by-target (into {} (keep #(when-let [~'r (:resource %)]
                                                 [(resource/proj-path ~'r) (content-bytes %)])
                                              ~'build-artifacts))]
       ~@forms)))

(deftest build-pb-cases
  (doseq [[path cases] pb-cases]
    (with-build-results path
      (doseq [case cases]
        (run-pb-case case content-by-source content-by-target)))))

(deftest build-coll-hierarchy
  (testing "Building collection hierarchies"
    (with-build-results "/hierarchy/base.collection"
      (let [content   (get content-by-source "/hierarchy/base.collection")
            desc      (GameObject$CollectionDesc/parseFrom content)
            instances (.getInstancesList desc)
            go-ext    (:build-ext (workspace/get-resource-type workspace "go"))]
        (is (= 3 (count instances)))
        (let [ids (loop [instances (vec instances)
                         ids       (transient #{})]
                    (if-let [inst (first instances)]
                      (do
                        (is (.startsWith (.getId inst) "/sub1/sub2"))
                        (is (.endsWith (.getPrototype inst) go-ext))
                        (if (.endsWith (.getId inst) "empty_child")
                          (is (<= (Math/abs (- 10 (.getX (.getPosition inst)))) math/epsilon))
                          (is (<= (Math/abs (- 30 (.getX (.getPosition inst)))) math/epsilon)))
                        (recur (rest instances) (conj! ids (.getId inst))))
                      (persistent! ids)))]
          (doseq [inst instances]
            (is (every? ids (.getChildrenList inst)))))))))

(defn- count-exts [paths ext]
  (count (filter #(.endsWith % ext) paths)))

(defn- project-build [project resource-node evaluation-context]
  (let [workspace (project/workspace project)
        old-artifact-map (workspace/artifact-map workspace)
        build-results (build/build-project! project resource-node evaluation-context nil old-artifact-map progress/null-render-progress!)]
    (when-not (contains? build-results :error)
      (workspace/artifact-map! workspace (:artifact-map build-results))
      (workspace/etags! workspace (:etags build-results)))
    build-results))

(defn- project-build-artifacts [project resource-node evaluation-context]
  (:artifacts (project-build project resource-node evaluation-context)))

(deftest merge-gos
  (testing "Verify equivalent game objects are merged"
    (with-loaded-project project-path
      (doseq [path ["/merge/merge_embed.collection"
                    "/merge/merge_refs.collection"]
              :let [resource-node (test-util/resource-node project path)
                    build-artifacts (project-build-artifacts project resource-node (g/make-evaluation-context))
                    content-by-source (into {} (map #(do [(resource/proj-path (:resource (:resource %))) (content-bytes %)])
                                                    build-artifacts))
                    content-by-target (into {} (map #(do [(resource/proj-path (:resource %)) (content-bytes %)])
                                                    build-artifacts))]]
        (is (= 1 (count-exts (keys content-by-target) "goc")))
        (is (= 1 (count-exts (keys content-by-target) "spritec")))
        (let [content      (get content-by-source path)
              desc         (GameObject$CollectionDesc/parseFrom content)
              target-paths (set (map #(resource/proj-path (:resource %)) build-artifacts))]
          (doseq [inst (.getInstancesList desc)
                  :let [prototype (.getPrototype inst)]]
            (is (contains? target-paths prototype))
            (let [content (get content-by-target prototype)
                  desc    (GameObject$PrototypeDesc/parseFrom content)]
              (doseq [comp (.getComponentsList desc)
                      :let [component (.getComponent comp)]]
                (is (contains? target-paths component))))))))))

(deftest merge-textures
  (with-loaded-project "test/resources/build_resource_merging"
    (let [main-collection (test-util/resource-node project "/main/main.collection")
          build-artifacts (project-build-artifacts project main-collection (g/make-evaluation-context))
          textures-by-texture-set (into {}
                                        (keep (fn [{:keys [resource] :as artifact}]
                                                (when (or (= "t.texturesetc" (resource/ext resource)) (= "a.texturesetc" (resource/ext resource)))
                                                  [(resource/proj-path resource)
                                                   (:texture
                                                     (protobuf/bytes->map-with-defaults TextureSetProto$TextureSet
                                                                                        (content-bytes artifact)))])))
                                        build-artifacts)]

      (is (= 16 (count textures-by-texture-set)))
      (is (every? (comp string? val) textures-by-texture-set))

      ;; The project contains "red1/image.png" and "red2/image.png", which are
      ;; identical. These images are referenced by both atlases and tile sources.
      ;; Among these, files with the "_copy" suffix are duplicates in different
      ;; locations. Files with the "_luma" suffix are also copies, but configured
      ;; to use a different texture profile. Files with the "_padded" suffix
      ;; specify a padding that will affect how the source images are packed in
      ;; the image generated for the texture set.

      (is (= (textures-by-texture-set "/atlases/red1.a.texturesetc")
             (textures-by-texture-set "/atlases/red1_copy.a.texturesetc")))
      (is (= (textures-by-texture-set "/atlases/red2.a.texturesetc")
             (textures-by-texture-set "/atlases/red2_copy.a.texturesetc")))

      (is (= (textures-by-texture-set "/tilemaps/red1.t.texturesetc")
             (textures-by-texture-set "/tilemaps/red1_copy.t.texturesetc")))
      (is (= (textures-by-texture-set "/tilemaps/red2.t.texturesetc")
             (textures-by-texture-set "/tilemaps/red2_copy.t.texturesetc")))

      (is (not= (textures-by-texture-set "/atlases/red1.a.texturesetc")
                (textures-by-texture-set "/atlases/red1_luma.a.texturesetc")))
      (is (not= (textures-by-texture-set "/atlases/red1.a.texturesetc")
                (textures-by-texture-set "/atlases/red1_padded.a.texturesetc")))
      (is (not= (textures-by-texture-set "/atlases/red1.a.texturesetc")
                (textures-by-texture-set "/atlases/red2.a.texturesetc")))
      (is (not= (textures-by-texture-set "/atlases/red2.a.texturesetc")
                (textures-by-texture-set "/atlases/red2_luma.a.texturesetc")))
      (is (not= (textures-by-texture-set "/atlases/red2.a.texturesetc")
                (textures-by-texture-set "/atlases/red2_padded.a.texturesetc")))

      (is (not= (textures-by-texture-set "/tilemaps/red1.t.texturesetc")
                (textures-by-texture-set "/tilemaps/red1_luma.t.texturesetc")))
      (is (not= (textures-by-texture-set "/tilemaps/red1.t.texturesetc")
                (textures-by-texture-set "/tilemaps/red1_padded.t.texturesetc")))
      (is (not= (textures-by-texture-set "/tilemaps/red1.t.texturesetc")
                (textures-by-texture-set "/tilemaps/red2.t.texturesetc")))
      (is (not= (textures-by-texture-set "/tilemaps/red2.t.texturesetc")
                (textures-by-texture-set "/tilemaps/red2_luma.t.texturesetc")))
      (is (not= (textures-by-texture-set "/tilemaps/red2.t.texturesetc")
                (textures-by-texture-set "/tilemaps/red2_padded.t.texturesetc")))

      (is (not= (textures-by-texture-set "/atlases/red1.a.texturesetc")
                (textures-by-texture-set "/tilemaps/red1.t.texturesetc")))
      (is (not= (textures-by-texture-set "/atlases/red1_copy.a.texturesetc")
                (textures-by-texture-set "/tilemaps/red1_copy.t.texturesetc")))
      (is (not= (textures-by-texture-set "/atlases/red1_luma.a.texturesetc")
                (textures-by-texture-set "/tilemaps/red1_luma.t.texturesetc")))
      (is (not= (textures-by-texture-set "/atlases/red1_padded.a.texturesetc")
                (textures-by-texture-set "/tilemaps/red1_padded.t.texturesetc")))
      (is (not= (textures-by-texture-set "/atlases/red2.a.texturesetc")
                (textures-by-texture-set "/tilemaps/red2.t.texturesetc")))
      (is (not= (textures-by-texture-set "/atlases/red2_copy.a.texturesetc")
                (textures-by-texture-set "/tilemaps/red2_copy.t.texturesetc")))
      (is (not= (textures-by-texture-set "/atlases/red2_luma.a.texturesetc")
                (textures-by-texture-set "/tilemaps/red2_luma.t.texturesetc")))
      (is (not= (textures-by-texture-set "/atlases/red2_padded.a.texturesetc")
                (textures-by-texture-set "/tilemaps/red2_padded.t.texturesetc"))))))

(deftest embed-raw-sound
  (testing "Verify raw sound components (.wav or .ogg) are converted to embedded sounds (.sound)"
    (with-build-results "/main/raw_sound.go"
      (let [content    (get content-by-source path)
            desc       (protobuf/bytes->map-with-defaults GameObject$PrototypeDesc content)
            sound-path (get-in desc [:components 0 :component])
            ext        (FilenameUtils/getExtension sound-path)]
        (is (= ext "soundc"))
        (let [sound-desc (protobuf/bytes->map-with-defaults Sound$SoundDesc (content-by-target sound-path))]
          (is (contains? content-by-target (:sound sound-desc))))))))

(defn- first-source [node label]
  (ffirst (g/sources-of node label)))

(deftest break-merged-targets
  (with-build-results "/merge/merge_embed.collection"
    (is (= 1 (count-exts (keys content-by-target) "goc")))
    (is (= 1 (count-exts (keys content-by-target) "spritec")))
    (let [go-node   (first-source (first-source resource-node :child-scenes) :source-id)
          comp-node (first-source go-node :child-scenes)]
      (testing "Verify equivalent game objects are not merged after being changed in memory"
        (g/transact (g/delete-node comp-node))
        (let [build-artifacts   (project-build-artifacts project resource-node (g/make-evaluation-context))
              content-by-target (into {} (map #(do [(resource/proj-path (:resource %)) (content-bytes %)])
                                              build-artifacts))]
          (is (= 2 (count-exts (keys content-by-target) "goc")))
          (is (= 1 (count-exts (keys content-by-target) "spritec")))))
      (g/undo! (g/node-id->graph-id project))
      (testing "Verify equivalent sprites are not merged after being changed in memory"
        (test-util/prop! comp-node :blend-mode :blend-mode-add)
        (let [build-artifacts   (project-build-artifacts project resource-node (g/make-evaluation-context))
              content-by-target (into {} (map #(do [(resource/proj-path (:resource %)) (content-bytes %)])
                                              build-artifacts))]
          (is (= 2 (count-exts (keys content-by-target) "goc")))
          (is (= 2 (count-exts (keys content-by-target) "spritec"))))))))

(defmacro measure [& forms]
  `(let [start# (System/currentTimeMillis)]
     ~@forms
     (- (System/currentTimeMillis) start#)))

(deftest build-cached
  (testing "Verify the build cache works as expected"
    (with-loaded-project project-path
      (let [path          "/game.project"
            resource-node (test-util/resource-node project path)
            evaluation-context (g/make-evaluation-context)
            first-time    (measure (project-build-artifacts project resource-node evaluation-context))
            _ (g/update-cache-from-evaluation-context! evaluation-context)
            evaluation-context (g/make-evaluation-context)
            second-time   (measure (project-build-artifacts project resource-node evaluation-context))]
        (is (< (* 20 second-time) first-time))
        (let [atlas (test-util/resource-node project "/background/background.atlas")]
          (g/transact (g/set-property atlas :margin 10))
          (let [third-time (measure (project-build-artifacts project resource-node (g/make-evaluation-context)))]
            (is (< (* 2 second-time) third-time))))))))

(defn- build-path [workspace proj-path]
  (io/file (workspace/build-path workspace) proj-path))

(defn- abs-project-path [workspace proj-path]
  (io/file (workspace/project-path workspace) proj-path))

(defn mtime [^File f]
  (.lastModified f))

(deftest build-atlas
  (testing "Building atlas"
    (with-build-results "/background/background.atlas"
      (let [content (get content-by-source "/background/background.atlas")
            desc    (TextureSetProto$TextureSet/parseFrom content)]
        (is (contains? content-by-target (.getTexture desc)))))))

(deftest build-atlas-with-error
  (testing "Building atlas with error"
    (with-loaded-project project-path
      (let [path              "/background/background.atlas"
            resource-node     (test-util/resource-node project path)
            _                 (g/set-property! resource-node :margin -42)
            build-results     (project-build project resource-node (g/make-evaluation-context))]
        (is (instance? internal.graph.error_values.ErrorValue (:error build-results)))))))

(deftest build-font
  (testing "Building TTF font"
    (with-build-results "/fonts/score.font"
      (let [content (get content-by-source "/fonts/score.font")
<<<<<<< HEAD
            desc (protobuf/bytes->map-with-defaults Font$FontMap content)]
        (is (= 1024 (:cache-width desc)))
        (is (= 256 (:cache-height desc))))))
  (testing "Building BMFont"
    (with-build-results "/fonts/gradient.font"
      (let [content (get content-by-source "/fonts/gradient.font")
            desc (protobuf/bytes->map-with-defaults Font$FontMap content)]
        (is (= 1024 (:cache-width desc)))
        (is (= 512 (:cache-height desc)))))))
=======
            desc (protobuf/bytes->map Font$FontMap content)
            glyph-bank-build-path (workspace/build-path workspace (:glyph-bank desc))
            glyph-bank-bytes (content-bytes {:resource glyph-bank-build-path})
            glyph-bank (protobuf/bytes->map Font$GlyphBank glyph-bank-bytes)]
        (is (= 1024 (:cache-width glyph-bank)))
        (is (= 256 (:cache-height glyph-bank))))))
  (testing "Building BMFont"
    (with-build-results "/fonts/gradient.font"
      (let [content (get content-by-source "/fonts/gradient.font")
            desc (protobuf/bytes->map Font$FontMap content)
            glyph-bank-build-path (workspace/build-path workspace (:glyph-bank desc))
            glyph-bank-bytes (content-bytes {:resource glyph-bank-build-path})
            glyph-bank (protobuf/bytes->map Font$GlyphBank glyph-bank-bytes)]
        (is (= 1024 (:cache-width glyph-bank)))
        (is (= 512 (:cache-height glyph-bank)))))))
>>>>>>> 9a75b15b

(deftest build-script
  (testing "Building a valid script succeeds"
    (with-build-results "/script/good.script"
      (let [content (get content-by-source "/script/good.script")
            module (Lua$LuaModule/parseFrom content)
            source (.getSource module)]
        (is (pos? (.size (.getScript source))))
        (is (= "@script/good.script" (.getFilename source))))))
  (testing "Building a broken script fails"
    (with-build-results "/script/bad.script"
      (let [content (get content-by-source "/script/bad.script")]
        (is (nil? content))))))

(deftest build-script-properties
  (with-build-results "/script/props.collection"
    (doseq [[res-path pb decl-path] [["/script/props.script" Lua$LuaModule [:properties]]
                                     ["/script/props.go" GameObject$PrototypeDesc [:components 0 :property-decls]]
                                     ["/script/props.collection" GameObject$CollectionDesc [:instances 0 :component-properties 0 :property-decls]]]]
      (let [content (get content-by-source res-path)
            desc (protobuf/bytes->map-with-defaults pb content)
            decl (get-in desc decl-path)]
        (is (not-empty (:number-entries decl)))
        (is (not-empty (:hash-entries decl)))
        (is (not-empty (:url-entries decl)))
        (is (not-empty (:vector3-entries decl)))
        (is (not-empty (:vector4-entries decl)))
        (is (not-empty (:quat-entries decl)))
        (is (not-empty (:bool-entries decl)))
        (is (not-empty (:float-values decl)))
        (is (not-empty (:hash-values decl)))
        (is (not-empty (:string-values decl)))))
    (let [collection-content (get content-by-source "/script/props.collection")
          collection-desc (protobuf/bytes->map-with-defaults GameObject$CollectionDesc collection-content)
          instance-map (into {} (map (juxt :id identity) (:instances collection-desc)))
          embedded-props-target (:prototype (instance-map "/embedded_props"))
          embedded-content (content-by-target embedded-props-target)
          embedded-desc (protobuf/bytes->map-with-defaults GameObject$PrototypeDesc embedded-content)
          decl (get-in embedded-desc [:components 0 :property-decls])]
      (is (not-empty (:number-entries decl)))
      (is (not-empty (:hash-entries decl)))
      (is (not-empty (:url-entries decl)))
      (is (not-empty (:vector3-entries decl)))
      (is (not-empty (:vector4-entries decl)))
      (is (not-empty (:quat-entries decl)))
      (is (not-empty (:bool-entries decl)))
      (is (not-empty (:float-values decl)))
      (is (not-empty (:hash-values decl)))
      (is (not-empty (:string-values decl)))))
  (with-build-results "/script/sub_props.collection"
    (doseq [[res-path pb decl-path] [["/script/sub_props.collection" GameObject$CollectionDesc [:instances 0 :component-properties 0 :property-decls]]]]
      (let [content (get content-by-source res-path)
            desc (protobuf/bytes->map-with-defaults pb content)
            decl (get-in desc decl-path)]
        (is (not-empty (:number-entries decl)))
        (is (not-empty (:hash-entries decl)))
        (is (not-empty (:url-entries decl)))
        (is (not-empty (:vector3-entries decl)))
        (is (not-empty (:vector4-entries decl)))
        (is (not-empty (:quat-entries decl)))
        (is (not-empty (:bool-entries decl)))
        (is (not-empty (:float-values decl)))
        (is (not-empty (:hash-values decl)))
        (is (not-empty (:string-values decl)))))
    ;; Sub-collections should not be built separately
    (is (not (contains? content-by-source "/script/props.collection"))))
  (with-build-results "/script/sub_sub_props.collection"
    (doseq [[res-path pb decl-path] [["/script/sub_sub_props.collection" GameObject$CollectionDesc [:instances 0 :component-properties 0 :property-decls]]]]
      (let [content (get content-by-source res-path)
            desc (protobuf/bytes->map-with-defaults pb content)
            decl (get-in desc decl-path)]
        (is (not-empty (:number-entries decl)))
        (is (not-empty (:hash-entries decl)))
        (is (not-empty (:url-entries decl)))
        (is (not-empty (:vector3-entries decl)))
        (is (not-empty (:vector4-entries decl)))
        (is (not-empty (:quat-entries decl)))
        (is (not-empty (:bool-entries decl)))
        (is (not-empty (:float-values decl)))
        (is (not-empty (:hash-values decl)))
        (is (not-empty (:string-values decl)))))
    ;; Sub-collections should not be built separately
    (is (not (contains? content-by-source "/script/sub_props.collection")))))

(deftest build-script-properties-override-values
  (with-build-results "/script/override.collection"
    (are [path pb-class val-path expected] (let [content (get content-by-source path)
                                                 desc (protobuf/bytes->map-with-defaults pb-class content)
                                                 float-values (get-in desc val-path)]
                                             (= [expected] float-values))
      "/script/override.script"      Lua$LuaModule             [:properties :float-values] 1.0
      "/script/override.go"          GameObject$PrototypeDesc  [:components 0 :property-decls :float-values] 2.0
      "/script/override.collection"  GameObject$CollectionDesc [:instances 0 :component-properties 0 :property-decls :float-values] 3.0))
  (with-build-results "/script/override_parent.collection"
    (are [path pb-class val-path expected] (let [content (get content-by-source path)
                                                 desc (protobuf/bytes->map-with-defaults pb-class content)
                                                 float-values (get-in desc val-path)]
                                             (= [expected] float-values))
      "/script/override_parent.collection" GameObject$CollectionDesc [:instances 0 :component-properties 0 :property-decls :float-values] 4.0)))

(deftest build-gui-templates
  ;; Reads from test_project rather than build_project
  (with-loaded-project
    (let [path              "/gui/scene.gui"
          resource-node     (test-util/resource-node project path)
          build-artifacts   (project-build-artifacts project resource-node (g/make-evaluation-context))
          content-by-source (into {} (map #(do [(resource/proj-path (:resource (:resource %))) (content-bytes %)]) build-artifacts))
          content-by-target (into {} (map #(do [(resource/proj-path (:resource %)) (content-bytes %)]) build-artifacts))
          content           (get content-by-source path)
          desc              (protobuf/pb->map-with-defaults (Gui$SceneDesc/parseFrom content))]
      (is (= ["box" "pie" "sub_scene/sub_box" "box1" "text"] (mapv :id (:nodes desc))))
      (let [sub (get-in desc [:nodes 2])]
        (is (= "layer" (:layer sub)))
        (is (= 0.5 (:alpha sub)))
        (is (= [1.0 1.0 1.0 0.0] (:scale sub)))
        (is (= [0.0 0.0 0.0 0.0] (:rotation sub)))
        (is (= [1100.0 640.0 0.0 0.0] (:position sub))))
      (is (contains? content-by-source "/graphics/atlas.atlas"))
      (is (contains? content-by-source "/fonts/big_score.font"))
      (let [textures (zipmap (map :name (:textures desc)) (map :texture (:textures desc)))]
        (is (= "/gui/gui.a.texturesetc" (get textures "main")))
        (is (= "/graphics/atlas.a.texturesetc" (get textures "sub_main"))))
      (let [fonts (zipmap (map :name (:fonts desc)) (map :font (:fonts desc)))]
        (is (= "/builtins/fonts/system_font.fontc" (get fonts "system_font")))
        (is (= "/fonts/big_score.fontc" (get fonts "sub_font")))))))

(deftest build-game-project
  (with-build-results "/game.project"
    (let [target-exts (into #{} (map #(:build-ext (resource/resource-type (:resource %))) build-artifacts))
          exp-paths   [path
                       "/main/main.collection"
                       "/main/main.script"
                       "/input/game.input_binding"
                       "/builtins/render/default.render"
                       "/builtins/render/default.render_script"
                       "/background/bg.png"
                       "/tile_source/simple.tilesource"
                       "/main/blob.tilemap"
                       "/collisionobject/tile_map.collisionobject"
                       "/collisionobject/convex_shape.collisionobject"]
          exp-exts    ["vpc" "fpc" "texturec"]]
      (when (contains? build-results :error)
         (log-errors (:error build-results)))
      (is (not (contains? build-results :error)))
      (doseq [ext exp-exts]
        (is (contains? target-exts ext)))
      (doseq [path exp-paths]
        (is (contains? content-by-source path)))
      (let [content (get content-by-source "/main/main.collection")
            desc    (GameObject$CollectionDesc/parseFrom content)
            go-ext  (:build-ext (workspace/get-resource-type workspace "go"))]
        (doseq [inst (.getInstancesList desc)]
          (is (.endsWith (.getPrototype inst) go-ext)))))
    (let [content (get content-by-source "/game.project")]
      (is (some? (re-find #"/main/main\.collectionc" (String. content "UTF-8")))))))

(deftest build-game-project-with-error
  (with-loaded-project project-path
    (let [path                "/game.project"
          resource-node       (test-util/resource-node project path)
          atlas-path          "/background/background.atlas"
          atlas-resource-node (test-util/resource-node project atlas-path)
          _                   (g/set-property! atlas-resource-node :inner-padding -42)
          build-results       (project-build project resource-node (g/make-evaluation-context))]
      (is (instance? internal.graph.error_values.ErrorValue (:error build-results))))))

(defn- check-project-setting [properties path expected-value]
  (let [value (settings-core/get-setting properties path)]
    (is (= expected-value value))))

(deftest build-game-project-with-buildtime-conversion
  (with-loaded-project "test/resources/buildtime_conversion"
    (let [game-project (test-util/resource-node project "/game.project")]
     (let [br (project-build project game-project (g/make-evaluation-context))]
       (is (not (contains? br :error)))
       (with-open [r (io/reader (build-path workspace "game.projectc"))]
         (let [built-properties (settings-core/parse-settings r)]

           ;; Check build-time conversion has taken place
           ;; Having 'variable_dt' checked should map to 'vsync' 0 and 'update_frequency' 0
           (check-project-setting built-properties ["display" "variable_dt"] "1")
           (check-project-setting built-properties ["display" "vsync"] "0")
           (check-project-setting built-properties ["display" "update_frequency"] "0")))))))

(deftest build-game-project-properties
  (with-loaded-project "test/resources/game_project_properties"
                       (let [game-project (test-util/resource-node project "/game.project")]
                         (let [br (project-build project game-project (g/make-evaluation-context))]
                           (is (not (contains? br :error)))
                           (with-open [r (io/reader (build-path workspace "game.projectc"))]
                             (let [built-properties (settings-core/parse-settings r)]

                               ;; Overwrite default value
                               (check-project-setting built-properties ["project" "title"] "Game Project Properties")

                               ;; Non existent property
                               (check-project-setting built-properties ["project" "doesn't_exist"] nil)

                               ;; Default boolean value
                               (check-project-setting built-properties ["script" "shared_state"] "0")

                               ;; Default number value
                               (check-project-setting built-properties ["display" "width"] "960")

                               ;; Custom property
                               (check-project-setting built-properties ["custom" "love"] "defold")

                               ;; Non-responding project.dependencies entry should be removed
                               (check-project-setting built-properties ["project" "dependencies"] nil)

                               ;; Compiled resource
                               (check-project-setting built-properties ["display" "display_profiles"] "/builtins/render/default.display_profilesc")

                               ;; Copy-only resource
                               (check-project-setting built-properties ["osx" "infoplist"] "/builtins/manifests/osx/Info.plist")

                               ;; Check so that empty defaults are not included
                               (check-project-setting built-properties ["resource" "uri"] nil)

                               ;; Check so empty custom properties are included as empty strings
                               (check-project-setting built-properties ["custom" "should_be_empty"] "")))))))

(defmacro with-setting [path value & body]
  ;; assumes game-project in scope
  (let [path-list (string/split path #"/")]
    `(let [old-value# (game-project/get-setting ~'game-project ~path-list)]
       (game-project/set-setting! ~'game-project ~path-list ~value)
           (try
             ~@body
             (finally
               (game-project/set-setting! ~'game-project ~path-list old-value#))))))

(defn- check-file-contents [workspace specs]
  (doseq [[path content] specs]
    (let [file (build-path workspace path)]
      (is (true? (.exists file)))
      (is (= (slurp file) content)))))

(deftest build-with-custom-resources
  (with-loaded-project "test/resources/custom_resources_project"
    (let [game-project (test-util/resource-node project "/game.project")]
      (with-setting "project/custom_resources" "root.stuff"
        (project-build project game-project (g/make-evaluation-context))
        (check-file-contents workspace [["root.stuff" "root.stuff"]])
      (with-setting "project/custom_resources" "/root.stuff"
        (project-build project game-project (g/make-evaluation-context))
        (check-file-contents workspace [["root.stuff" "root.stuff"]])
      (with-setting "project/custom_resources" "assets"
        (project-build project game-project (g/make-evaluation-context))
        (check-file-contents workspace
                             [["assets/some.stuff" "some.stuff"]
                              ["assets/some2.stuff" "some2.stuff"]]))
      (with-setting "project/custom_resources" "/assets"
        (project-build project game-project (g/make-evaluation-context))
        (check-file-contents workspace
                             [["assets/some.stuff" "some.stuff"]
                              ["assets/some2.stuff" "some2.stuff"]]))
      (with-setting "project/custom_resources" "assets, root.stuff"
        (project-build project game-project (g/make-evaluation-context))
        (check-file-contents workspace
                             [["assets/some.stuff" "some.stuff"]
                              ["assets/some2.stuff" "some2.stuff"]
                              ["root.stuff" "root.stuff"]]))
      (with-setting "project/custom_resources" "assets, root.stuff, /more_assets/"
        (project-build project game-project (g/make-evaluation-context))
        (check-file-contents workspace
                             [["assets/some.stuff" "some.stuff"]
                              ["assets/some2.stuff" "some2.stuff"]
                              ["root.stuff" "root.stuff"]
                              ["more_assets/some_more.stuff" "some_more.stuff"]
                              ["more_assets/some_more2.stuff" "some_more2.stuff"]]))
      (with-setting "project/custom_resources" ""
        (project-build project game-project (g/make-evaluation-context))
        (doseq [path ["assets/some.stuff" "assets/some2.stuff"
                      "root.stuff"
                      "more_assets/some_more.stuff" "more_assets/some_more2.stuff"]]
          (is (false? (.exists (build-path workspace path))))))
      (with-setting "project/custom_resources" "nonexistent_path"
        (let [build-error (:error (project-build project game-project (g/make-evaluation-context)))
              error-message (some :message (tree-seq :causes :causes build-error))]
          (is (g/error? build-error))
          (is (= "Custom resource not found: '/nonexistent_path'" error-message)))))))))

(deftest custom-resources-cached
  (testing "Check custom resources are only rebuilt when source has changed"
    (with-clean-system
      (let [workspace (test-util/setup-scratch-workspace! world "test/resources/custom_resources_project")
            project (test-util/setup-project! workspace)
            game-project (test-util/resource-node project "/game.project")]
        (with-setting "project/custom_resources" "assets"
          (project-build project game-project (g/make-evaluation-context))
          (let [initial-some-mtime (mtime (build-path workspace "assets/some.stuff"))
                initial-some2-mtime (mtime (build-path workspace "assets/some2.stuff"))]
            (Thread/sleep 1000)
            (spit (abs-project-path workspace "assets/some.stuff") "new stuff")
            (workspace/resource-sync! workspace)
            (project-build project game-project (g/make-evaluation-context))
            (is (not (= initial-some-mtime (mtime (build-path workspace "assets/some.stuff")))))
            (is (= initial-some2-mtime (mtime (build-path workspace "assets/some2.stuff"))))))))))

(deftest dependencies-are-removed-from-game-project
  (with-loaded-project project-path
    (let [path           "/game.project"
          game-project   (test-util/resource-node project path)
          dependency-url "http://localhost:1234/dependency.zip"]
      (game-project/set-setting! game-project ["project" "dependencies"] dependency-url)
      (let [build-artifacts      (project-build-artifacts project game-project (g/make-evaluation-context))
            content-by-source    (into {} (keep #(when-let [r (:resource (:resource %))]
                                                   [(resource/proj-path r) (content-bytes %)]))
                                       build-artifacts)
            content              (get content-by-source "/game.project")
            game-project-content (String. content)]
        (is (not (.contains game-project-content dependency-url)))))))

(deftest collision-groups-data-doesnt-break-build
  (with-clean-system
    (let [workspace (test-util/setup-scratch-workspace! world "test/resources/collision_project")
          project (test-util/setup-project! workspace)
          game-project (test-util/resource-node project "/game.project")]
      (let [br (project-build project game-project (g/make-evaluation-context))]
        (is (not (contains? br :error))))
      (testing "Removing an unreferenced collisionobject should not break the build"
        (let [f (File. (workspace/project-path workspace) "knight.collisionobject")]
          (fs/delete-file! f)
          (workspace/resource-sync! workspace))
        (let [br (project-build project game-project (g/make-evaluation-context))]
          (is (not (contains? br :error))))))))

(deftest inexact-path-casing-produces-build-error
  (with-loaded-project project-path
    (let [game-project-node (test-util/resource-node project "/game.project")
          atlas-node (test-util/resource-node project "/background/background.atlas")
          atlas-image-node (ffirst (g/sources-of atlas-node :image-resources))
          image-resource (g/node-value atlas-image-node :image)
          workspace (resource/workspace image-resource)
          uppercase-image-path (string/upper-case (resource/proj-path image-resource))
          uppercase-image-resource (workspace/resolve-workspace-resource workspace uppercase-image-path)]
      (g/set-property! atlas-image-node :image uppercase-image-resource)
      (let [build-error (:error (project-build project game-project-node (g/make-evaluation-context)))
            error-message (some :message (tree-seq :causes :causes build-error))]
        (is (g/error? build-error))
        (is (= (str "The file '" uppercase-image-path "' could not be found.") error-message))))))<|MERGE_RESOLUTION|>--- conflicted
+++ resolved
@@ -481,33 +481,21 @@
   (testing "Building TTF font"
     (with-build-results "/fonts/score.font"
       (let [content (get content-by-source "/fonts/score.font")
-<<<<<<< HEAD
-            desc (protobuf/bytes->map-with-defaults Font$FontMap content)]
-        (is (= 1024 (:cache-width desc)))
-        (is (= 256 (:cache-height desc))))))
-  (testing "Building BMFont"
-    (with-build-results "/fonts/gradient.font"
-      (let [content (get content-by-source "/fonts/gradient.font")
-            desc (protobuf/bytes->map-with-defaults Font$FontMap content)]
-        (is (= 1024 (:cache-width desc)))
-        (is (= 512 (:cache-height desc)))))))
-=======
-            desc (protobuf/bytes->map Font$FontMap content)
+            desc (protobuf/bytes->map-with-defaults Font$FontMap content)
             glyph-bank-build-path (workspace/build-path workspace (:glyph-bank desc))
             glyph-bank-bytes (content-bytes {:resource glyph-bank-build-path})
-            glyph-bank (protobuf/bytes->map Font$GlyphBank glyph-bank-bytes)]
+            glyph-bank (protobuf/bytes->map-with-defaults Font$GlyphBank glyph-bank-bytes)]
         (is (= 1024 (:cache-width glyph-bank)))
         (is (= 256 (:cache-height glyph-bank))))))
   (testing "Building BMFont"
     (with-build-results "/fonts/gradient.font"
       (let [content (get content-by-source "/fonts/gradient.font")
-            desc (protobuf/bytes->map Font$FontMap content)
+            desc (protobuf/bytes->map-with-defaults Font$FontMap content)
             glyph-bank-build-path (workspace/build-path workspace (:glyph-bank desc))
             glyph-bank-bytes (content-bytes {:resource glyph-bank-build-path})
-            glyph-bank (protobuf/bytes->map Font$GlyphBank glyph-bank-bytes)]
+            glyph-bank (protobuf/bytes->map-with-defaults Font$GlyphBank glyph-bank-bytes)]
         (is (= 1024 (:cache-width glyph-bank)))
         (is (= 512 (:cache-height glyph-bank)))))))
->>>>>>> 9a75b15b
 
 (deftest build-script
   (testing "Building a valid script succeeds"
