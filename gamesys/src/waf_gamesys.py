--- conflicted
+++ resolved
@@ -119,15 +119,11 @@
     msg.texture = transform_texture_name(task, msg.texture)
     return msg
 
-<<<<<<< HEAD
+def transform_sprite2(task, msg):
+    msg.tile_set = msg.tile_set.replace('.tileset', '.tilesetc')
+    return msg
+
 def transform_tilegrid(task, msg):
-=======
-def transform_sprite2(msg):
-    msg.tile_set = msg.tile_set.replace('.tileset', '.tilesetc')
-    return msg
-
-def transform_tilegrid(msg):
->>>>>>> c27d87b1
     msg.tile_set = msg.tile_set + 'c'
     return msg
 
