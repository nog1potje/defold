--- conflicted
+++ resolved
@@ -5,10 +5,6 @@
     pass
 
 def build(bld):
-<<<<<<< HEAD
-    if bld.env.PLATFORM not in ['armv7-darwin', 'arm64-darwin', 'armv7-android', 'arm64-android', 'js-web', 'wasm-web']:
-=======
-    if not bld.env.PLATFORM in ('armv7-darwin', 'arm64-darwin', 'x86_64-ios', 'armv7-android', 'js-web', 'wasm-web'):
->>>>>>> b6fbacf7
+    if not bld.env.PLATFORM in ('armv7-darwin', 'arm64-darwin', 'x86_64-ios', 'armv7-android', 'arm64-android', 'js-web', 'wasm-web'):
         bld.add_subdirs('gdc')
     bld.add_subdirs('launcher')