--- conflicted
+++ resolved
@@ -972,11 +972,6 @@
      */
     void SetInheritScale(HInstance instance, bool inherit_scale);
 
-    /** 
-     * Tells the collection that a transform was updated
-     */
-    void SetDirtyTransforms(HCollection collection);
-
     /**
      * Tells the collection that a transform was updated
      */
@@ -1115,23 +1110,6 @@
      * @param collection Collection
      * @return if the scale should be applied along Z
      */
-<<<<<<< HEAD
-    dmRig::HRigContext GetRigContext(HCollection collection);
- 
-    /**
-     * Returns whether the scale of the instances in a collection should be applied along Z or not.
-     * @param collection Collection
-     * @return if the scale should be applied along Z
-     */
-    bool ScaleAlongZ(HCollection collection);
-
-    /**
-     * Returns whether the scale of the instances in a collection should be applied along Z or not.
-     * @param collection Collection
-     * @return if the scale should be applied along Z
-     */
-=======
->>>>>>> aa6df303
     bool ScaleAlongZ(HCollection collection);
 
     /**
