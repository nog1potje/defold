--- conflicted
+++ resolved
@@ -284,15 +284,13 @@
     m_ModelContext.m_Factory = m_Factory;
     m_ModelContext.m_MaxModelCount = 128;
 
-<<<<<<< HEAD
     m_MeshContext.m_RenderContext = m_RenderContext;
     m_MeshContext.m_Factory       = m_Factory;
     m_MeshContext.m_MaxMeshCount  = 128;
 
     dmBuffer::NewContext();
-=======
+
     m_SoundContext.m_MaxComponentCount = 32;
->>>>>>> a9332398
 
     dmResource::Result r = dmGameSystem::RegisterResourceTypes(m_Factory, m_RenderContext, &m_GuiContext, m_InputContext, &m_PhysicsContext);
     assert(dmResource::RESULT_OK == r);
@@ -303,11 +301,7 @@
 
     assert(dmGameObject::RESULT_OK == dmGameSystem::RegisterComponentTypes(m_Factory, m_Register, m_RenderContext, &m_PhysicsContext, &m_ParticleFXContext, &m_GuiContext, &m_SpriteContext,
                                                                                                     &m_CollectionProxyContext, &m_FactoryContext, &m_CollectionFactoryContext, &m_SpineModelContext,
-<<<<<<< HEAD
-                                                                                                    &m_ModelContext, &m_MeshContext, &m_LabelContext, &m_TilemapContext));
-=======
-                                                                                                    &m_ModelContext, &m_LabelContext, &m_TilemapContext, &m_SoundContext));
->>>>>>> a9332398
+                                                                                                    &m_ModelContext, &m_MeshContext, &m_LabelContext, &m_TilemapContext, &m_SoundContext));
 
     m_Collection = dmGameObject::NewCollection("collection", m_Factory, m_Register, 1024);
 }
