#include <float.h>
#include <stdio.h>
#include <assert.h>

#include <dlib/hash.h>
#include <dlib/log.h>
#include <dlib/math.h>
#include <particle/particle.h>
#include <graphics/graphics.h>
#include <render/render.h>

#include "../gamesys.h"
#include "gamesys_ddf.h"
#include "../gamesys_private.h"

#include "resources/res_particlefx.h"

#include "script_particlefx.h"

extern "C"
{
#include <lua/lauxlib.h>
#include <lua/lualib.h>
}

namespace dmGameSystem
{
<<<<<<< HEAD
    /*# sleeping state
     *
     * @name particlefx.EMITTER_STATE_SLEEPING
     * @variable
     */

    /*# prespawn state
     * 
     * @name particlefx.EMITTER_STATE_PRESPAWN
     * @variable
     */

    /*# spawning state
     *
     * @name particlefx.EMITTER_STATE_SPAWNING
     * @variable
     */

    /*# postspawn state
     *
     * @name particlefx.EMITTER_STATE_POSTSPAWN
     * @variable
     */

    void EmitterStateChangedCallback(uint32_t num_awake_emitters, dmhash_t emitter_id, dmParticle::EmitterState emitter_state, void* user_data)
    {
        EmitterStateChangedScriptData data = *(EmitterStateChangedScriptData*)(user_data);

        if(data.m_LuaCallbackRef == LUA_NOREF)
        {
            dmLogError("No callback set");
            return;
        }

        if(data.m_LuaSelfRef == LUA_NOREF)
        {
            dmLogError("Could not run callback because the instance has been deleted.");
            return;
        }

        int top = lua_gettop(data.m_L);

        // push callback reference onto stack
        lua_rawgeti(data.m_L, LUA_REGISTRYINDEX, data.m_LuaCallbackRef);
        
        lua_rawgeti(data.m_L, LUA_REGISTRYINDEX, data.m_LuaSelfRef);
        dmScript::PushHash(data.m_L, data.m_ComponentId);
        dmScript::PushHash(data.m_L, emitter_id);
        lua_pushnumber(data.m_L, emitter_state);

        int ret = dmScript::PCall(data.m_L, 4, LUA_MULTRET);
        if(ret != 0)
        {
            dmLogError("error calling particle emitter callback, error: %s", lua_tostring(data.m_L, -1));
        }

        // The last emitter belonging to this particlefx har gone to sleep, release lua reference.
        if(num_awake_emitters == 0 && emitter_state == dmParticle::EMITTER_STATE_SLEEPING)
        {
            lua_unref(data.m_L, data.m_LuaCallbackRef);
        }

        assert(top == lua_gettop(data.m_L));
    }

    /*# ParticleFX documentation
=======
    /*# Particle effects API documentation
>>>>>>> 5ace1be2
     *
     * Functions for controlling particle effect component playback and
     * shader constants.
     *
     * @name Particle effects
     * @namespace particlefx
     */

    /*# start playing a particle FX
     * Particle FX started this way need to be manually stopped through particlefx.stop.
     * Which particle FX to play is identified by the URL.
     *
     * @name particlefx.play
     * @param url the particle fx that should start playing (url)
     * @param [emitter_state_cb] optional callback that will be called when an emitter attached to this particlefx changes state.
     * @examples
     * <p>
     * How to play a particle fx when a game object is created. 
     * The callback receives the hash of the path to the particlefx, the hash of the id
     * of the emitter, and the new state of the emitter as particlefx.EMITTER_STATE_<STATE>.
     * </p>
     * <pre>
     * local function emitter_state_cb(self, particlefx_url, emitter_id, state)
     *    print(particlefx_url)
     *    print(emitter_id)
     *    print(state)
     * end
     * function init(self)
     *     particlefx.play("#particlefx", emitter_state_cb)
     * end
     * </pre>
     */
    int ParticleFX_Play(lua_State* L)
    {
        dmGameObject::HInstance instance = CheckGoInstance(L);

        int top = lua_gettop(L);

        if (top < 1)
        {
            return luaL_error(L, "particlefx.play expects atleast URL as parameter");
        }
        
        EmitterStateChangedScriptData data;
        char msg_buf[sizeof(dmParticle::EmitterStateChanged) + sizeof(EmitterStateChangedScriptData)];
        uint32_t msg_size = 0;

        dmMessage::URL receiver;
        dmMessage::URL sender;
        dmScript::ResolveURL(L, 1, &receiver, &sender);

        sender.m_Function = 0;
        receiver.m_Function = 0;

        if (top > 1 && !lua_isnil(L, 2))
        {
            int callback = luaL_ref(L, LUA_REGISTRYINDEX); // pops value from lua stack
            lua_pushnil(L); // push nil to lua stack to restore stack size (necessary? or just ditch the assert below?)

            dmScript::GetInstance(L);
            int self = luaL_ref(L, LUA_REGISTRYINDEX);
            
            // path-only url (e.g. "/level/particlefx") has empty fragment, and relative path (e.g. "#particlefx") has non-empty fragment.
            if(receiver.m_Fragment == 0)
            {
                data.m_ComponentId = receiver.m_Path;
            }
            else
            {
                data.m_ComponentId = receiver.m_Fragment;
            }

            data.m_LuaCallbackRef = callback;
            data.m_LuaSelfRef = self;
            data.m_L = L;

            dmParticle::EmitterStateChanged fun;
            fun = EmitterStateChangedCallback;

            msg_size = sizeof(dmParticle::EmitterStateChanged) + sizeof(EmitterStateChangedScriptData);

            memcpy(msg_buf, &fun, sizeof(dmParticle::EmitterStateChanged));
            memcpy(msg_buf + sizeof(dmParticle::EmitterStateChanged), &data, sizeof(EmitterStateChangedScriptData));
        }

        dmMessage::Post(
            &sender, 
            &receiver, 
            dmGameSystemDDF::PlayParticleFX::m_DDFDescriptor->m_NameHash, 
            (uintptr_t)instance, 
            (uintptr_t)dmGameSystemDDF::PlayParticleFX::m_DDFDescriptor, 
            (void*)msg_buf, 
            msg_size);

        assert(top == lua_gettop(L));
        return 0;
    }

    /*# stop playing a particle fx
     * Stopping a particle FX does not remove the already spawned particles.
     * Which particle fx to stop is identified by the URL.
     *
     * @name particlefx.stop
     * @param url the particle fx that should stop playing (url)
     * @examples
     * <p>
     * How to stop a particle fx when a game object is deleted:
     * </p>
     * <pre>
     * function final(self)
     *     particlefx.stop("#particlefx")
     * end
     * </pre>
     */
    int ParticleFX_Stop(lua_State* L)
    {
        int top = lua_gettop(L);

        dmGameObject::HInstance instance = CheckGoInstance(L);

        if (top != 1)
        {
            return luaL_error(L, "particlefx.stop only takes a URL as parameter");
        }
        dmGameSystemDDF::StopParticleFX msg;
        uint32_t msg_size = sizeof(dmGameSystemDDF::StopParticleFX);

        dmMessage::URL receiver;
        dmMessage::URL sender;
        dmScript::ResolveURL(L, 1, &receiver, &sender);

        dmMessage::Post(&sender, &receiver, dmGameSystemDDF::StopParticleFX::m_DDFDescriptor->m_NameHash, (uintptr_t)instance, (uintptr_t)dmGameSystemDDF::StopParticleFX::m_DDFDescriptor, (void*)&msg, msg_size);
        assert(top == lua_gettop(L));
        return 0;
    }

    /*# set a shader constant for a particle FX emitter
     * The constant must be defined in the material assigned to the emitter.
     * Setting a constant through this function will override the value set for that constant in the material.
     * The value will be overridden until particlefx.reset_constant is called.
     * Which particle FX to set a constant for is identified by the URL.
     *
     * @name particlefx.set_constant
     * @param url the particle FX that should have a constant set (url)
     * @param emitter_id the id of the emitter (string|hash)
     * @param name the name of the constant (string|hash)
     * @param value the value of the constant (vec4)
     * @examples
     * <p>
     * The following examples assumes that the particle FX has id "particlefx", contains an emitter with id "emitter" and that the default-material in builtins is used.
     * If you assign a custom material to the emitter, you can set the constants defined there in the same manner.
     * </p>
     * <p>
     * How to tint particles from an emitter red:
     * </p>
     * <pre>
     * function init(self)
     *     particlefx.set_constant("#particlefx", "emitter", "tint", vmath.vector4(1, 0, 0, 1))
     * end
     * </pre>
     */
    int ParticleFX_SetConstant(lua_State* L)
    {
        int top = lua_gettop(L);

        dmGameObject::HInstance instance = CheckGoInstance(L);

        dmhash_t emitter_id = dmScript::CheckHashOrString(L, 2);
        dmhash_t name_hash = dmScript::CheckHashOrString(L, 3);
        Vectormath::Aos::Vector4* value = dmScript::CheckVector4(L, 4);

        dmGameSystemDDF::SetConstantParticleFX msg;
        msg.m_EmitterId = emitter_id;
        msg.m_NameHash = name_hash;
        msg.m_Value = *value;

        dmMessage::URL receiver;
        dmMessage::URL sender;
        dmScript::ResolveURL(L, 1, &receiver, &sender);

        dmMessage::Post(&sender, &receiver, dmGameSystemDDF::SetConstantParticleFX::m_DDFDescriptor->m_NameHash, (uintptr_t)instance, (uintptr_t)dmGameSystemDDF::SetConstantParticleFX::m_DDFDescriptor, &msg, sizeof(msg));
        assert(top == lua_gettop(L));
        return 0;
    }

    /*# reset a shader constant for a particle FX emitter
     * The constant must be defined in the material assigned to the emitter.
     * Resetting a constant through this function implies that the value defined in the material will be used.
     * Which particle FX to reset a constant for is identified by the URL.
     *
     * @name particlefx.reset_constant
     * @param url the particle FX that should have a constant reset (url)
     * @param emitter_id the id of the emitter (string|hash)
     * @param name the name of the constant (string|hash)
     * @examples
     * <p>
     * The following examples assumes that the particle FX has id "particlefx", contains an emitter with id "emitter" and that the default-material in builtins is used.
     * If you assign a custom material to the emitter, you can reset the constants defined there in the same manner.
     * </p>
     * <p>
     * How to reset the tinting of particles from an emitter:
     * </p>
     * <pre>
     * function init(self)
     *     particlefx.reset_constant("#particlefx", "emitter", "tint")
     * end
     * </pre>
     */
    int ParticleFX_ResetConstant(lua_State* L)
    {
        int top = lua_gettop(L);

        dmGameObject::HInstance instance = CheckGoInstance(L);
        dmhash_t emitter_id = dmScript::CheckHashOrString(L, 2);
        dmhash_t name_hash = dmScript::CheckHashOrString(L, 3);

        dmGameSystemDDF::ResetConstantParticleFX msg;
        msg.m_EmitterId = emitter_id;
        msg.m_NameHash = name_hash;

        dmMessage::URL receiver;
        dmMessage::URL sender;
        dmScript::ResolveURL(L, 1, &receiver, &sender);

        dmMessage::Post(&sender, &receiver, dmGameSystemDDF::ResetConstantParticleFX::m_DDFDescriptor->m_NameHash, (uintptr_t)instance, (uintptr_t)dmGameSystemDDF::ResetConstantParticleFX::m_DDFDescriptor, &msg, sizeof(msg));
        assert(top == lua_gettop(L));
        return 0;
    }

    static const luaL_reg PARTICLEFX_FUNCTIONS[] =
    {
        {"play",            ParticleFX_Play},
        {"stop",            ParticleFX_Stop},
        {"set_constant",    ParticleFX_SetConstant},
        {"reset_constant",  ParticleFX_ResetConstant},
        {0, 0}
    };

    void ScriptParticleFXRegister(const ScriptLibContext& context)
    {
        lua_State* L = context.m_LuaState;
        int top = lua_gettop(L);
        luaL_register(L, "particlefx", PARTICLEFX_FUNCTIONS);

        #define SETCONSTANT(name, val) \
            lua_pushnumber(L, (lua_Number) val); \
            lua_setfield(L, -2, #name);\

        SETCONSTANT(EMITTER_STATE_SLEEPING, dmParticle::EMITTER_STATE_SLEEPING);
        SETCONSTANT(EMITTER_STATE_PRESPAWN, dmParticle::EMITTER_STATE_PRESPAWN);
        SETCONSTANT(EMITTER_STATE_SPAWNING, dmParticle::EMITTER_STATE_SPAWNING);
        SETCONSTANT(EMITTER_STATE_POSTSPAWN, dmParticle::EMITTER_STATE_POSTSPAWN);

        #undef SETCONSTANT

        // pop table "particle_fx"
        lua_pop(L, 1);
        assert(top == lua_gettop(L));
    }
}<|MERGE_RESOLUTION|>--- conflicted
+++ resolved
@@ -25,7 +25,15 @@
 
 namespace dmGameSystem
 {
-<<<<<<< HEAD
+    /*# Particle effects API documentation
+     *
+     * Functions for controlling particle effect component playback and
+     * shader constants.
+     *
+     * @name Particle effects
+     * @namespace particlefx
+     */
+
     /*# sleeping state
      *
      * @name particlefx.EMITTER_STATE_SLEEPING
@@ -90,18 +98,6 @@
 
         assert(top == lua_gettop(data.m_L));
     }
-
-    /*# ParticleFX documentation
-=======
-    /*# Particle effects API documentation
->>>>>>> 5ace1be2
-     *
-     * Functions for controlling particle effect component playback and
-     * shader constants.
-     *
-     * @name Particle effects
-     * @namespace particlefx
-     */
 
     /*# start playing a particle FX
      * Particle FX started this way need to be manually stopped through particlefx.stop.
