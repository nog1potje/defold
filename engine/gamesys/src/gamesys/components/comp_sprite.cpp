// Copyright 2020-2024 The Defold Foundation
// Copyright 2014-2020 King
// Copyright 2009-2014 Ragnar Svensson, Christian Murray
// Licensed under the Defold License version 1.0 (the "License"); you may not use
// this file except in compliance with the License.
//
// You may obtain a copy of the License, together with FAQs at
// https://www.defold.com/license
//
// Unless required by applicable law or agreed to in writing, software distributed
// under the License is distributed on an "AS IS" BASIS, WITHOUT WARRANTIES OR
// CONDITIONS OF ANY KIND, either express or implied. See the License for the
// specific language governing permissions and limitations under the License.

#include "comp_sprite.h"

#include <string.h>
#include <float.h>
#include <algorithm>

#include <dlib/array.h>
#include <dlib/hash.h>
#include <dlib/log.h>
#include <dlib/message.h>
#include <dlib/profile.h>
#include <dlib/dstrings.h>
#include <dlib/object_pool.h>
#include <dlib/math.h>
#include <dmsdk/dlib/vmath.h>
#include <dmsdk/dlib/intersection.h>
#include <graphics/graphics.h>
#include <render/render.h>
#include <gameobject/gameobject_ddf.h>

#include "../resources/res_sprite.h"
#include "../gamesys.h"
#include "../gamesys_private.h"
#include "comp_private.h"

#include <gamesys/sprite_ddf.h>
#include <gamesys/gamesys_ddf.h>

#include <dmsdk/gameobject/script.h>
#include <dmsdk/gamesys/render_constants.h>

#include <dmsdk/gamesys/resources/res_material.h>
#include <dmsdk/gamesys/resources/res_textureset.h>

DM_PROPERTY_EXTERN(rmtp_Components);
DM_PROPERTY_U32(rmtp_Sprite, 0, FrameReset, "# components", &rmtp_Components);
DM_PROPERTY_U32(rmtp_SpriteVertexCount, 0, FrameReset, "# vertices", &rmtp_Sprite);
DM_PROPERTY_U32(rmtp_SpriteVertexSize, 0, FrameReset, "size of vertices in bytes", &rmtp_Sprite);
DM_PROPERTY_U32(rmtp_SpriteIndexSize, 0, FrameReset, "size of indices in bytes", &rmtp_Sprite);

namespace dmGameSystem
{
    using namespace dmVMath;

    // In general, rare overrides should be kept out of the struct, to keep memory down
    struct SpriteResourceOverrides
    {
        MaterialResource*       m_Material;
        dmArray<SpriteTexture>  m_Textures; // sampler name to texture set

        SpriteResourceOverrides() : m_Material(0) {}
    };

    struct SpriteComponent
    {
        dmGameObject::HInstance     m_Instance;
        Vector3                     m_Position;
        Quat                        m_Rotation;
        Vector3                     m_Scale;
        Vector3                     m_Size;     // The current size of the animation frame (in texels)
        Vector4                     m_Slice9;
        Matrix4                     m_World;
        dmMessage::URL              m_Listener;
        int                         m_FunctionRef; // Animation callback function
        // Hash of the m_Resource-pointer etc. Hash is used to be compatible with 64-bit arch as a 32-bit value is used for sorting
        uint32_t                    m_MixedHash;

        uint32_t                    m_AnimationID;
        uint32_t                    m_DynamicVertexAttributeIndex;

        SpriteResource*             m_Resource;
        SpriteResourceOverrides*    m_Overrides;
        HComponentRenderConstants   m_RenderConstants;

        /// Currently playing animation
        dmhash_t                    m_CurrentAnimation;
        uint32_t                    m_CurrentAnimationFrame;
        /// Used to scale the time step when updating the timer
        float                       m_AnimInvDuration;
        /// Timer in local space: [0,1]
        float                       m_AnimTimer;
        float                       m_PlaybackRate;
        uint16_t                    m_ComponentIndex;
        uint16_t                    m_AnimPingPong : 1;
        uint16_t                    m_AnimBackwards : 1;
        uint16_t                    m_Enabled : 1;
        uint16_t                    m_Playing : 1;
        uint16_t                    m_DoTick : 1;
        uint16_t                    m_FlipHorizontal : 1;
        uint16_t                    m_FlipVertical : 1;
        uint16_t                    m_AddedToUpdate : 1;
        uint16_t                    m_ReHash : 1;
        uint16_t                    m_UseSlice9 : 1;
        uint16_t                    m_Padding : 6;
    };

    struct SpriteWorld
    {
        dmObjectPool<SpriteComponent>       m_Components;
        DynamicAttributePool                m_DynamicVertexAttributePool;
        dmArray<dmRender::RenderObject*>    m_RenderObjects;
        dmArray<float>                      m_BoundingVolumes;
        uint32_t                            m_RenderObjectsInUse;
        dmRender::HBufferedRenderBuffer     m_VertexBuffer;
        uint8_t*                            m_VertexBufferData;
        uint8_t*                            m_VertexBufferWritePtr;
        dmRender::HBufferedRenderBuffer     m_IndexBuffer;
        uint32_t                            m_VerticesWritten;
        uint32_t                            m_VertexMemorySize;
        uint32_t                            m_VertexCount;
        uint32_t                            m_IndexCount;
        uint32_t                            m_DispatchCount;
        uint8_t*                            m_IndexBufferData;
        uint8_t*                            m_IndexBufferWritePtr;
        uint8_t                             m_Is16BitIndex : 1;
        uint8_t                             m_ReallocBuffers : 1;
    };

    const uint32_t MAX_TEXTURE_COUNT = dmRender::RenderObject::MAX_TEXTURE_COUNT;

    struct TexturesData
    {
        TextureSetResource*             m_Resources[MAX_TEXTURE_COUNT];
        dmGameSystemDDF::TextureSet*    m_TextureSets[MAX_TEXTURE_COUNT];
        uint32_t                        m_NumTextures;

        // Used after resolving info from all textures
        dmhash_t                        m_AnimationID;                      // The animation of the driving atlas
        uint32_t                        m_Frames[MAX_TEXTURE_COUNT];        // The resolved frame indices
        uint32_t                        m_PageIndices[MAX_TEXTURE_COUNT];

        const dmGameSystemDDF::TextureSetAnimation* m_Animations[MAX_TEXTURE_COUNT];
        const dmGameSystemDDF::SpriteGeometry*      m_Geometries[MAX_TEXTURE_COUNT];
        bool                                        m_UsesGeometries;
    };

    DM_GAMESYS_PROP_VECTOR3(SPRITE_PROP_SCALE, scale, false);
    DM_GAMESYS_PROP_VECTOR3(SPRITE_PROP_SIZE, size, false);
    DM_GAMESYS_PROP_VECTOR4(SPRITE_PROP_SLICE, slice, false);

    static const dmhash_t SPRITE_PROP_CURSOR        = dmHashString64("cursor");
    static const dmhash_t SPRITE_PROP_PLAYBACK_RATE = dmHashString64("playback_rate");
    static const dmhash_t SPRITE_PROP_ANIMATION     = dmHashString64("animation");
    static const dmhash_t SPRITE_PROP_FRAME_COUNT   = dmHashString64("frame_count");

    // The 9 slice function produces 16 vertices (4 rows 4 columns)
    // and since there's 2 triangles per quad and 9 quads in total,
    // the amount of indices is 6 per quad and 9 quads = 54 indices in total
    static const uint8_t SPRITE_VERTEX_COUNT_SLICE9 = 16;
    static const uint8_t SPRITE_INDEX_COUNT_SLICE9  = 9 * 6;
    // For the legacy version, we produce a single quad with 4 vertices
    // and 6 indices, 2 triangles per quad and three points each.
    static const uint8_t SPRITE_VERTEX_COUNT_LEGACY = 4;
    static const uint8_t SPRITE_INDEX_COUNT_LEGACY  = 6;

    static float GetCursor(SpriteComponent* component);
    static void SetCursor(SpriteComponent* component, float cursor);
    static float GetPlaybackRate(SpriteComponent* component);
    static void SetPlaybackRate(SpriteComponent* component, float playback_rate);

    static void ReAllocateBuffers(SpriteWorld* sprite_world, dmRender::HRenderContext render_context) {
        if (sprite_world->m_VertexBuffer)
        {
            dmRender::DeleteBufferedRenderBuffer(render_context, sprite_world->m_VertexBuffer);
            sprite_world->m_VertexBuffer = 0;
        }

        sprite_world->m_VertexBuffer     = dmRender::NewBufferedRenderBuffer(render_context, dmRender::RENDER_BUFFER_TYPE_VERTEX_BUFFER);
        uint32_t vertex_memsize          = sprite_world->m_VertexMemorySize;
        sprite_world->m_VertexBufferData = (uint8_t*) realloc(sprite_world->m_VertexBufferData, vertex_memsize);

        uint32_t index_data_type_size   = sprite_world->m_VertexCount <= 65536 ? sizeof(uint16_t) : sizeof(uint32_t);
        size_t indices_memsize          = sprite_world->m_IndexCount * index_data_type_size;
        sprite_world->m_Is16BitIndex    = index_data_type_size == sizeof(uint16_t) ? 1 : 0;
        sprite_world->m_IndexBufferData = (uint8_t*)realloc(sprite_world->m_IndexBufferData, indices_memsize);

        if (sprite_world->m_IndexBuffer)
        {
            dmRender::DeleteBufferedRenderBuffer(render_context, sprite_world->m_IndexBuffer);
            sprite_world->m_IndexBuffer = 0;
        }

        sprite_world->m_IndexBuffer    = dmRender::NewBufferedRenderBuffer(render_context, dmRender::RENDER_BUFFER_TYPE_INDEX_BUFFER);
        sprite_world->m_ReallocBuffers = 0;
    }

    dmGameObject::CreateResult CompSpriteNewWorld(const dmGameObject::ComponentNewWorldParams& params)
    {
        SpriteContext* sprite_context = (SpriteContext*)params.m_Context;
        SpriteWorld* sprite_world = new SpriteWorld();
        uint32_t comp_count = dmMath::Min(params.m_MaxComponentInstances, sprite_context->m_MaxSpriteCount);
        sprite_world->m_Components.SetCapacity(comp_count);
        sprite_world->m_BoundingVolumes.SetCapacity(comp_count);
        sprite_world->m_BoundingVolumes.SetSize(comp_count);
        memset(sprite_world->m_Components.GetRawObjects().Begin(), 0, sizeof(SpriteComponent) * comp_count);
        sprite_world->m_RenderObjectsInUse = 0;
        sprite_world->m_VertexBuffer     = 0;
        sprite_world->m_VertexBufferData = 0;
        sprite_world->m_IndexBuffer      = 0;
        sprite_world->m_IndexBufferData  = 0;

        InitializeMaterialAttributeInfos(sprite_world->m_DynamicVertexAttributePool, 8);

        *params.m_World = sprite_world;
        return dmGameObject::CREATE_RESULT_OK;
    }

    dmGameObject::CreateResult CompSpriteDeleteWorld(const dmGameObject::ComponentDeleteWorldParams& params)
    {
        SpriteWorld* sprite_world = (SpriteWorld*)params.m_World;

        DestroyMaterialAttributeInfos(sprite_world->m_DynamicVertexAttributePool);

        for (uint32_t i = 0; i < sprite_world->m_RenderObjects.Size(); ++i)
        {
            delete sprite_world->m_RenderObjects[i];
        }

        SpriteContext* sprite_context = (SpriteContext*)params.m_Context;
        dmRender::DeleteBufferedRenderBuffer(sprite_context->m_RenderContext, sprite_world->m_VertexBuffer);
        free(sprite_world->m_VertexBufferData);
        dmRender::DeleteBufferedRenderBuffer(sprite_context->m_RenderContext, sprite_world->m_IndexBuffer);
        free(sprite_world->m_IndexBufferData);

        delete sprite_world;
        return dmGameObject::CREATE_RESULT_OK;
    }

    static inline Vector3 GetSizeFromAnimation(const SpriteComponent* sprite, dmGameSystemDDF::TextureSet* texture_set_ddf, uint32_t anim_id)
    {
        Vector3 result;
        dmGameSystemDDF::TextureSetAnimation* animation = &texture_set_ddf->m_Animations[anim_id];
        if(texture_set_ddf->m_TexDims.m_Count)
        {
            const float* td = (const float*) texture_set_ddf->m_TexDims.m_Data + ((animation->m_Start + sprite->m_CurrentAnimationFrame ) << 1);
            result[0] = td[0];
            result[1] = td[1];
        }
        else
        {
            result[0] = animation->m_Width;
            result[1] = animation->m_Height;
        }
        result[2] = 1.0f;
        return result;
    }

    void DeleteOverrides(dmResource::HFactory factory, SpriteComponent* component)
    {
        SpriteResourceOverrides* overrides = component->m_Overrides;
        if (!overrides)
            return;

        uint32_t num_textures = overrides->m_Textures.Size();
        for (uint32_t i = 0; i < num_textures; ++i)
        {
            if (overrides->m_Textures[i].m_TextureSet) // it may be sparse
                dmResource::Release(factory, overrides->m_Textures[i].m_TextureSet);
        }
        if (overrides->m_Material) {
            dmResource::Release(factory, overrides->m_Material);
        }
        delete component->m_Overrides;
    }

    static inline void HashResourceOverrides(HashState32* state, SpriteResourceOverrides* overrides)
    {
        if (!overrides)
            return;

        if (overrides->m_Material)
            dmHashUpdateBuffer32(state, overrides->m_Material, sizeof(MaterialResource*));
        dmHashUpdateBuffer32(state, overrides->m_Textures.Begin(), sizeof(SpriteTexture) * overrides->m_Textures.Size());
    }

    // Keep the size/ordering up-to-date for the textures in the overrides list
    // Given a material, with an array of textures+samplers, will create an corresponding array
    // where we keep overrides. The samplers are set, but the texturesets may be null:
    //  material:  [(diffuse, textureset0), (normal, textureset1), (emissive, textureset1)]
    //  overrides: [(diffuse, null),        (normal, textureset1), (emissive, null)]
    static void UpdateOverrideTexturesArray(dmResource::HFactory factory, SpriteComponent* component, MaterialResource* material)
    {
        SpriteResourceOverrides* overrides = component->m_Overrides;

        // Create a new array
        uint32_t num_textures = material->m_NumTextures;
        dmArray<SpriteTexture> textures;
        textures.SetCapacity(num_textures);
        textures.SetSize(num_textures);
        memset(textures.Begin(), 0, sizeof(SpriteTexture) * num_textures);

        for (uint32_t i = 0; i < num_textures; ++i)
        {
            textures[i].m_SamplerNameHash = material->m_SamplerNames[i];
            textures[i].m_TextureSet = 0;
        }

        // For each kept sampler, copy the texture set
        uint32_t num_old_textures = overrides->m_Textures.Size();
        for (uint32_t i = 0; i < num_old_textures; ++i)
        {
            // Copy the texture set to the new array
            const dmhash_t sampler_name_hash = overrides->m_Textures[i].m_SamplerNameHash;
            for (uint32_t j = 0; j < num_textures; ++j)
            {
                if (sampler_name_hash == textures[j].m_SamplerNameHash)
                {
                    textures[j].m_TextureSet = overrides->m_Textures[i].m_TextureSet;
                    overrides->m_Textures[i].m_TextureSet = 0;
                    break;
                }
            }

            // if the texture set wasn't copied to the new array, it should be released
            if (overrides->m_Textures[i].m_TextureSet)
            {
                dmResource::Release(factory, overrides->m_Textures[i].m_TextureSet);
            }
        }

        overrides->m_Textures.Swap(textures);
    }

    static dmGameObject::PropertyResult AddOverrideMaterial(dmResource::HFactory factory, SpriteComponent* component, dmhash_t resource)
    {
        if (!component->m_Overrides)
            component->m_Overrides = new SpriteResourceOverrides;
        SpriteResourceOverrides* overrides = component->m_Overrides;

        dmGameObject::PropertyResult res = SetResourceProperty(factory, resource, MATERIAL_EXT_HASH, (void**)&overrides->m_Material);
        if (dmGameObject::PROPERTY_RESULT_OK == res)
            UpdateOverrideTexturesArray(factory, component, overrides->m_Material);
        return res;
    }

    static dmGameObject::PropertyResult AddOverrideTextureSet(dmResource::HFactory factory, SpriteComponent* component, dmhash_t sampler_name_hash, dmhash_t resource)
    {
        // scenarios
        // * Change material, with possibly different sampler indices
        // * Update a texture / sampler
        // * Clear a texture / sampler

        if (!component->m_Overrides)
        {
            component->m_Overrides = new SpriteResourceOverrides;

            // Make sure the array is of equal length as the materials' sampler list
            MaterialResource* material = component->m_Resource->m_Material;
            UpdateOverrideTexturesArray(factory, component, material);
        }
        SpriteResourceOverrides* overrides = component->m_Overrides;

        // At this point, the array holds each available sampler name
        TextureSetResource** texture_set = 0;

        if (sampler_name_hash == 0)
        {
            texture_set = &overrides->m_Textures[0].m_TextureSet;
        }
        else
        {
            uint32_t num_textures = overrides->m_Textures.Size();
            for (uint32_t i = 0; i < num_textures; ++i)
            {
                if (overrides->m_Textures[i].m_SamplerNameHash == sampler_name_hash)
                {
                    texture_set = &overrides->m_Textures[i].m_TextureSet;
                    break;
                }
            }
            if (!texture_set)
            {
                return dmGameObject::PROPERTY_RESULT_NOT_FOUND;
            }
        }

        return SetResourceProperty(factory, resource, TEXTURE_SET_EXT_HASH, (void**)texture_set);
    }

    static inline HComponentRenderConstants GetRenderConstants(const SpriteComponent* component) {
        return component->m_RenderConstants;
    }

    static inline MaterialResource* GetMaterialResource(const SpriteComponent* component) {
        const SpriteResource* resource = component->m_Resource;
        const SpriteResourceOverrides* overrides = component->m_Overrides;
        return (overrides && overrides->m_Material) ? overrides->m_Material : resource->m_Material;
    }

    static inline dmRender::HMaterial GetMaterial(const SpriteComponent* component) {
        return GetMaterialResource(component)->m_Material;
    }

    static inline uint32_t GetNumTextures(const SpriteComponent* component) {
        return component->m_Resource->m_NumTextures;
    }

    static inline TextureSetResource* GetTextureSetByIndex(const SpriteComponent* component, uint32_t index) {
        const SpriteResourceOverrides* overrides = component->m_Overrides;
        const SpriteTexture* texture = 0;
        if (overrides && index < overrides->m_Textures.Size())
            texture = &overrides->m_Textures[index];
        if (!texture || !texture->m_TextureSet)
            texture = &component->m_Resource->m_Textures[index];
        return texture ? texture->m_TextureSet : 0;
    }

    static inline TextureSetResource* GetTextureSetByHash(const SpriteComponent* component, dmhash_t sampler_name_hash)
    {
        if (component->m_Overrides)
        {
            for (uint32_t i = 0; i < component->m_Overrides->m_Textures.Size(); ++i)
            {
                if (sampler_name_hash == component->m_Overrides->m_Textures[i].m_SamplerNameHash)
                {
                    return component->m_Overrides->m_Textures[i].m_TextureSet;
                }
            }
        }
        for (uint32_t i = 0; i < component->m_Resource->m_NumTextures; ++i)
        {
            if (sampler_name_hash == component->m_Resource->m_Textures[i].m_SamplerNameHash)
            {
                return component->m_Resource->m_Textures[i].m_TextureSet;
            }
        }
        return 0;
    }

    // Until we can set multiple play cursors, we'll use the first texture set as the driving animation
    static inline TextureSetResource* GetFirstTextureSet(const SpriteComponent* component) {
        return GetTextureSetByIndex(component, 0);
    }

    TextureResource* GetTextureResource(const SpriteComponent* component, uint32_t texture_unit)
    {
        if(texture_unit >= component->m_Resource->m_NumTextures)
            return 0;

        const SpriteResourceOverrides* overrides = component->m_Overrides;
        if (overrides && texture_unit < overrides->m_Textures.Size())
        {
            if (overrides->m_Textures[texture_unit].m_TextureSet)
                return overrides->m_Textures[texture_unit].m_TextureSet->m_Texture;
        }
        return component->m_Resource->m_Textures[texture_unit].m_TextureSet->m_Texture;
    }

    dmGraphics::HTexture GetMaterialTexture(const SpriteComponent* component, uint32_t texture_unit)
    {
        TextureResource* texture = GetTextureResource(component, texture_unit);
        return texture ? texture->m_Texture : 0;
    }

    static void UpdateCurrentAnimationFrame(SpriteComponent* component) {
        TextureSetResource* texture_set = GetFirstTextureSet(component);
        dmGameSystemDDF::TextureSet* texture_set_ddf = texture_set->m_TextureSet;
        dmGameSystemDDF::TextureSetAnimation* animation_ddf = &texture_set_ddf->m_Animations[component->m_AnimationID];

        // Set frame from cursor (tileindex or animframe)
        float t = component->m_AnimTimer;
        float backwards = (animation_ddf->m_Playback == dmGameSystemDDF::PLAYBACK_ONCE_BACKWARD
                        || animation_ddf->m_Playback == dmGameSystemDDF::PLAYBACK_LOOP_BACKWARD) ? 1.0f : 0;

        // Original: t = backwards ? (1.0f - t) : t;
        // which translates to:
        t = backwards - 2 * t * backwards + t;

        uint32_t interval = animation_ddf->m_End - animation_ddf->m_Start;
        uint32_t frame_count = interval;
        if (animation_ddf->m_Playback == dmGameSystemDDF::PLAYBACK_ONCE_PINGPONG ||
            animation_ddf->m_Playback == dmGameSystemDDF::PLAYBACK_LOOP_PINGPONG)
        {
            frame_count = dmMath::Max(1u, frame_count * 2 - 2);
        }
        uint32_t frame = dmMath::Min(frame_count - 1, (uint32_t)(t * frame_count));
        if (frame >= interval) {
            frame = 2 * (interval - 1) - frame;
        }

        uint32_t frame_current = component->m_CurrentAnimationFrame;
        component->m_CurrentAnimationFrame = frame;

        if (component->m_Resource->m_DDF->m_SizeMode == dmGameSystemDDF::SpriteDesc::SIZE_MODE_AUTO && frame != frame_current)
        {
            component->m_Size = GetSizeFromAnimation(component, texture_set_ddf, component->m_AnimationID);
        }
    }

    static bool PlayAnimation(SpriteComponent* component, dmhash_t animation, float offset, float playback_rate)
    {
        TextureSetResource* texture_set = GetFirstTextureSet(component);
        uint32_t* anim_id = texture_set ? texture_set->m_AnimationIds.Get(animation) : 0;
        if (anim_id)
        {
            component->m_AnimationID = *anim_id;
            component->m_CurrentAnimation = animation;
            dmGameSystemDDF::TextureSetAnimation* animation = &texture_set->m_TextureSet->m_Animations[*anim_id];
            uint32_t frame_count = animation->m_End - animation->m_Start;
            if (animation->m_Playback == dmGameSystemDDF::PLAYBACK_ONCE_PINGPONG ||
                animation->m_Playback == dmGameSystemDDF::PLAYBACK_LOOP_PINGPONG)
            {
                frame_count = dmMath::Max(1u, frame_count * 2 - 2);
            }
            component->m_AnimInvDuration = (float)animation->m_Fps / frame_count;
            component->m_AnimPingPong = animation->m_Playback == dmGameSystemDDF::PLAYBACK_ONCE_PINGPONG || animation->m_Playback == dmGameSystemDDF::PLAYBACK_LOOP_PINGPONG;
            component->m_AnimBackwards = animation->m_Playback == dmGameSystemDDF::PLAYBACK_ONCE_BACKWARD || animation->m_Playback == dmGameSystemDDF::PLAYBACK_LOOP_BACKWARD;
            component->m_Playing = animation->m_Playback != dmGameSystemDDF::PLAYBACK_NONE;

            if (component->m_Resource->m_DDF->m_SizeMode == dmGameSystemDDF::SpriteDesc::SIZE_MODE_AUTO)
            {
                component->m_Size = GetSizeFromAnimation(component, texture_set->m_TextureSet, component->m_AnimationID);
            }

            offset = dmMath::Clamp(offset, 0.0f, 1.0f);
            if (animation->m_Playback == dmGameSystemDDF::PLAYBACK_ONCE_BACKWARD || animation->m_Playback == dmGameSystemDDF::PLAYBACK_LOOP_BACKWARD) {
                offset = 1.0f - offset;
            }

            component->m_PlaybackRate = dmMath::Max(playback_rate, 0.0f);
            SetCursor(component, offset);
            UpdateCurrentAnimationFrame(component);
        }
        else
        {
            // TODO: Why stop the current animation? Shouldn't it continue playing the current animation?
            component->m_Playing = 0;
            component->m_CurrentAnimation = 0x0;
            component->m_CurrentAnimationFrame = 0;
            dmLogError("Unable to play animation '%s' from texture '%s' since it could not be found.", dmHashReverseSafe64(animation), dmHashReverseSafe64(texture_set->m_TexturePath));
        }
        return anim_id != 0;
    }

    static void ReHash(SpriteComponent* component)
    {
        // Hash material, texture set, blend mode and render constants
        HashState32 state;
        bool reverse = false;
        SpriteResource* resource = component->m_Resource;
        dmGameSystemDDF::SpriteDesc* ddf = resource->m_DDF;

        dmHashInit32(&state, reverse);
        dmHashUpdateBuffer32(&state, &ddf->m_BlendMode, sizeof(ddf->m_BlendMode));
        HComponentRenderConstants constants = GetRenderConstants(component);
        if (constants)
        {
            dmGameSystem::HashRenderConstants(constants, &state);
        }

        dmHashUpdateBuffer32(&state, resource->m_Textures, sizeof(SpriteTexture) * resource->m_NumTextures);
        dmHashUpdateBuffer32(&state, resource->m_Material, sizeof(MaterialResource*));

        HashResourceOverrides(&state, component->m_Overrides);

        component->m_MixedHash = dmHashFinal32(&state);
        component->m_ReHash = 0;
    }

    dmGameObject::CreateResult CompSpriteCreate(const dmGameObject::ComponentCreateParams& params)
    {
        SpriteWorld* sprite_world = (SpriteWorld*)params.m_World;

        if (sprite_world->m_Components.Full())
        {
            ShowFullBufferError("Sprite", "sprite.max_count", sprite_world->m_Components.Capacity());
            return dmGameObject::CREATE_RESULT_UNKNOWN_ERROR;
        }
        uint32_t index = sprite_world->m_Components.Alloc();
        SpriteComponent* component = &sprite_world->m_Components.Get(index);
        memset(component, 0, sizeof(SpriteComponent));

        component->m_Instance = params.m_Instance;
        component->m_Position = Vector3(params.m_Position);
        component->m_Rotation = params.m_Rotation;
        component->m_Scale = params.m_Scale;
        SpriteResource* resource = (SpriteResource*)params.m_Resource;
        component->m_Resource = resource;
        component->m_Overrides = 0;

        dmMessage::ResetURL(&component->m_Listener);

        component->m_ComponentIndex = params.m_ComponentIndex;
        component->m_Enabled = 1;
        component->m_FunctionRef = 0;
        component->m_ReHash = 1;
        component->m_Slice9 = component->m_Resource->m_DDF->m_Slice9;
        component->m_UseSlice9 = sum(component->m_Slice9) != 0 &&
                component->m_Resource->m_DDF->m_SizeMode == dmGameSystemDDF::SpriteDesc::SIZE_MODE_MANUAL;

        component->m_DynamicVertexAttributeIndex = INVALID_DYNAMIC_ATTRIBUTE_INDEX;
        component->m_Size = Vector3(0.0f, 0.0f, 0.0f);
        component->m_AnimationID = 0;

        if (component->m_Resource->m_DDF->m_SizeMode == dmGameSystemDDF::SpriteDesc::SIZE_MODE_MANUAL)
        {
            component->m_Size[0] = component->m_Resource->m_DDF->m_Size.getX();
            component->m_Size[1] = component->m_Resource->m_DDF->m_Size.getY();
        }

        if (GetNumTextures(component) > 0)
        {
            PlayAnimation(component, resource->m_DefaultAnimation,
                    component->m_Resource->m_DDF->m_Offset, component->m_Resource->m_DDF->m_PlaybackRate);
        }

        *params.m_UserData = (uintptr_t)index;
        return dmGameObject::CREATE_RESULT_OK;
    }

    void* CompSpriteGetComponent(const dmGameObject::ComponentGetParams& params)
    {
        SpriteWorld* world = (SpriteWorld*)params.m_World;
        return (void*)&world->m_Components.Get(params.m_UserData);
    }

    dmGameObject::CreateResult CompSpriteDestroy(const dmGameObject::ComponentDestroyParams& params)
    {
        SpriteWorld* sprite_world = (SpriteWorld*)params.m_World;
        uint32_t index = *params.m_UserData;
        SpriteComponent* component = &sprite_world->m_Components.Get(index);
        dmResource::HFactory factory = dmGameObject::GetFactory(params.m_Instance);

        HComponentRenderConstants constants = GetRenderConstants(component);
        if (constants)
        {
            dmGameSystem::DestroyRenderConstants(constants);
        }

        DeleteOverrides(factory, component);

        FreeMaterialAttribute(sprite_world->m_DynamicVertexAttributePool, component->m_DynamicVertexAttributeIndex);

        sprite_world->m_Components.Free(index, true);
        return dmGameObject::CREATE_RESULT_OK;
    }

    static void EnsureSize(dmArray<float>& array, uint32_t size)
    {
        if (array.Capacity() < size) {
            array.OffsetCapacity(size - array.Capacity());
        }
        array.SetSize(size);
    }

    static void FillSlice9Uvs(const float us[4], const float vs[4], bool rotated, float uvs[SPRITE_VERTEX_COUNT_SLICE9*2]) {
        int index = 0;
        for (int y=0; y<4; ++y)
        {
            for (int x=0; x<4; ++x, ++index)
            {
                if (rotated)
                {
                    uvs[index*2+0] = us[y];
                    uvs[index*2+1] = vs[x];
                }
                else
                {
                    uvs[index*2+0] = us[x];
                    uvs[index*2+1] = vs[y];
                }
            }
        }
    }

    static void CreateVertexDataSlice9(uint8_t* vertices, uint8_t* indices, bool is_indices_16_bit, bool has_local_position_attribute,
        const Matrix4& transform, Vector3 sprite_size, Vector4 slice9, uint32_t vertex_offset, uint32_t vertex_stride,
        TexturesData* textures, dmArray<float>* scratch_uvs, float* scratch_uv_ptrs[MAX_TEXTURE_COUNT],
        bool flip_u, bool flip_v,
        dmGraphics::VertexAttributeInfos* sprite_infos)
    {
        // render 9-sliced node
        //   0 1     2 3
        // 0 *-*-----*-*
        //   | |  y  | |
        // 1 *-*-----*-*
        //   | |     | |
        //   |x|     |z|
        //   | |     | |
        // 2 *-*-----*-*
        //   | |  w  | |
        // 3 *-*-----*-*

        for (uint32_t i = 0; i < textures->m_NumTextures; ++i)
        {
            dmArray<float>& uvs = scratch_uvs[i];
            EnsureSize(uvs, SPRITE_VERTEX_COUNT_SLICE9*2);

            uint32_t frame_index = textures->m_Frames[i];
            if (frame_index == 0xFFFFFFFF)
            {
                // The animation frame wasn't found in the textureset.
                memset(uvs.Begin(), 0, uvs.Size());
                continue;
            }

            const dmGameSystemDDF::TextureSet*          texture_set_ddf = textures->m_TextureSets[i];
            const float* tex_coords     = (const float*) texture_set_ddf->m_TexCoords.m_Data;
            const float* tc             = &tex_coords[frame_index * 4 * 2];

            float us[4], vs[4];

            uint32_t texture_width = textures->m_TextureSets[i]->m_Width;
            uint32_t texture_height = textures->m_TextureSets[i]->m_Height;

            const float su = 1.0f / texture_width;
            const float sv = 1.0f / texture_height;

            static const uint32_t uvIndex[2][4] = {{0,1,2,3}, {3,2,1,0}};
            bool uv_rotated = tc[0] != tc[2] && tc[3] != tc[5];
            if(uv_rotated)
            {
                const uint32_t *uI = flip_v ? uvIndex[1] : uvIndex[0];
                const uint32_t *vI = flip_u ? uvIndex[1] : uvIndex[0];
                us[uI[0]] = tc[0];
                us[uI[1]] = tc[0] + (su * slice9.getW());
                us[uI[2]] = tc[2] - (su * slice9.getY());
                us[uI[3]] = tc[2];
                vs[vI[0]] = tc[1];
                vs[vI[1]] = tc[1] - (sv * slice9.getX());
                vs[vI[2]] = tc[5] + (sv * slice9.getZ());
                vs[vI[3]] = tc[5];
            }
            else
            {
                const uint32_t *uI = flip_u ? uvIndex[1] : uvIndex[0];
                const uint32_t *vI = flip_v ? uvIndex[1] : uvIndex[0];
                us[uI[0]] = tc[0];
                us[uI[1]] = tc[0] + (su * slice9.getX());
                us[uI[2]] = tc[4] - (su * slice9.getZ());
                us[uI[3]] = tc[4];
                vs[vI[0]] = tc[1];
                vs[vI[1]] = tc[1] + (sv * slice9.getW());
                vs[vI[2]] = tc[3] - (sv * slice9.getY());
                vs[vI[3]] = tc[3];
            }

            FillSlice9Uvs(us, vs, uv_rotated, uvs.Begin());

            scratch_uv_ptrs[i] = uvs.Begin();
        }

        // disable slice9 computation below a certain threshold
        // (avoid div by zero)
        const float s9_min_dim = 0.001f;

        if (textures->m_NumTextures == 0)
        {
            dmArray<float>& uvs = scratch_uvs[0];
            EnsureSize(uvs, SPRITE_VERTEX_COUNT_SLICE9*2);

            float us[4];
            float vs[4];
            us[0] = 0.0f;
            us[1] = sprite_size.getX() > s9_min_dim ? slice9.getX() / sprite_size.getX() : 0.0f;
            us[2] = 1.0f - (sprite_size.getX() > s9_min_dim ? slice9.getZ() / sprite_size.getX() : 0.0f);
            us[3] = 1.0f;

            vs[0] = 0.0f;
            vs[1] = sprite_size.getY() > s9_min_dim ? slice9.getY() / sprite_size.getY() : 0.0f;
            vs[2] = 1.0f - (sprite_size.getY() > s9_min_dim ? slice9.getW() / sprite_size.getY() : 0.0f);
            vs[3] = 1.0f;

            FillSlice9Uvs(us, vs, false, uvs.Begin());

            scratch_uv_ptrs[0] = uvs.Begin();
        }

        const float sx = sprite_size.getX() > s9_min_dim ? 1.0f / sprite_size.getX() : 0;
        const float sy = sprite_size.getY() > s9_min_dim ? 1.0f / sprite_size.getY() : 0;

        float xs[4], ys[4];
        // v are '1-v'
        xs[0] = ys[0] = 0;
        xs[3] = ys[3] = 1;

        xs[1] = sx * slice9.getX();
        xs[2] = 1 - sx * slice9.getZ();
        ys[1] = sy * slice9.getW();
        ys[2] = 1 - sy * slice9.getY();

        uint32_t vx_index = 0;

        for (int y=0; y<4; y++)
        {
            for (int x=0; x<4; x++)
            {
                Point3 p_world = Point3(xs[x] - 0.5, ys[y] - 0.5, 0);
                Point3 p_local;
                if (has_local_position_attribute)
                {
                    p_local = Point3(p_world.getX() * sprite_size.getX(), p_world.getY() * sprite_size.getY(), 0.0f);
                }

                dmGraphics::WriteAttribute(sprite_infos, vertices + vertex_stride * vx_index, vx_index, &transform, p_world, p_local, 0, scratch_uv_ptrs, textures->m_PageIndices, textures->m_NumTextures);
                vx_index++;
            }
        }

        uint32_t index = 0;
        for (int y=0;y<3;y++)
        {
            for (int x=0;x<3;x++)
            {
                uint32_t p0 = vertex_offset + y * 4 + x;
                uint32_t p1 = p0 + 1;
                uint32_t p2 = p0 + 4;
                uint32_t p3 = p2 + 1;

                if (is_indices_16_bit)
                {
                    uint16_t* indices_16 = (uint16_t*) indices;
                    // Triangle 1
                    indices_16[index++] = p0;
                    indices_16[index++] = p1;
                    indices_16[index++] = p2;
                    // Triangle 2
                    indices_16[index++] = p2;
                    indices_16[index++] = p1;
                    indices_16[index++] = p3;
                }
                else
                {
                    uint32_t* indices_32 = (uint32_t*) indices;
                    // Triangle 1
                    indices_32[index++] = p0;
                    indices_32[index++] = p1;
                    indices_32[index++] = p2;
                    // Triangle 2
                    indices_32[index++] = p2;
                    indices_32[index++] = p1;
                    indices_32[index++] = p3;
                }
            }
        }
    }

    static void ResolveAnimationData(TexturesData* data, dmhash_t anim_id, uint32_t current_anim_frame_index)
    {
        data->m_AnimationID = anim_id;

        // For the first texture set, we figure out the actual frame index,
        // and from that index we figure out the name of that single frame animation.
        // We can then use that frame animation name to lookup an animation with same name in another atlas
        dmhash_t frame_anim_id = 0xFFFFFFFFFFFFFFFF;

        bool uses_geometries = false;

        for (uint32_t i = 0; i < data->m_NumTextures; ++i)
        {
            const dmGameSystemDDF::TextureSet* texture_set_ddf = data->m_TextureSets[i];
            const uint32_t* frame_indices = texture_set_ddf->m_FrameIndices.m_Data;
            const uint32_t* page_indices = texture_set_ddf->m_PageIndices.m_Data;
            const dmGameSystemDDF::SpriteGeometry* geometries = texture_set_ddf->m_Geometries.m_Data;

            uint32_t* anim_index = data->m_Resources[i]->m_AnimationIds.Get(anim_id);
            if (anim_index)
                data->m_Animations[i] = &texture_set_ddf->m_Animations[*anim_index];
            else
                data->m_Animations[i] = &texture_set_ddf->m_Animations[0]; // If the animation doesn't exist in the atlas, then fallback to the first animation (old behavior)

            uint32_t frame_index = 0xFFFFFFFF;
            if (frame_anim_id == 0xFFFFFFFFFFFFFFFF)
            {
                uint32_t anim_frame_index = data->m_Animations[i]->m_Start + current_anim_frame_index;
                frame_index = frame_indices[anim_frame_index];

                // The name hash of the current single frame animation
                if (frame_index < texture_set_ddf->m_ImageNameHashes.m_Count)
                    frame_anim_id = texture_set_ddf->m_ImageNameHashes[frame_index];
            }
            else
            {
                // Use the name hash of the current single frame animation from the driving atlas
                // to lookup the frame number in this atlas
                uint32_t* resource_frame_index = data->m_Resources[i]->m_FrameIds.Get(frame_anim_id);
                if (!resource_frame_index)
                {
                    // Missing image in this atlas, we need to skip this texture slot
                    data->m_Frames[i] = 0xFFFFFFFF;
                    continue;
                }

                frame_index = *resource_frame_index;
            }

            data->m_Frames[i]       = frame_index;
            data->m_PageIndices[i]  = page_indices[frame_index];
            data->m_Geometries[i]   = &geometries[frame_index];

            uses_geometries |= data->m_Geometries[i]->m_TrimMode != dmGameSystemDDF::SPRITE_TRIM_MODE_OFF;
        }

        data->m_UsesGeometries = uses_geometries;
    }

    static void ResolveUVDataFromQuads(TexturesData* data, dmArray<float>* scratch_uvs, float* scratch_uv_ptrs[MAX_TEXTURE_COUNT], uint16_t flip_horizontal, uint16_t flip_vertical)
    {
        static int tex_coord_order[] = {
            0,1,2,2,3,0,    // no flip
            3,2,1,1,0,3,    // flip h
            1,0,3,3,2,1,    // flip v
            2,3,0,0,1,2     // flip hv
        };

        for (uint32_t i = 0; i < data->m_NumTextures; ++i)
        {
            dmArray<float>& uvs = scratch_uvs[i];
            EnsureSize(uvs, 4*2);

            uint32_t frame_index = data->m_Frames[i];
            if (frame_index == 0xFFFFFFFF)
            {
                // The animation frame wasn't found in the textureset.
                memset(uvs.Begin(), 0, uvs.Size());
                continue;
            }

            const dmGameSystemDDF::TextureSet*          texture_set_ddf = data->m_TextureSets[i];
            const dmGameSystemDDF::TextureSetAnimation* animation_ddf = data->m_Animations[i];
            if (!animation_ddf)
            {
                memset(uvs.Begin(), 0, sizeof(float)*uvs.Size());
                continue;
            }

            const float* tex_coords     = (const float*) texture_set_ddf->m_TexCoords.m_Data;
            const float* tc             = &tex_coords[frame_index * 4 * 2];
            uint32_t flip_flag          = 0;

            // ddf values are guaranteed to be 0 or 1 when saved by the editor
            // component values are guaranteed to be 0 or 1
            if (animation_ddf->m_FlipHorizontal ^ flip_horizontal)
            {
                flip_flag = 1;
            }
            if (animation_ddf->m_FlipVertical ^ flip_vertical)
            {
                flip_flag |= 2;
            }

            const int* tex_lookup = &tex_coord_order[flip_flag * 6];
            uvs[0] = tc[tex_lookup[0] * 2 + 0];
            uvs[1] = tc[tex_lookup[0] * 2 + 1];
            uvs[2] = tc[tex_lookup[1] * 2 + 0];
            uvs[3] = tc[tex_lookup[1] * 2 + 1];
            uvs[4] = tc[tex_lookup[2] * 2 + 0];
            uvs[5] = tc[tex_lookup[2] * 2 + 1];
            uvs[6] = tc[tex_lookup[4] * 2 + 0];
            uvs[7] = tc[tex_lookup[4] * 2 + 1];

            scratch_uv_ptrs[i] = uvs.Begin();
        }

        if (data->m_NumTextures == 0)
        {
            dmArray<float>& uvs = scratch_uvs[0];
            EnsureSize(uvs, 4*2);

            // top left
            uvs[0] = 0.0f;
            uvs[1] = 0.0f;

            // bottom left
            uvs[2] = 0.0f;
            uvs[3] = 1.0f;

            // bottom right
            uvs[4] = 1.0f;
            uvs[5] = 1.0f;

            // top right
            uvs[6] = 1.0f;
            uvs[7] = 0.0f;

            scratch_uv_ptrs[0] = uvs.Begin();
        }
    }

    static inline bool CanUseQuads(const TexturesData* data)
    {
        return !data->m_UsesGeometries || data->m_Geometries[0]->m_TrimMode == dmGameSystemDDF::SPRITE_TRIM_MODE_OFF;
    }

    static void ResolvePositionAndUVDataFromGeometry(TexturesData* data, dmArray<float>* scratch_pos, dmArray<float>* scratch_uvs, float* scratch_uv_ptrs[MAX_TEXTURE_COUNT],
                                                            float scale_x, float scale_y, int reverse)
    {
        uint32_t num_vertices = data->m_Geometries[0]->m_Vertices.m_Count / 2;
        float* orig_vertices = data->m_Geometries[0]->m_Vertices.m_Data;
        int step = reverse ? -2 : 2;

        EnsureSize(*scratch_pos, num_vertices * 2);

        for (uint32_t i = 0; i < data->m_NumTextures; ++i)
        {
            dmArray<float>& uvs = scratch_uvs[i];
            EnsureSize(uvs, num_vertices * 2);

            scratch_uv_ptrs[i] = uvs.Begin();

            uint32_t width = data->m_TextureSets[i]->m_Width;
            uint32_t height = data->m_TextureSets[i]->m_Height;

            const dmGameSystemDDF::SpriteGeometry* geometry = data->m_Geometries[i];
            bool rotated = geometry->m_Rotated; // if true, rotate 90 deg (CCW)
            // width/height are not rotated
            float image_width = geometry->m_Width;
            float image_height = geometry->m_Height;
            if (rotated)
            {
                float t = image_width;
                image_width = image_height;
                image_height = t;
            }
            // center X/Y may be rotated, if the image is stored rotated
            float center_x = geometry->m_CenterX;
            float center_y = geometry->m_CenterY;

            const float* vertices = reverse ? orig_vertices + num_vertices*2 - 2 : orig_vertices;

            for (uint32_t j = 0; j < num_vertices; ++j, vertices += step)
            {
                // local coordinates in range [-0.5, 0.5]
                // No need to rotate these, instead we transform these vertices into correct uv space for each image
                float px = vertices[0];
                float py = vertices[1];

                // local coordinates in range ([-image_width, image_width], [-image_height, image_height])
                float ix = px;
                float iy = py;

                // A rotated image is stored with a 90 deg CW rotation
                // so we need to convert the vertices into the uv space of that image
                if (rotated) // rotate 90 degrees CW
                {
                    float t = iy;
                    iy = -ix;
                    ix = t;
                }

                float u = (center_x + ix * image_width) / width;
                float v = (center_y + -iy * image_height) / height;

                uvs[j*2+0] = u;
                uvs[j*2+1] = 1.0f - v;

                // We grab the geometry as positions from the first texture
                if (i == 0)
                {
                    (*scratch_pos)[j*2+0] = px * scale_x;
                    (*scratch_pos)[j*2+1] = py * scale_y;
                }
            }
        }
    }

    static void CreateVertexData(SpriteWorld* sprite_world, dmGraphics::VertexAttributeInfos* material_attribute_info, bool has_local_position_attribute, uint8_t** vb_where, uint8_t** ib_where, dmRender::RenderListEntry* buf, uint32_t* begin, uint32_t* end)
    {
        DM_PROFILE("CreateVertexData");

        uint8_t* vertices        = *vb_where;
        uint8_t* indices         = *ib_where;
        uint32_t index_type_size = sprite_world->m_Is16BitIndex ? sizeof(uint16_t) : sizeof(uint32_t);

        const dmArray<SpriteComponent>& components = sprite_world->m_Components.GetRawObjects();

        // The offset for the indices
        uint32_t vertex_offset = sprite_world->m_VerticesWritten;
        uint32_t vertex_stride = material_attribute_info->m_VertexStride;

        uint32_t component_index = (uint32_t)buf[*begin].m_UserData;
        const SpriteComponent* first = (const SpriteComponent*) &sprite_world->m_Components.GetRawObjects()[component_index];

        // We currently assume the vertex format uses 2-tuple UVs
        dmArray<float> scratch_uvs[MAX_TEXTURE_COUNT];
        dmArray<float> scratch_pos;

        // The list of pointers to the scratch uvs
        float* scratch_uv_ptrs[MAX_TEXTURE_COUNT] = {};

        TexturesData textures = {};
        textures.m_NumTextures = GetNumTextures(first);
        for (uint32_t i = 0; i < textures.m_NumTextures; ++i)
        {
            textures.m_Resources[i] = GetTextureSetByIndex(first, i);
            textures.m_TextureSets[i] = textures.m_Resources[i]->m_TextureSet;
        }

        dmGraphics::VertexAttributeInfos sprite_attribute_info = {};

        for (uint32_t* i = begin; i != end; ++i)
        {
            uint32_t component_index         = (uint32_t)buf[*i].m_UserData;
            const SpriteComponent* component = (const SpriteComponent*) &components[component_index];

            float sp_width  = component->m_Size.getX();
            float sp_height = component->m_Size.getY();

            // Get the correct animation frames, and other meta data
            ResolveAnimationData(&textures, component->m_CurrentAnimation, component->m_CurrentAnimationFrame);

            // Fill in the custom sprite attributes (if specified), otherwise fallback to use the material attributes
            dmGraphics::VertexAttributeInfos* sprite_attribute_info_ptr = material_attribute_info;
            if (component->m_Resource->m_DDF->m_Attributes.m_Count > 0 || component->m_DynamicVertexAttributeIndex != INVALID_DYNAMIC_ATTRIBUTE_INDEX)
            {
                FillAttributeInfos(&sprite_world->m_DynamicVertexAttributePool,
                    component->m_DynamicVertexAttributeIndex,
                    component->m_Resource->m_DDF->m_Attributes.m_Data,
                    component->m_Resource->m_DDF->m_Attributes.m_Count,
                    material_attribute_info,
                    &sprite_attribute_info);

                sprite_attribute_info_ptr = &sprite_attribute_info;
            }

            // We need to pad the buffer if the vertex stride doesn't start at an even byte offset from the start
            const uint32_t vb_buffer_offset = vertices - sprite_world->m_VertexBufferData;
            vertex_offset = vb_buffer_offset / vertex_stride;

            if (vb_buffer_offset % vertex_stride != 0)
            {
                vertices      += vertex_stride - vb_buffer_offset % vertex_stride;
                vertex_offset += 1;
            }

            // if num_texture == 0, then we don't have a texture set to get any vertex/uv coordinates from
            if (textures.m_NumTextures != 0 && !CanUseQuads(&textures))
            {
                const dmGameSystemDDF::TextureSetAnimation* animation_ddf = textures.m_Animations[0];

                int flipx = animation_ddf->m_FlipHorizontal ^ component->m_FlipHorizontal;
                int flipy = animation_ddf->m_FlipVertical ^ component->m_FlipVertical;
                float scaleX = flipx ? -1 : 1;
                float scaleY = flipy ? -1 : 1;

                // Depending on the sprite is flipped or not, we loop the vertices forward or backward
                // to respect face winding (and backface culling)
                int reverse = flipx ^ flipy;

                ResolvePositionAndUVDataFromGeometry(&textures, &scratch_pos, scratch_uvs, scratch_uv_ptrs, scaleX, scaleY, reverse);

                const Matrix4& w = component->m_World;
                const dmGameSystemDDF::SpriteGeometry* geometry = textures.m_Geometries[0];

                uint32_t num_points = scratch_pos.Size() / 2;
                for (uint32_t vert = 0; vert < num_points; ++vert)
                {
                    float x = scratch_pos[vert*2+0];
                    float y = scratch_pos[vert*2+1];

                    Point3 p_world = Point3(x, y, 0.0f);
                    Point3 p_local;

                    if (has_local_position_attribute)
                    {
                        p_local = Point3(x * sp_width, y * sp_height, 0.0f);
                    }

                    dmGraphics::WriteAttribute(sprite_attribute_info_ptr, vertices + vert * vertex_stride, vert, &w, p_world, p_local, 0, scratch_uv_ptrs, textures.m_PageIndices, textures.m_NumTextures);
                }

                uint32_t index_count = geometry->m_Indices.m_Count;
                uint32_t* geom_indices = geometry->m_Indices.m_Data;
                if (sprite_world->m_Is16BitIndex)
                {
                    for (uint32_t index = 0; index < index_count; ++index)
                    {
                        ((uint16_t*)indices)[index] = vertex_offset + geom_indices[index];
                    }
                }
                else
                {
                    for (uint32_t index = 0; index < index_count; ++index)
                    {
                        ((uint32_t*)indices)[index] = vertex_offset + geom_indices[index];
                    }
                }
                vertices      += num_points * vertex_stride;
                indices       += index_type_size * geometry->m_Indices.m_Count;
                vertex_offset += num_points;
            }
            else
            {
                const Matrix4& w = component->m_World;

                // Output vertices in either a single quad format or slice-9 format
                // ****************************************************************************
                // Note regarding how we decide how the vertices should be generated:
                //      Currently in the code below, we only support generating slice-9
                //      quads when any components of the slice-9 property are set
                //      and the size mode is set to manual. The reason why we only allow
                //      slice-9 together with SIZE_MODE_MANUAL is more from a performance standpoint
                //      than a functionality standpoint. The slice-9 limits are specified in pixel
                //      coordinates and not in UV coordinates (or any other coordinate space),
                //      so a sprite with the same size as the source texture will yield a
                //      1:1 mapping between any area of the slice-9 quads and the texture.
                //      Meaning, the result of using slice-9 will look exactly the same
                //      as outputting a single quad since the density of the texture coordinates
                //      are the same everywhere across the surface, and we would just be
                //      submitting more vertices than needed.
                if (component->m_UseSlice9)
                {
                    int flipx = component->m_FlipHorizontal;
                    int flipy = component->m_FlipVertical;
                    CreateVertexDataSlice9(vertices, indices, sprite_world->m_Is16BitIndex, has_local_position_attribute,
                        w, component->m_Size, component->m_Slice9, vertex_offset, vertex_stride,
                        &textures, scratch_uvs, scratch_uv_ptrs, flipx, flipy, sprite_attribute_info_ptr);

                    indices       += index_type_size * SPRITE_INDEX_COUNT_SLICE9;
                    vertices      += SPRITE_VERTEX_COUNT_SLICE9 * vertex_stride;
                    vertex_offset += SPRITE_VERTEX_COUNT_SLICE9;
                }
                else
                {
                    // We have two use cases:
                    // A) We know that no image is using sprite trimming
                    //    Thus we can use the corresponding quad for each image
                    // B) The first image is a quad, and any remapping
                    //    for any subsequent geometry would yield a wuad anyways.
                    ResolveUVDataFromQuads(&textures, scratch_uvs, scratch_uv_ptrs, component->m_FlipHorizontal, component->m_FlipVertical);

                    Point3 p0 = Point3(-0.5f, -0.5f, 0.0f);
                    Point3 p1 = Point3(-0.5f,  0.5f, 0.0f);
                    Point3 p2 = Point3( 0.5f,  0.5f, 0.0f);
                    Point3 p3 = Point3( 0.5f, -0.5f, 0.0f);

                    Point3 p0_local;
                    Point3 p1_local;
                    Point3 p2_local;
                    Point3 p3_local;

                    if (has_local_position_attribute)
                    {
                        p0_local = Point3(-0.5f * sp_width, -0.5f * sp_height, 0.0f);
                        p1_local = Point3(-0.5f * sp_width,  0.5f * sp_height, 0.0f);
                        p2_local = Point3( 0.5f * sp_width,  0.5f * sp_height, 0.0f);
                        p3_local = Point3( 0.5f * sp_width, -0.5f * sp_height, 0.0f);
                    }

                    dmGraphics::WriteAttribute(sprite_attribute_info_ptr, vertices                    , 0, &w, p0, p0_local, 0, scratch_uv_ptrs, textures.m_PageIndices, textures.m_NumTextures);
                    dmGraphics::WriteAttribute(sprite_attribute_info_ptr, vertices + vertex_stride    , 1, &w, p1, p1_local, 0, scratch_uv_ptrs, textures.m_PageIndices, textures.m_NumTextures);
                    dmGraphics::WriteAttribute(sprite_attribute_info_ptr, vertices + vertex_stride * 2, 2, &w, p2, p2_local, 0, scratch_uv_ptrs, textures.m_PageIndices, textures.m_NumTextures);
                    dmGraphics::WriteAttribute(sprite_attribute_info_ptr, vertices + vertex_stride * 3, 3, &w, p3, p3_local, 0, scratch_uv_ptrs, textures.m_PageIndices, textures.m_NumTextures);

                #if 0
                    for (int f = 0; f < 4; ++f)
                        printf("  %u: %.2f, %.2f\t%.2f, %.2f\n", f, vertices[f].x, vertices[f].y, vertices[f].u, vertices[f].v );
                #endif

                    if (sprite_world->m_Is16BitIndex)
                    {
                        uint16_t* indices_16 = (uint16_t*) indices;
                        indices_16[0] = vertex_offset + 0;
                        indices_16[1] = vertex_offset + 1;
                        indices_16[2] = vertex_offset + 2;
                        indices_16[3] = vertex_offset + 2;
                        indices_16[4] = vertex_offset + 3;
                        indices_16[5] = vertex_offset + 0;
                    }
                    else
                    {
                        uint32_t* indices_32 = (uint32_t*) indices;
                        indices_32[0] = vertex_offset + 0;
                        indices_32[1] = vertex_offset + 1;
                        indices_32[2] = vertex_offset + 2;
                        indices_32[3] = vertex_offset + 2;
                        indices_32[4] = vertex_offset + 3;
                        indices_32[5] = vertex_offset + 0;
                    }

                    vertices      += SPRITE_VERTEX_COUNT_LEGACY * vertex_stride;
                    vertex_offset += SPRITE_VERTEX_COUNT_LEGACY;
                    indices       += SPRITE_INDEX_COUNT_LEGACY * index_type_size;
                }
            }
        }

        sprite_world->m_VerticesWritten = vertex_offset;

        *vb_where = vertices;
        *ib_where = indices;
    }

    static void RenderBatch(SpriteWorld* sprite_world, dmRender::HRenderContext render_context, dmRender::RenderListEntry *buf, uint32_t* begin, uint32_t* end)
    {
        DM_PROFILE("SpriteRenderBatch");

        uint32_t component_index = (uint32_t)buf[*begin].m_UserData;
        const SpriteComponent* first = (const SpriteComponent*) &sprite_world->m_Components.GetRawObjects()[component_index];
        assert(first->m_Enabled);

        SpriteResource* resource = first->m_Resource;

        // Although we generally like to preallocate it, we cannot since we
        // 1) don't want to preallocate max_sprite number of render objects and
        // 2) We cannot keep the render object in a (small) fixed array and then reallocate it, since we pass the pointer to the render engine
        if (sprite_world->m_RenderObjectsInUse == sprite_world->m_RenderObjects.Capacity())
        {
            sprite_world->m_RenderObjects.OffsetCapacity(1);
            dmRender::RenderObject* ro = new dmRender::RenderObject;
            sprite_world->m_RenderObjects.Push(ro);
        }

        dmRender::RenderObject& ro = *sprite_world->m_RenderObjects[sprite_world->m_RenderObjectsInUse++];

        MaterialResource*   material_resource  = GetMaterialResource(first);
        dmRender::HMaterial material           = material_resource->m_Material;
        dmGraphics::HVertexDeclaration vx_decl = dmRender::GetVertexDeclaration(material);

        dmGraphics::VertexAttributeInfos material_attribute_info;
        FillMaterialAttributeInfos(material, vx_decl, &material_attribute_info);

        // Fill in vertex buffer
        uint8_t* vb_begin = sprite_world->m_VertexBufferWritePtr;
        uint8_t* ib_begin = (uint8_t*)sprite_world->m_IndexBufferWritePtr;
        uint8_t* vb_iter  = vb_begin;
        uint8_t* ib_iter  = ib_begin;
        CreateVertexData(sprite_world, &material_attribute_info, dmGraphics::HasLocalPositionAttribute(material_attribute_info), &vb_iter, &ib_iter, buf, begin, end);

        sprite_world->m_VertexBufferWritePtr = vb_iter;
        sprite_world->m_IndexBufferWritePtr = ib_iter;

        if (dmRender::GetBufferIndex(render_context, sprite_world->m_VertexBuffer) < sprite_world->m_DispatchCount)
        {
            dmRender::AddRenderBuffer(render_context, sprite_world->m_VertexBuffer);
        }
        if (dmRender::GetBufferIndex(render_context, sprite_world->m_IndexBuffer) < sprite_world->m_DispatchCount)
        {
            dmRender::AddRenderBuffer(render_context, sprite_world->m_IndexBuffer);
        }

        ro.Init();
        ro.m_VertexDeclaration = vx_decl;
        ro.m_VertexBuffer = (dmGraphics::HVertexBuffer) dmRender::GetBuffer(render_context, sprite_world->m_VertexBuffer);
        ro.m_IndexBuffer = (dmGraphics::HIndexBuffer) dmRender::GetBuffer(render_context, sprite_world->m_IndexBuffer);
        ro.m_Material = material;
        for(uint32_t i = 0; i < resource->m_NumTextures; ++i)
        {
            ro.m_Textures[i] = GetMaterialTexture(first, i);
        }

        ro.m_PrimitiveType = dmGraphics::PRIMITIVE_TRIANGLES;
        ro.m_IndexType = sprite_world->m_Is16BitIndex ? dmGraphics::TYPE_UNSIGNED_SHORT : dmGraphics::TYPE_UNSIGNED_INT;

        // offset in bytes into element buffer
        uint32_t index_offset = ib_begin - sprite_world->m_IndexBufferData;

        // num elements = Number of bytes / sizeof(index_type)
        uint32_t index_type_size = sprite_world->m_Is16BitIndex ? sizeof(uint16_t) : sizeof(uint32_t);
        uint32_t num_elements = ((uint8_t*)sprite_world->m_IndexBufferWritePtr - (uint8_t*)ib_begin) / index_type_size;

        // These should be named "element" or "index" (as opposed to vertex)
        ro.m_VertexStart = index_offset;
        ro.m_VertexCount = num_elements;

        HComponentRenderConstants constants = GetRenderConstants(first);
        if (constants) {
            dmGameSystem::EnableRenderObjectConstants(&ro, constants);
        }

        dmGameSystemDDF::SpriteDesc::BlendMode blend_mode = resource->m_DDF->m_BlendMode;
        switch (blend_mode)
        {
            case dmGameSystemDDF::SpriteDesc::BLEND_MODE_ALPHA:
                ro.m_SourceBlendFactor = dmGraphics::BLEND_FACTOR_ONE;
                ro.m_DestinationBlendFactor = dmGraphics::BLEND_FACTOR_ONE_MINUS_SRC_ALPHA;
            break;

            case dmGameSystemDDF::SpriteDesc::BLEND_MODE_ADD:
            case dmGameSystemDDF::SpriteDesc::BLEND_MODE_ADD_ALPHA:
                ro.m_SourceBlendFactor = dmGraphics::BLEND_FACTOR_ONE;
                ro.m_DestinationBlendFactor = dmGraphics::BLEND_FACTOR_ONE;
            break;

            case dmGameSystemDDF::SpriteDesc::BLEND_MODE_MULT:
                ro.m_SourceBlendFactor = dmGraphics::BLEND_FACTOR_DST_COLOR;
                ro.m_DestinationBlendFactor = dmGraphics::BLEND_FACTOR_ONE_MINUS_SRC_ALPHA;
            break;

            case dmGameSystemDDF::SpriteDesc::BLEND_MODE_SCREEN:
                ro.m_SourceBlendFactor = dmGraphics::BLEND_FACTOR_ONE_MINUS_DST_COLOR;
                ro.m_DestinationBlendFactor = dmGraphics::BLEND_FACTOR_ONE;
            break;

            default:
                dmLogError("Unknown blend mode: %d\n", blend_mode);
                assert(0);
            break;
        }

        ro.m_SetBlendFactors = 1;

        dmRender::AddToRender(render_context, &ro);
    }

    static void UpdateTransforms(SpriteWorld* sprite_world, bool sub_pixels)
    {
        DM_PROFILE("UpdateTransforms");

        dmArray<SpriteComponent>& components = sprite_world->m_Components.GetRawObjects();
        uint32_t n = components.Size();

        bool scale_along_z = false;
        if (n > 0) {
            SpriteComponent* c = &components[0];
            scale_along_z = dmGameObject::ScaleAlongZ(dmGameObject::GetCollection(c->m_Instance));
        }
        // Note: We update all sprites, even though they might be disabled, or not added to update

        if (scale_along_z) {
            for (uint32_t i = 0; i < n; ++i)
            {
                SpriteComponent* c = &components[i];
                Matrix4 local = dmTransform::ToMatrix4(dmTransform::Transform(c->m_Position, c->m_Rotation, 1.0f));
                Matrix4 world = dmGameObject::GetWorldMatrix(c->m_Instance);
                Vector3 size( c->m_Size.getX() * c->m_Scale.getX(), c->m_Size.getY() * c->m_Scale.getY(), 1);
                c->m_World = dmVMath::AppendScale(world * local, size);
                // we need to consider the full scale here
                // I.e. we want the length of the diagonal C, where C = X + Y
                float radius_sq = dmVMath::LengthSqr((c->m_World.getCol(0).getXYZ() + c->m_World.getCol(1).getXYZ()) * 0.5f);
                sprite_world->m_BoundingVolumes[i] = radius_sq;
            }
        } else
        {
            for (uint32_t i = 0; i < n; ++i)
            {
                SpriteComponent* c = &components[i];
                Matrix4 local = dmTransform::ToMatrix4(dmTransform::Transform(c->m_Position, c->m_Rotation, 1.0f));
                Matrix4 world = dmGameObject::GetWorldMatrix(c->m_Instance);
                Matrix4 w = dmTransform::MulNoScaleZ(world, local);
                Vector3 size( c->m_Size.getX() * c->m_Scale.getX(), c->m_Size.getY() * c->m_Scale.getY(), 1);
                c->m_World = dmVMath::AppendScale(w, size);
                // we need to consider the full scale here
                // I.e. we want the length of the diagonal C, where C = X + Y
                float radius_sq = dmVMath::LengthSqr((c->m_World.getCol(0).getXYZ() + c->m_World.getCol(1).getXYZ()) * 0.5f);
                sprite_world->m_BoundingVolumes[i] = radius_sq;
            }
        }

        // The "sub_pixels" is set by default
        if (!sub_pixels) {
            for (uint32_t i = 0; i < n; ++i) {
                SpriteComponent* c = &components[i];
                Vector4 position = c->m_World.getCol3();
                position.setX((int) position.getX());
                position.setY((int) position.getY());
                c->m_World.setCol3(position);
            }
        }
    }

    static bool GetSender(SpriteComponent* component, dmMessage::URL* out_sender)
    {
        dmMessage::URL sender;
        sender.m_Socket = dmGameObject::GetMessageSocket(dmGameObject::GetCollection(component->m_Instance));
        if (dmMessage::IsSocketValid(sender.m_Socket))
        {
            dmGameObject::Result go_result = dmGameObject::GetComponentId(component->m_Instance, component->m_ComponentIndex, &sender.m_Fragment);
            if (go_result == dmGameObject::RESULT_OK)
            {
                sender.m_Path = dmGameObject::GetIdentifier(component->m_Instance);
                *out_sender = sender;
                return true;
            }
        }
        return false;
    }

    static void PostMessages(SpriteWorld* sprite_world)
    {
        DM_PROFILE("PostMessages");

        dmArray<SpriteComponent>& components = sprite_world->m_Components.GetRawObjects();
        uint32_t n = components.Size();
        for (uint32_t i = 0; i < n; ++i)
        {
            SpriteComponent* component = &components[i];
            // NOTE: texture_set = c->m_Resource might be NULL so it's essential to "continue" here
            if (!component->m_Enabled || !component->m_Playing)
                continue;

            TextureSetResource* texture_set = GetFirstTextureSet(component);
            dmGameSystemDDF::TextureSet* texture_set_ddf = texture_set->m_TextureSet;
            dmGameSystemDDF::TextureSetAnimation* animation_ddf = &texture_set_ddf->m_Animations[component->m_AnimationID];

            bool once = animation_ddf->m_Playback == dmGameSystemDDF::PLAYBACK_ONCE_FORWARD
                    || animation_ddf->m_Playback == dmGameSystemDDF::PLAYBACK_ONCE_BACKWARD
                    || animation_ddf->m_Playback == dmGameSystemDDF::PLAYBACK_ONCE_PINGPONG;
            // Stop once-animation and broadcast animation_done
            if (once && component->m_AnimTimer >= 1.0f)
            {
                component->m_Playing = 0;
                if (component->m_Listener.m_Fragment != 0x0)
                {
                    dmMessage::URL sender;
                    if (!GetSender(component, &sender))
                    {
                        dmLogError("Could not send animation_done from component. Has it been deleted?");
                        return;
                    }

                    // Should this check be handled by the comp_script.cpp?
                    dmGameObject::HInstance listener_instance = dmGameObject::GetInstanceFromIdentifier(dmGameObject::GetCollection(component->m_Instance), component->m_Listener.m_Path);
                    if (!listener_instance)
                    {
                        dmLogError("Could not send animation_done to instance: %s:%s#%s", dmHashReverseSafe64(component->m_Listener.m_Socket), dmHashReverseSafe64(component->m_Listener.m_Path), dmHashReverseSafe64(component->m_Listener.m_Fragment));
                        return;
                    }

                    dmGameSystemDDF::AnimationDone message;
                    message.m_CurrentTile = component->m_CurrentAnimationFrame + 1; // Engine has 0-based indices, scripts use 1-based
                    message.m_Id = component->m_CurrentAnimation;

                    // This is a 'done' callback, so we should tell the message system to remove the callback once it's been consumed
                    dmGameObject::Result go_result = dmGameObject::PostDDF(&message, &sender, &component->m_Listener, component->m_FunctionRef, true);
                    component->m_FunctionRef = 0;

                    dmMessage::ResetURL(&component->m_Listener);
                    if (go_result != dmGameObject::RESULT_OK)
                    {
                        dmLogError("Could not send animation_done to listener. Has it been deleted?");
                    }
                }
            }
        }
    }


    static void Animate(SpriteWorld* sprite_world, float dt)
    {
        DM_PROFILE("Animate");

        dmArray<SpriteComponent>& components = sprite_world->m_Components.GetRawObjects();
        uint32_t n = components.Size();
        for (uint32_t i = 0; i < n; ++i)
        {
            SpriteComponent* component = &components[i];
            // NOTE: texture_set = c->m_Resource might be NULL so it's essential to "continue" here
            if (!component->m_Enabled)
                continue;

            if (component->m_Playing && component->m_AddedToUpdate)
            {
                TextureSetResource* texture_set = GetFirstTextureSet(component);
                dmGameSystemDDF::TextureSet* texture_set_ddf = texture_set->m_TextureSet;
                dmGameSystemDDF::TextureSetAnimation* animation_ddf = &texture_set_ddf->m_Animations[component->m_AnimationID];

                // Animate
                component->m_AnimTimer += dt * component->m_AnimInvDuration * component->m_PlaybackRate;
                if (component->m_AnimTimer >= 1.0f)
                {
                    switch (animation_ddf->m_Playback)
                    {
                        case dmGameSystemDDF::PLAYBACK_ONCE_FORWARD:
                        case dmGameSystemDDF::PLAYBACK_ONCE_BACKWARD:
                        case dmGameSystemDDF::PLAYBACK_ONCE_PINGPONG:
                            component->m_AnimTimer = 1.0f;
                            break;
                        default:
                            component->m_AnimTimer -= floorf(component->m_AnimTimer);
                            break;
                    }
                }
                component->m_DoTick = 1;
            }

            if (component->m_DoTick) {
                component->m_DoTick = 0;
                UpdateCurrentAnimationFrame(component);
            }
        }
    }

    static void UpdateVertexAndIndexCount(SpriteWorld* sprite_world)
    {
        DM_PROFILE("UpdateVertexAndIndexCount");

        dmArray<SpriteComponent>& components = sprite_world->m_Components.GetRawObjects();
        uint32_t num_vertices    = 0;
        uint32_t num_indices     = 0;
        uint32_t vertex_memsize  = 0;

        uint32_t n = components.Size();
        for (uint32_t i = 0; i < n; ++i)
        {
            SpriteComponent* component = &components[i];
            if (!component->m_Enabled || !component->m_AddedToUpdate)
            {
                continue;
            }

            dmRender::HMaterial material           = GetMaterial(component);
            dmGraphics::HVertexDeclaration vx_decl = dmRender::GetVertexDeclaration(material);
            uint32_t vertex_stride                 = dmGraphics::GetVertexDeclarationStride(vx_decl);

            // We need to pad the buffer if the vertex stride doesn't start at an even byte offset from the start
            vertex_memsize += vertex_stride - vertex_memsize % vertex_stride;

            TexturesData textures = {};
            textures.m_NumTextures = GetNumTextures(component);

            if (textures.m_NumTextures == 0)
            {
                if (component->m_UseSlice9)
                {
                    num_vertices   += SPRITE_VERTEX_COUNT_SLICE9;
                    num_indices    += SPRITE_INDEX_COUNT_SLICE9;
                    vertex_memsize += SPRITE_VERTEX_COUNT_SLICE9 * vertex_stride;
                }
                else
                {
                    num_vertices   += SPRITE_VERTEX_COUNT_LEGACY;
                    num_indices    += SPRITE_INDEX_COUNT_LEGACY;
                    vertex_memsize += SPRITE_VERTEX_COUNT_LEGACY * vertex_stride;
                }
                continue;
            }

            for (uint32_t i = 0; i < textures.m_NumTextures; ++i)
            {
                textures.m_Resources[i] = GetTextureSetByIndex(component, i);
                textures.m_TextureSets[i] = textures.m_Resources[i]->m_TextureSet;
            }

            // Get the correct animation frames, and other meta data
            ResolveAnimationData(&textures, component->m_CurrentAnimation, component->m_CurrentAnimationFrame);

            if (!CanUseQuads(&textures))
            {
                TextureSetResource* texture_set                     = GetFirstTextureSet(component);
                dmGameSystemDDF::TextureSet* texture_set_ddf        = texture_set->m_TextureSet;
                dmGameSystemDDF::TextureSetAnimation* animations    = texture_set_ddf->m_Animations.m_Data;
                dmGameSystemDDF::TextureSetAnimation* animation_ddf = &animations[component->m_AnimationID];
                uint32_t* frame_indices                             = texture_set_ddf->m_FrameIndices.m_Data;
                uint32_t frame_index                                = frame_indices[animation_ddf->m_Start + component->m_CurrentAnimationFrame];
                dmGameSystemDDF::SpriteGeometry* geometries         = texture_set_ddf->m_Geometries.m_Data;
                dmGameSystemDDF::SpriteGeometry* geometry           = &geometries[frame_index];
                uint32_t geometry_vx_count                          = geometry->m_Vertices.m_Count / 2;

                num_vertices   += geometry_vx_count; // (x,y) coordinates
                num_indices    += geometry->m_Indices.m_Count;
                vertex_memsize += geometry_vx_count * vertex_stride;
            }
            else
            {
                if (component->m_UseSlice9)
                {
                    num_vertices   += SPRITE_VERTEX_COUNT_SLICE9;
                    num_indices    += SPRITE_INDEX_COUNT_SLICE9;
                    vertex_memsize += SPRITE_VERTEX_COUNT_SLICE9 * vertex_stride;
                }
                else
                {
                    num_vertices   += SPRITE_VERTEX_COUNT_LEGACY;
                    num_indices    += SPRITE_INDEX_COUNT_LEGACY;
                    vertex_memsize += SPRITE_VERTEX_COUNT_LEGACY * vertex_stride;
                }
            }
        }

        sprite_world->m_ReallocBuffers   = vertex_memsize > sprite_world->m_VertexMemorySize || num_indices > sprite_world->m_IndexCount;
        sprite_world->m_VertexCount      = num_vertices;
        sprite_world->m_IndexCount       = num_indices;
        sprite_world->m_VertexMemorySize = vertex_memsize;
    }

    dmGameObject::CreateResult CompSpriteAddToUpdate(const dmGameObject::ComponentAddToUpdateParams& params) {
        SpriteWorld* sprite_world = (SpriteWorld*)params.m_World;
        uint32_t index = (uint32_t)*params.m_UserData;
        SpriteComponent* component = &sprite_world->m_Components.Get(index);
        component->m_AddedToUpdate = true;
        return dmGameObject::CREATE_RESULT_OK;
    }

    dmGameObject::UpdateResult CompSpriteUpdate(const dmGameObject::ComponentsUpdateParams& params, dmGameObject::ComponentsUpdateResult& update_result)
    {
        /*
         * NOTES:
         * * When/if transparency the batching predicates must be updated in order to
         *   support per sprite correct sorting.
         */

        SpriteWorld* world = (SpriteWorld*)params.m_World;
        Animate(world, params.m_UpdateContext->m_DT);

        PostMessages(world);

        SpriteContext* sprite_context = (SpriteContext*)params.m_Context;
        dmRender::TrimBuffer(sprite_context->m_RenderContext, world->m_VertexBuffer);
        dmRender::RewindBuffer(sprite_context->m_RenderContext, world->m_VertexBuffer);

        dmRender::TrimBuffer(sprite_context->m_RenderContext, world->m_IndexBuffer);
        dmRender::RewindBuffer(sprite_context->m_RenderContext, world->m_IndexBuffer);

        world->m_DispatchCount = 0;

        return dmGameObject::UPDATE_RESULT_OK;
    }

    static void RenderListFrustumCulling(dmRender::RenderListVisibilityParams const &params)
    {
        DM_PROFILE("Sprite");

        SpriteWorld* sprite_world = (SpriteWorld*)params.m_UserData;
        const float* radiuses = sprite_world->m_BoundingVolumes.Begin();

        const dmIntersection::Frustum frustum = *params.m_Frustum;
        uint32_t num_entries = params.m_NumEntries;
        for (uint32_t i = 0; i < num_entries; ++i)
        {
            dmRender::RenderListEntry* entry = &params.m_Entries[i];

            float radius_sq = radiuses[entry->m_UserData];

            bool intersect = dmIntersection::TestFrustumSphereSq(frustum, entry->m_WorldPosition, radius_sq);
            entry->m_Visibility = intersect ? dmRender::VISIBILITY_FULL : dmRender::VISIBILITY_NONE;
        }
    }

    static void RenderListDispatch(dmRender::RenderListDispatchParams const &params)
    {
        SpriteWorld* world = (SpriteWorld*) params.m_UserData;

        switch (params.m_Operation)
        {
            case dmRender::RENDER_LIST_OPERATION_BEGIN:
                world->m_VertexBufferWritePtr = world->m_VertexBufferData;
                world->m_IndexBufferWritePtr = world->m_IndexBufferData;
                world->m_RenderObjectsInUse = 0;
                break;
            case dmRender::RENDER_LIST_OPERATION_END:
                {
                    uint32_t vertex_data_size = world->m_VertexBufferWritePtr - world->m_VertexBufferData;
                    uint32_t index_data_size  = world->m_IndexBufferWritePtr - world->m_IndexBufferData;

                    // JG: The renderer executes the dispatch function for begin/end regardless if something is actually batched or not
                    //     This behaviour can cause side-effects on certain platforms and non-opengl graphics adapters.
                    //     We might want to change how that process is setup, but for now this is a safer change.
                    if (vertex_data_size && index_data_size)
                    {
                        dmRender::SetBufferData(params.m_Context, world->m_VertexBuffer, vertex_data_size, world->m_VertexBufferData, dmGraphics::BUFFER_USAGE_DYNAMIC_DRAW);
                        dmRender::SetBufferData(params.m_Context, world->m_IndexBuffer, index_data_size, world->m_IndexBufferData, dmGraphics::BUFFER_USAGE_DYNAMIC_DRAW);

                        DM_PROPERTY_ADD_U32(rmtp_SpriteVertexCount, world->m_VertexCount);
                        DM_PROPERTY_ADD_U32(rmtp_SpriteVertexSize, vertex_data_size);
                        DM_PROPERTY_ADD_U32(rmtp_SpriteIndexSize, index_data_size);

                        world->m_DispatchCount++;
                    }
                }
                break;
            default:
                assert(params.m_Operation == dmRender::RENDER_LIST_OPERATION_BATCH);
                RenderBatch(world, params.m_Context, params.m_Buf, params.m_Begin, params.m_End);
        }
    }

    dmGameObject::UpdateResult CompSpriteRender(const dmGameObject::ComponentsRenderParams& params)
    {
        SpriteContext* sprite_context = (SpriteContext*)params.m_Context;
        SpriteWorld* sprite_world = (SpriteWorld*)params.m_World;

        sprite_world->m_VerticesWritten = 0;

        UpdateTransforms(sprite_world, sprite_context->m_Subpixels); // TODO: Why is this not in the update function?

        UpdateVertexAndIndexCount(sprite_world);

        dmRender::HRenderContext render_context = sprite_context->m_RenderContext;

        dmArray<SpriteComponent>& components = sprite_world->m_Components.GetRawObjects();
        uint32_t sprite_count = components.Size();

        if (!sprite_count)
            return dmGameObject::UPDATE_RESULT_OK;

        if (sprite_world->m_ReallocBuffers)
        {
            ReAllocateBuffers(sprite_world, render_context);
        }

        // Submit all sprites as entries in the render list for sorting.
        dmRender::RenderListEntry* render_list = dmRender::RenderListAlloc(render_context, sprite_count);
        dmRender::HRenderListDispatch sprite_dispatch = dmRender::RenderListMakeDispatch(render_context, &RenderListDispatch, &RenderListFrustumCulling, sprite_world);
        dmRender::RenderListEntry* write_ptr = render_list;

        for (uint32_t i = 0; i < sprite_count; ++i)
        {
            SpriteComponent& component = components[i];
            if (!component.m_Enabled || !component.m_AddedToUpdate)
                continue;

            HComponentRenderConstants constants = GetRenderConstants(&component);
            if (component.m_ReHash || (constants && dmGameSystem::AreRenderConstantsUpdated(constants)))
            {
                ReHash(&component);
            }

            const Vector4 trans = component.m_World.getCol(3);
            write_ptr->m_WorldPosition = Point3(trans.getX(), trans.getY(), trans.getZ());
            write_ptr->m_UserData = i; // Assuming the object pool stays intact
            write_ptr->m_BatchKey = component.m_MixedHash;
            write_ptr->m_TagListKey = dmRender::GetMaterialTagListKey(GetMaterial(&component));
            write_ptr->m_Dispatch = sprite_dispatch;
            write_ptr->m_MinorOrder = 0;
            write_ptr->m_MajorOrder = dmRender::RENDER_ORDER_WORLD;
            ++write_ptr;

            DM_PROPERTY_ADD_U32(rmtp_Sprite, 1);
        }

        dmRender::RenderListSubmit(render_context, render_list, write_ptr);
        return dmGameObject::UPDATE_RESULT_OK;
    }

    static bool CompSpriteGetConstantCallback(void* user_data, dmhash_t name_hash, dmRender::Constant** out_constant)
    {
        SpriteComponent* component = (SpriteComponent*)user_data;

        HComponentRenderConstants constants = GetRenderConstants(component);
        if (!constants)
            return false;
        return GetRenderConstant(constants, name_hash, out_constant);
    }

    static void CompSpriteSetConstantCallback(void* user_data, dmhash_t name_hash, int32_t value_index, uint32_t* element_index, const dmGameObject::PropertyVar& var)
    {
        SpriteComponent* component = (SpriteComponent*)user_data;
        if (!component->m_RenderConstants) {
            component->m_RenderConstants = dmGameSystem::CreateRenderConstants();
        }
        dmGameSystem::SetRenderConstant(component->m_RenderConstants, GetMaterial(component), name_hash, value_index, element_index, var);
        component->m_ReHash = 1;
    }

    static bool CompSpriteGetMaterialAttributeCallback(void* user_data, dmhash_t name_hash, const dmGraphics::VertexAttribute** attribute)
    {
        SpriteComponent* component                                    = (SpriteComponent*) user_data;
        const dmGraphics::VertexAttribute* sprite_resource_attributes = component->m_Resource->m_DDF->m_Attributes.m_Data;
        const uint32_t sprite_resource_attribute_count                = component->m_Resource->m_DDF->m_Attributes.m_Count;

        int sprite_attribute_index = FindAttributeIndex(sprite_resource_attributes, sprite_resource_attribute_count, name_hash);
        if (sprite_attribute_index >= 0)
        {
            *attribute = &sprite_resource_attributes[sprite_attribute_index];
            return true;
        }
        return false;
    }

    static void SetCursor(SpriteComponent* component, float cursor)
    {
        cursor = dmMath::Clamp(cursor, 0.0f, 1.0f);
        if (component->m_AnimPingPong) {
            cursor /= 2.0f;
        }

        if (component->m_AnimBackwards) {
            cursor = 1.0f - cursor;
        }

        component->m_AnimTimer = cursor;
        component->m_DoTick = 1;
    }

    static float GetCursor(SpriteComponent* component)
    {
        float cursor = component->m_AnimTimer;

        if (component->m_AnimBackwards)
            cursor = 1.0f - cursor;

        if (component->m_AnimPingPong) {
            cursor *= 2.0f;
            if (cursor > 1.0f) {
                cursor = 2.0f - cursor;
            }
        }
        return cursor;
    }

    static void SetPlaybackRate(SpriteComponent* component, float playback_rate)
    {
        component->m_PlaybackRate = playback_rate;
    }

    static float GetPlaybackRate(SpriteComponent* component)
    {
        return component->m_PlaybackRate;
    }

    static inline float GetAnimationFrameCount(SpriteComponent* component)
    {
        TextureSetResource* texture_set                     = GetFirstTextureSet(component);
        dmGameSystemDDF::TextureSet* texture_set_ddf        = texture_set->m_TextureSet;
        dmGameSystemDDF::TextureSetAnimation* animation_ddf = &texture_set_ddf->m_Animations[component->m_AnimationID];
        return (float)(animation_ddf->m_End - animation_ddf->m_Start);
    }

    dmGameObject::UpdateResult CompSpriteOnMessage(const dmGameObject::ComponentOnMessageParams& params)
    {
        SpriteWorld* sprite_world = (SpriteWorld*)params.m_World;
        SpriteComponent* component = &sprite_world->m_Components.Get(*params.m_UserData);
        if (params.m_Message->m_Id == dmGameObjectDDF::Enable::m_DDFDescriptor->m_NameHash)
        {
            component->m_Enabled = 1;
        }
        else if (params.m_Message->m_Id == dmGameObjectDDF::Disable::m_DDFDescriptor->m_NameHash)
        {
            component->m_Enabled = 0;
        }
        else if (params.m_Message->m_Descriptor != 0x0)
        {
            if (params.m_Message->m_Id == dmGameSystemDDF::PlayAnimation::m_DDFDescriptor->m_NameHash)
            {
                dmGameSystemDDF::PlayAnimation* ddf = (dmGameSystemDDF::PlayAnimation*)params.m_Message->m_Data;
                if (PlayAnimation(component, ddf->m_Id, ddf->m_Offset, ddf->m_PlaybackRate))
                {
                    // Remove the currently assigned callback by sending an unref message
                    if (component->m_FunctionRef)
                    {
                        dmMessage::URL sender = {};
                        GetSender(component, &sender);
                        dmGameObject::PostScriptUnrefMessage(&sender, &component->m_Listener, component->m_FunctionRef);
                    }
                    component->m_Listener = params.m_Message->m_Sender;
                    component->m_FunctionRef = params.m_Message->m_UserData2;
                }
            }
            else if (params.m_Message->m_Id == dmGameSystemDDF::SetFlipHorizontal::m_DDFDescriptor->m_NameHash)
            {
                dmGameSystemDDF::SetFlipHorizontal* ddf = (dmGameSystemDDF::SetFlipHorizontal*)params.m_Message->m_Data;
                component->m_FlipHorizontal = ddf->m_Flip != 0 ? 1 : 0;
            }
            else if (params.m_Message->m_Id == dmGameSystemDDF::SetFlipVertical::m_DDFDescriptor->m_NameHash)
            {
                dmGameSystemDDF::SetFlipVertical* ddf = (dmGameSystemDDF::SetFlipVertical*)params.m_Message->m_Data;
                component->m_FlipVertical = ddf->m_Flip != 0 ? 1 : 0;
            }
            else if (params.m_Message->m_Id == dmGameSystemDDF::SetConstant::m_DDFDescriptor->m_NameHash)
            {
                dmGameSystemDDF::SetConstant* ddf = (dmGameSystemDDF::SetConstant*)params.m_Message->m_Data;
                dmGameObject::PropertyResult result = dmGameSystem::SetMaterialConstant(GetMaterial(component), ddf->m_NameHash,
                        dmGameObject::PropertyVar(ddf->m_Value), ddf->m_Index, CompSpriteSetConstantCallback, component);
                if (result == dmGameObject::PROPERTY_RESULT_NOT_FOUND)
                {
                    dmMessage::URL& receiver = params.m_Message->m_Receiver;
                    dmLogError("'%s:%s#%s' has no constant named '%s'",
                            dmMessage::GetSocketName(receiver.m_Socket),
                            dmHashReverseSafe64(receiver.m_Path),
                            dmHashReverseSafe64(receiver.m_Fragment),
                            dmHashReverseSafe64(ddf->m_NameHash));
                }
            }
            else if (params.m_Message->m_Id == dmGameSystemDDF::ResetConstant::m_DDFDescriptor->m_NameHash)
            {
                dmGameSystemDDF::ResetConstant* ddf = (dmGameSystemDDF::ResetConstant*)params.m_Message->m_Data;
                if (component->m_RenderConstants && dmGameSystem::ClearRenderConstant(component->m_RenderConstants, ddf->m_NameHash))
                {
                    component->m_ReHash = 1;
                }
            }
            else if (params.m_Message->m_Id == dmGameSystemDDF::SetScale::m_DDFDescriptor->m_NameHash)
            {
                dmGameSystemDDF::SetScale* ddf = (dmGameSystemDDF::SetScale*)params.m_Message->m_Data;
                component->m_Scale = ddf->m_Scale;
            }
        }

        return dmGameObject::UPDATE_RESULT_OK;
    }

    void CompSpriteOnReload(const dmGameObject::ComponentOnReloadParams& params)
    {
        SpriteWorld* sprite_world = (SpriteWorld*)params.m_World;
        SpriteComponent* component = &sprite_world->m_Components.Get(*params.m_UserData);
        if (component->m_Playing)
            PlayAnimation(component, component->m_CurrentAnimation, component->m_AnimTimer, component->m_PlaybackRate);
    }

    dmGameObject::PropertyResult CompSpriteGetProperty(const dmGameObject::ComponentGetPropertyParams& params, dmGameObject::PropertyDesc& out_value)
    {
        SpriteWorld* sprite_world = (SpriteWorld*)params.m_World;
        SpriteComponent* component = &sprite_world->m_Components.Get(*params.m_UserData);
        dmhash_t get_property = params.m_PropertyId;

        if (IsReferencingProperty(SPRITE_PROP_SCALE, get_property))
        {
            return GetProperty(out_value, get_property, component->m_Scale, SPRITE_PROP_SCALE);
        }
        else if (IsReferencingProperty(SPRITE_PROP_SIZE, get_property))
        {
            return GetProperty(out_value, get_property, component->m_Size, SPRITE_PROP_SIZE);
        }
        else if (IsReferencingProperty(SPRITE_PROP_SLICE, get_property))
        {
            return GetProperty(out_value, get_property, component->m_Slice9, SPRITE_PROP_SLICE);
        }
        else if (get_property == SPRITE_PROP_CURSOR)
        {
            out_value.m_Variant = dmGameObject::PropertyVar(GetCursor(component));
            return dmGameObject::PROPERTY_RESULT_OK;
        }
        else if (get_property == SPRITE_PROP_PLAYBACK_RATE)
        {
            out_value.m_Variant = dmGameObject::PropertyVar(GetPlaybackRate(component));
            return dmGameObject::PROPERTY_RESULT_OK;
        }
        else if (get_property == PROP_MATERIAL)
        {
            return GetResourceProperty(dmGameObject::GetFactory(params.m_Instance), GetMaterialResource(component), out_value);
        }
        else if (get_property == PROP_IMAGE)
        {
            TextureSetResource* texture_set = 0;

            if (params.m_Options.m_HasKey)
            {
                out_value.m_ValueType = dmGameObject::PROP_VALUE_HASHTABLE;
                texture_set = GetTextureSetByHash(component, params.m_Options.m_Key);
            }
<<<<<<< HEAD
            if (!texture_set)
            {
                texture_set = GetFirstTextureSet(component);
            }
            if (!texture_set)
            {
=======
            if (!texture_set)
            {
                texture_set = GetFirstTextureSet(component);
            }
            if (!texture_set)
            {
>>>>>>> 7f42176c
                return dmGameObject::PROPERTY_RESULT_RESOURCE_NOT_FOUND;
            }
            return GetResourceProperty(dmGameObject::GetFactory(params.m_Instance), texture_set, out_value);
        }
        else if (get_property == PROP_TEXTURE[0])
        {
            TextureSetResource* texture_set = GetFirstTextureSet(component);
            if (!texture_set)
                return dmGameObject::PROPERTY_RESULT_RESOURCE_NOT_FOUND;
            return GetResourceProperty(dmGameObject::GetFactory(params.m_Instance), texture_set->m_Texture, out_value);
        }
        else if (get_property == SPRITE_PROP_ANIMATION)
        {
            out_value.m_Variant = dmGameObject::PropertyVar(component->m_CurrentAnimation);
            return dmGameObject::PROPERTY_RESULT_OK;
        }
        else if (get_property == SPRITE_PROP_FRAME_COUNT)
        {
            out_value.m_Variant = dmGameObject::PropertyVar(GetAnimationFrameCount(component));
            return dmGameObject::PROPERTY_RESULT_OK;
        }

        dmRender::HMaterial material = GetMaterial(component);
        if (GetMaterialConstant(material, get_property, params.m_Options.m_Index, out_value, false, CompSpriteGetConstantCallback, component) == dmGameObject::PROPERTY_RESULT_OK)
        {
            return dmGameObject::PROPERTY_RESULT_OK;
        }

        return GetMaterialAttribute(sprite_world->m_DynamicVertexAttributePool, component->m_DynamicVertexAttributeIndex, material, get_property, out_value, CompSpriteGetMaterialAttributeCallback, component);
    }

    dmGameObject::PropertyResult CompSpriteSetProperty(const dmGameObject::ComponentSetPropertyParams& params)
    {
        SpriteWorld* sprite_world = (SpriteWorld*)params.m_World;
        SpriteComponent* component = &sprite_world->m_Components.Get(*params.m_UserData);
        dmhash_t set_property = params.m_PropertyId;

        if (IsReferencingProperty(SPRITE_PROP_SCALE, set_property))
        {
            return SetProperty(set_property, params.m_Value, component->m_Scale, SPRITE_PROP_SCALE);
        }
        else if (IsReferencingProperty(SPRITE_PROP_SIZE, set_property))
        {
            if (component->m_Resource->m_DDF->m_SizeMode == dmGameSystemDDF::SpriteDesc::SIZE_MODE_AUTO)
            {
                return dmGameObject::PROPERTY_RESULT_UNSUPPORTED_OPERATION;
            }
            return SetProperty(set_property, params.m_Value, component->m_Size, SPRITE_PROP_SIZE);
        }
        else if (IsReferencingProperty(SPRITE_PROP_SLICE, set_property))
        {
            if (component->m_Resource->m_DDF->m_SizeMode == dmGameSystemDDF::SpriteDesc::SIZE_MODE_AUTO)
            {
                return dmGameObject::PROPERTY_RESULT_UNSUPPORTED_OPERATION;
            }

            dmGameObject::PropertyResult result = SetProperty(set_property, params.m_Value, component->m_Slice9, SPRITE_PROP_SLICE);
            if (dmGameObject::PROPERTY_RESULT_OK == result)
            {
                component->m_UseSlice9 = sum(component->m_Slice9) != 0;
            }
            return result;
        }
        else if (params.m_PropertyId == SPRITE_PROP_CURSOR)
        {
            if (params.m_Value.m_Type != dmGameObject::PROPERTY_TYPE_NUMBER)
                return dmGameObject::PROPERTY_RESULT_TYPE_MISMATCH;

            SetCursor(component, params.m_Value.m_Number);
            return dmGameObject::PROPERTY_RESULT_OK;
        }
        else if (params.m_PropertyId == SPRITE_PROP_PLAYBACK_RATE)
        {
            if (params.m_Value.m_Type != dmGameObject::PROPERTY_TYPE_NUMBER)
                return dmGameObject::PROPERTY_RESULT_TYPE_MISMATCH;

            SetPlaybackRate(component, params.m_Value.m_Number);
            return dmGameObject::PROPERTY_RESULT_OK;
        }
        else if (set_property == PROP_MATERIAL)
        {
            dmGameObject::PropertyResult res = AddOverrideMaterial(dmGameObject::GetFactory(params.m_Instance), component, params.m_Value.m_Hash);
            component->m_ReHash |= res == dmGameObject::PROPERTY_RESULT_OK;
            return res;
        }
        else if (set_property == PROP_IMAGE)
        {
            dmhash_t sampler_name_hash = params.m_Options.m_HasKey ? params.m_Options.m_Key : 0;
            dmGameObject::PropertyResult res = AddOverrideTextureSet(dmGameObject::GetFactory(params.m_Instance), component, sampler_name_hash, params.m_Value.m_Hash);
            component->m_ReHash |= res == dmGameObject::PROPERTY_RESULT_OK;

            // Since the animation referred to the old texture, we need to update it
            if (res == dmGameObject::PROPERTY_RESULT_OK)
            {
                TextureSetResource* texture_set = GetFirstTextureSet(component);
                uint32_t* anim_id = texture_set ? texture_set->m_AnimationIds.Get(component->m_CurrentAnimation) : 0;
                if (anim_id)
                {
                    PlayAnimation(component, component->m_CurrentAnimation, GetCursor(component), component->m_PlaybackRate);
                }
                else
                {
                    component->m_Playing = 0;
                    component->m_CurrentAnimation = 0x0;
                    component->m_CurrentAnimationFrame = 0;
                    dmGameSystemDDF::TextureSet* texture_set_ddf = texture_set->m_TextureSet;
                    if (texture_set_ddf->m_Animations.m_Count <= component->m_AnimationID) {
                        component->m_AnimationID = 0;
                    }
                }
            }
            return res;
        }
        else if ((set_property == SPRITE_PROP_FRAME_COUNT) || (set_property == SPRITE_PROP_ANIMATION))
        {
            return dmGameObject::PROPERTY_RESULT_READ_ONLY;
        }

        dmRender::HMaterial material = GetMaterial(component);
        if (SetMaterialConstant(material, params.m_PropertyId, params.m_Value, params.m_Options.m_Index, CompSpriteSetConstantCallback, component) == dmGameObject::PROPERTY_RESULT_OK)
        {
            return dmGameObject::PROPERTY_RESULT_OK;
        }
        return SetMaterialAttribute(sprite_world->m_DynamicVertexAttributePool, &component->m_DynamicVertexAttributeIndex, material, set_property, params.m_Value, CompSpriteGetMaterialAttributeCallback, component);
    }

    static bool CompSpriteIterPropertiesGetNext(dmGameObject::SceneNodePropertyIterator* pit)
    {
        SpriteWorld* sprite_world = (SpriteWorld*)pit->m_Node->m_ComponentWorld;
        SpriteComponent* component = &sprite_world->m_Components.Get(pit->m_Node->m_Component);

        uint64_t index = pit->m_Next++;

        const char* property_names[] = {
            "position",
            "rotation",
            "scale",
            "size",
        };

        uint32_t num_properties = DM_ARRAY_SIZE(property_names);
        if (index < 4)
        {
            int num_elements = 3;
            Vector4 value;
            switch(index)
            {
            case 0: value = Vector4(component->m_Position); break;
            case 1: value = Vector4(component->m_Rotation); num_elements = 4; break;
            case 2: value = Vector4(component->m_Scale); break;
            case 3: value = Vector4(component->m_Size); break;
            }

            pit->m_Property.m_NameHash = dmHashString64(property_names[index]);
            pit->m_Property.m_Type = num_elements == 3 ? dmGameObject::SCENE_NODE_PROPERTY_TYPE_VECTOR3 : dmGameObject::SCENE_NODE_PROPERTY_TYPE_VECTOR4;
            pit->m_Property.m_Value.m_V4[0] = value.getX();
            pit->m_Property.m_Value.m_V4[1] = value.getY();
            pit->m_Property.m_Value.m_V4[2] = value.getZ();
            pit->m_Property.m_Value.m_V4[3] = value.getW();

            return true;
        }

        index -= num_properties;

        const char* world_property_names[] = {
            "world_position",
            "world_rotation",
            "world_scale",
            "world_size",
        };

        uint32_t num_world_properties = DM_ARRAY_SIZE(world_property_names);
        if (index < num_world_properties)
        {
            dmTransform::Transform transform = dmTransform::ToTransform(component->m_World);

            dmGameObject::SceneNodePropertyType type = dmGameObject::SCENE_NODE_PROPERTY_TYPE_VECTOR3;
            Vector4 value;
            switch(index)
            {
                case 0:
                    value = Vector4(transform.GetTranslation());
                    break;
                case 1:
                    value = Vector4(transform.GetRotation());
                    type = dmGameObject::SCENE_NODE_PROPERTY_TYPE_VECTOR4;
                    break;
                case 2:
                    {
                        // Since the size is baked into the matrix, we divide by it here
                        Vector3 size( component->m_Size.getX() * component->m_Scale.getX(), component->m_Size.getY() * component->m_Scale.getY(), 1);
                        value = Vector4(dmVMath::DivPerElem(transform.GetScale(), size));
                    }
                    break;
                case 3:
                    // the size is baked into this matrix as the scale
                    value = Vector4(transform.GetScale());
                    break;
                default: return false;
            }

            pit->m_Property.m_Type = type;
            pit->m_Property.m_NameHash = dmHashString64(world_property_names[index]);
            pit->m_Property.m_Value.m_V4[0] = value.getX();
            pit->m_Property.m_Value.m_V4[1] = value.getY();
            pit->m_Property.m_Value.m_V4[2] = value.getZ();
            pit->m_Property.m_Value.m_V4[3] = value.getW();
            return true;
        }
        index -= num_world_properties;

        uint32_t num_bool_properties = 1;
        if (index < num_bool_properties)
        {
            if (index == 0)
            {
                pit->m_Property.m_Type = dmGameObject::SCENE_NODE_PROPERTY_TYPE_BOOLEAN;
                pit->m_Property.m_Value.m_Bool = component->m_Enabled;
                pit->m_Property.m_NameHash = dmHashString64("enabled");
            }
            return true;
        }
        index -= num_bool_properties;

        return false;
    }

    void CompSpriteIterProperties(dmGameObject::SceneNodePropertyIterator* pit, dmGameObject::SceneNode* node)
    {
        assert(node->m_Type == dmGameObject::SCENE_NODE_TYPE_COMPONENT);
        assert(node->m_ComponentType != 0);
        pit->m_Node = node;
        pit->m_Next = 0;
        pit->m_FnIterateNext = CompSpriteIterPropertiesGetNext;
    }

    // For tests
    void GetSpriteWorldRenderBuffers(void* sprite_world, dmRender::HBufferedRenderBuffer* vx_buffer, dmRender::HBufferedRenderBuffer* ix_buffer)
    {
        SpriteWorld* world = (SpriteWorld*) sprite_world;
        *vx_buffer = world->m_VertexBuffer;
        *ix_buffer = world->m_IndexBuffer;
    }

    void GetSpriteWorldDynamicAttributePool(void* sprite_world, DynamicAttributePool** pool_out)
    {
        *pool_out = &((SpriteWorld*) sprite_world)->m_DynamicVertexAttributePool;
    }
}<|MERGE_RESOLUTION|>--- conflicted
+++ resolved
@@ -2033,21 +2033,12 @@
                 out_value.m_ValueType = dmGameObject::PROP_VALUE_HASHTABLE;
                 texture_set = GetTextureSetByHash(component, params.m_Options.m_Key);
             }
-<<<<<<< HEAD
             if (!texture_set)
             {
                 texture_set = GetFirstTextureSet(component);
             }
             if (!texture_set)
             {
-=======
-            if (!texture_set)
-            {
-                texture_set = GetFirstTextureSet(component);
-            }
-            if (!texture_set)
-            {
->>>>>>> 7f42176c
                 return dmGameObject::PROPERTY_RESULT_RESOURCE_NOT_FOUND;
             }
             return GetResourceProperty(dmGameObject::GetFactory(params.m_Instance), texture_set, out_value);
