#! /usr/bin/env python
import os
import re
from waf_dynamo import apidoc_extract_task

def configure(conf):
    conf.recurse('test')

def build(bld):
    resource = bld.stlib(features = 'cxx ddf embed',
        includes = '. .. ../../src ../../proto',
        proto_gen_py = True,
        protoc_includes = '../../proto',
        source = bld.path.ant_glob(['*.cpp', 'resources/*.cpp', 'components/*.cpp', 'scripts/*.cpp']) + bld.path.parent.parent.ant_glob('proto/gamesys/*'),
        target = 'gamesys')

<<<<<<< HEAD
    resource.find_sources_in_dirs(['.', 'resources', 'components', 'scripts', '../../proto/gamesys'])

    if bld.env.PLATFORM in ('arm64-ios', 'x86_64-ios'):
=======
    if bld.env.PLATFORM in ('arm64-darwin', 'x86_64-ios'):
>>>>>>> 70ec9e38
        resource.source += ['scripts/window/script_window_ios.mm']
    elif re.match('.*?android', bld.env.PLATFORM):
        resource.source += ['scripts/window/script_window_android.cpp']
    else:
        resource.source += ['scripts/window/script_window_null.cpp']

    bld.add_group()

    proto_files = os.listdir('./proto/gamesys')
    proto_files = [os.path.join('../../proto/gamesys', os.path.basename(x)) for x in proto_files]

    apidoc_extract_task(bld, ['scripts/script_buffer.cpp',
        'scripts/script_collection_factory.cpp',
        'scripts/script_collectionproxy.h',
        'scripts/script_physics.cpp',
        'scripts/script_factory.cpp',
        'scripts/script_label.cpp',
        'scripts/script_model.cpp',
        'scripts/script_particlefx.cpp',
        'scripts/script_resource.cpp',
        'scripts/script_sound.cpp',
        'scripts/script_spine_model.cpp',
        'scripts/script_sprite.cpp',
        'scripts/script_tilemap.cpp',
        'scripts/script_window.cpp',
        'scripts/script_resource_liveupdate.h',
        'components/comp_sound.cpp',
        'components/comp_collection_proxy.cpp'] + proto_files)

    bld.add_group()
    bld.recurse('test')

    bld.install_files('${PREFIX}/include/gamesys', 'gamesys.h')
    bld.install_files('${PREFIX}/include/gamesys/components', 'components/comp_gui.h')
    for x in proto_files:
        bld.install_files('${PREFIX}/share/proto/gamesys', x)<|MERGE_RESOLUTION|>--- conflicted
+++ resolved
@@ -14,13 +14,7 @@
         source = bld.path.ant_glob(['*.cpp', 'resources/*.cpp', 'components/*.cpp', 'scripts/*.cpp']) + bld.path.parent.parent.ant_glob('proto/gamesys/*'),
         target = 'gamesys')
 
-<<<<<<< HEAD
-    resource.find_sources_in_dirs(['.', 'resources', 'components', 'scripts', '../../proto/gamesys'])
-
     if bld.env.PLATFORM in ('arm64-ios', 'x86_64-ios'):
-=======
-    if bld.env.PLATFORM in ('arm64-darwin', 'x86_64-ios'):
->>>>>>> 70ec9e38
         resource.source += ['scripts/window/script_window_ios.mm']
     elif re.match('.*?android', bld.env.PLATFORM):
         resource.source += ['scripts/window/script_window_android.cpp']
