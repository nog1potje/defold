// Copyright 2020-2024 The Defold Foundation
// Copyright 2014-2020 King
// Copyright 2009-2014 Ragnar Svensson, Christian Murray
// Licensed under the Defold License version 1.0 (the "License"); you may not use
// this file except in compliance with the License.
//
// You may obtain a copy of the License, together with FAQs at
// https://www.defold.com/license
//
// Unless required by applicable law or agreed to in writing, software distributed
// under the License is distributed on an "AS IS" BASIS, WITHOUT WARRANTIES OR
// CONDITIONS OF ANY KIND, either express or implied. See the License for the
// specific language governing permissions and limitations under the License.

#ifndef RENDERINTERNAL_H
#define RENDERINTERNAL_H

#include <string.h> // For memset

#include <dmsdk/dlib/vmath.h>
#include <dlib/opaque_handle_container.h>

#include <dlib/array.h>
#include <dlib/message.h>
#include <dlib/hashtable.h>

#include "render.h"

extern "C"
{
#include <lua/lua.h>
#include <lua/lauxlib.h>
#include <lua/lualib.h>
}

namespace dmRender
{
    using namespace dmVMath;

#define DEBUG_3D_NAME "_debug3d"
#define DEBUG_2D_NAME "_debug2d"

    struct Sampler
    {
        dmhash_t                  m_NameHash;
        dmGraphics::TextureType   m_Type;
        dmGraphics::TextureFilter m_MinFilter;
        dmGraphics::TextureFilter m_MagFilter;
        dmGraphics::TextureWrap   m_UWrap;
        dmGraphics::TextureWrap   m_VWrap;
        dmGraphics::HUniformLocation m_Location;
        float                     m_MaxAnisotropy;
        uint8_t                   m_UnitValueCount;

        Sampler()
            : m_NameHash(0)
            , m_Type(dmGraphics::TEXTURE_TYPE_2D)
            , m_MinFilter(dmGraphics::TEXTURE_FILTER_LINEAR_MIPMAP_NEAREST)
            , m_MagFilter(dmGraphics::TEXTURE_FILTER_LINEAR)
            , m_UWrap(dmGraphics::TEXTURE_WRAP_CLAMP_TO_EDGE)
            , m_VWrap(dmGraphics::TEXTURE_WRAP_CLAMP_TO_EDGE)
            , m_Location(dmGraphics::INVALID_UNIFORM_LOCATION)
            , m_MaxAnisotropy(1.0f)
            , m_UnitValueCount(0)
        {
        }
    };

    struct MaterialAttribute
    {
        dmhash_t m_ElementIds[4];
        int32_t  m_Location;
        uint16_t m_ValueIndex;
        uint16_t m_ValueCount;
    };

    struct Material
    {
        Material()
        {
            memset(this, 0, sizeof(*this));
            m_VertexSpace = dmRenderDDF::MaterialDesc::VERTEX_SPACE_LOCAL;
        }

        dmRender::HRenderContext                m_RenderContext;
        dmGraphics::HProgram                    m_Program;
        dmGraphics::HVertexProgram              m_VertexProgram;
        dmGraphics::HFragmentProgram            m_FragmentProgram;
        dmGraphics::HVertexDeclaration          m_VertexDeclaration;
        dmHashTable64<dmGraphics::HUniformLocation> m_NameHashToLocation;
        dmArray<dmGraphics::VertexAttribute>    m_VertexAttributes;
        dmArray<MaterialAttribute>              m_MaterialAttributes;
        dmArray<uint8_t>                        m_MaterialAttributeValues;
        dmArray<RenderConstant>                 m_Constants;
        dmArray<Sampler>                        m_Samplers;
        uint32_t                                m_TagListKey; // the key to use with GetMaterialTagList()
        uint64_t                                m_UserData1;  // used for hot reloading. stores shader name
        uint64_t                                m_UserData2;  // --||–-
        dmRenderDDF::MaterialDesc::VertexSpace  m_VertexSpace;
    };

    struct ComputeProgram
    {
        dmRender::HRenderContext                    m_RenderContext;
        dmGraphics::HComputeProgram                 m_Shader;
        dmGraphics::HProgram                        m_Program;
        dmArray<RenderConstant>                     m_Constants;
        dmArray<Sampler>                            m_Samplers;
        dmHashTable64<dmGraphics::HUniformLocation> m_NameHashToLocation;
        uint64_t                                    m_UserData;
    };

    // The order of this enum also defines the order in which the corresponding ROs should be rendered
    enum DebugRenderType
    {
        DEBUG_RENDER_TYPE_FACE_3D,
        DEBUG_RENDER_TYPE_LINE_3D,
        DEBUG_RENDER_TYPE_FACE_2D,
        DEBUG_RENDER_TYPE_LINE_2D,
        MAX_DEBUG_RENDER_TYPE_COUNT
    };

    struct DebugRenderTypeData
    {
        dmRender::RenderObject  m_RenderObject;
        void*                   m_ClientBuffer;
    };

    struct DebugRenderer
    {
        DebugRenderTypeData             m_TypeData[MAX_DEBUG_RENDER_TYPE_COUNT];
        Predicate                       m_3dPredicate;
        Predicate                       m_2dPredicate;
        dmRender::HRenderContext        m_RenderContext;
        dmGraphics::HVertexBuffer       m_VertexBuffer;
        dmGraphics::HVertexDeclaration  m_VertexDeclaration;
        uint32_t                        m_MaxVertexCount;
        uint32_t                        m_RenderBatchVersion;
    };

    const int MAX_TEXT_RENDER_CONSTANTS = 16;

    struct TextEntry
    {
        StencilTestParams   m_StencilTestParams;
        Matrix4             m_Transform;
        HConstant           m_RenderConstants[MAX_TEXT_RENDER_CONSTANTS];
        HFontMap            m_FontMap;
        HMaterial           m_Material;
        dmGraphics::BlendFactor m_SourceBlendFactor;
        dmGraphics::BlendFactor m_DestinationBlendFactor;
        uint64_t            m_BatchKey;
        uint32_t            m_FaceColor;
        uint32_t            m_StringOffset;
        uint32_t            m_OutlineColor;
        uint32_t            m_ShadowColor;
        uint16_t            m_RenderOrder;
        uint8_t             m_NumRenderConstants;
        bool                m_LineBreak;
        float               m_Width;
        float               m_Height;
        float               m_Leading;
        float               m_Tracking;
        int32_t             m_Next;
        int32_t             m_Tail;
        dmVMath::Point3     m_FrustumCullingCenter;
        float               m_FrustumCullingRadiusSq;
        uint32_t            m_Align : 2;
        uint32_t            m_VAlign : 2;
        uint32_t            m_StencilTestParamsSet : 1;
    };

    struct TextContext
    {
        dmArray<dmRender::RenderObject>         m_RenderObjects;
        dmArray<dmRender::HNamedConstantBuffer> m_ConstantBuffers;
        dmGraphics::HVertexBuffer           m_VertexBuffer;
        void*                               m_ClientBuffer;
        dmGraphics::HVertexDeclaration      m_VertexDecl;
        uint32_t                            m_RenderObjectIndex;
        uint32_t                            m_VertexIndex;
        uint32_t                            m_MaxVertexCount;
        uint32_t                            m_VerticesFlushed;
        dmArray<char>                       m_TextBuffer;
        // Map from batch id (hash of font-map etc) to index into m_TextEntries
        dmArray<TextEntry>                  m_TextEntries;
        uint32_t                            m_TextEntriesFlushed;
        uint32_t                            m_Frame;
        uint32_t                            m_PreviousFrame;
    };

    struct RenderScriptContext
    {
        RenderScriptContext();

        lua_State*                  m_LuaState;
        uint32_t                    m_CommandBufferSize;
    };

    struct RenderListDispatch
    {
        RenderListDispatchFn        m_DispatchFn;
        RenderListVisibilityFn      m_VisibilityFn;
        void*                       m_UserData;
    };

    struct RenderListSortValue
    {
        union
        {
            struct
            {
                uint32_t m_BatchKey:24;
                uint32_t m_Dispatch:8;
                uint32_t m_Order:24;
                uint32_t m_MajorOrder:4;        // currently only 2 bits used (dmRender::RenderOrder)
                uint32_t m_MinorOrder:4;
            };
            // only temporarily used
            float m_ZW;
            // final sort value
            uint64_t m_SortKey;
        };
    };

    struct RenderListRange
    {
        uint32_t m_TagListKey;
        uint32_t m_Start;       // Index into the renderlist
        uint32_t m_Count:31;
        uint32_t m_Skip:1;      // During the current draw call
    };

    struct MaterialTagList
    {
        uint32_t m_Count;
        dmhash_t m_Tags[MAX_MATERIAL_TAG_COUNT];
    };

    struct TextureBinding
    {
        dmhash_t             m_Samplerhash;
        dmGraphics::HTexture m_Texture;
    };

    struct RenderCamera
    {
        dmMessage::URL   m_URL;
        HOpaqueHandle    m_Handle;
        dmVMath::Matrix4 m_View;
        dmVMath::Matrix4 m_Projection;
        dmVMath::Matrix4 m_ViewProjection;

        // These are cached each update in case
        // the camera data has changed and we need to update
        // based on the new parameters
        dmVMath::Point3  m_LastPosition;
        dmVMath::Quat    m_LastRotation;

        RenderCameraData m_Data;
        uint8_t          m_UseFrustum : 1;
        uint8_t          m_Dirty : 1;
    };

    struct RenderContext
    {
        DebugRenderer               m_DebugRenderer;
        TextContext                 m_TextContext;
        dmScript::HContext          m_ScriptContext;
        RenderScriptContext         m_RenderScriptContext;
        dmArray<RenderObject*>      m_RenderObjects;
        dmScript::ScriptWorld*      m_ScriptWorld;

        dmArray<RenderListEntry>    m_RenderList;
        dmArray<RenderListDispatch> m_RenderListDispatch;
        dmArray<RenderListSortValue>m_RenderListSortValues;
        dmArray<uint32_t>           m_RenderListSortBuffer;
        dmArray<uint32_t>           m_RenderListSortIndices;
        dmArray<RenderListRange>    m_RenderListRanges;         // Maps tagmask to a range in the (sorted) render list
        dmArray<TextureBinding>     m_TextureBindTable;
        dmhash_t                    m_FrustumHash;

        dmHashTable32<MaterialTagList>  m_MaterialTagLists;

        dmOpaqueHandleContainer<RenderCamera> m_RenderCameras;
        HRenderCamera                         m_CurrentRenderCamera; // When != 0, the renderer will use the matrices from this camera.

        HFontMap                    m_SystemFontMap;
        Matrix4                     m_View;
        Matrix4                     m_Projection;
        Matrix4                     m_ViewProj;
        dmGraphics::HContext        m_GraphicsContext;
        HMaterial                   m_Material;
<<<<<<< HEAD
        HComputeProgram             m_ComputeProgram;

=======
>>>>>>> 2fc043e4
        dmMessage::HSocket          m_Socket;
        uint32_t                    m_OutOfResources                : 1;
        uint32_t                    m_StencilBufferCleared          : 1;
        uint32_t                    m_MultiBufferingRequired        : 1;
        uint32_t                    m_CurrentRenderCameraUseFrustum : 1;
    };

    struct BufferedRenderBuffer
    {
        dmArray<HRenderBuffer> m_Buffers;
        RenderBufferType       m_Type;
        uint16_t               m_BufferIndex;
    };

    void RenderTypeTextBegin(HRenderContext rendercontext, void* user_context);
    void RenderTypeTextDraw(HRenderContext rendercontext, void* user_context, RenderObject* ro_, uint32_t count);

    void RenderTypeDebugBegin(HRenderContext rendercontext, void* user_context);
    void RenderTypeDebugDraw(HRenderContext rendercontext, void* user_context, RenderObject* ro, uint32_t count);

    Result GenerateKey(HRenderContext render_context, const Matrix4& view_matrix);

    void GetProgramUniformCount(dmGraphics::HProgram program, uint32_t total_constants_count, uint32_t* constant_count_out, uint32_t* samplers_count_out);
    void SetMaterialConstantValues(dmGraphics::HContext graphics_context, dmGraphics::HProgram program, uint32_t total_constants_count, dmHashTable64<dmGraphics::HUniformLocation>& name_hash_to_location, dmArray<RenderConstant>& constants, dmArray<Sampler>& samplers);

    void FillElementIds(char* buffer, uint32_t buffer_size, dmhash_t element_ids[4]);

    // Return true if the predicate tags all exist in the material tag list
    bool                            MatchMaterialTags(uint32_t material_tag_count, const dmhash_t* material_tags, uint32_t tag_count, const dmhash_t* tags);
    // Returns a hashkey that the material can use to get the list
    uint32_t                        RegisterMaterialTagList(HRenderContext context, uint32_t tag_count, const dmhash_t* tags);
    // Gets the list associated with a hash of all the tags (see RegisterMaterialTagList)
    void                            GetMaterialTagList(HRenderContext context, uint32_t list_hash, MaterialTagList* list);

    void    SetTextureBindingByHash(dmRender::HRenderContext render_context, dmhash_t sampler_hash, dmGraphics::HTexture texture);
    void    SetTextureBindingByUnit(dmRender::HRenderContext render_context, uint32_t unit, dmGraphics::HTexture texture);
    bool    GetCanBindTexture(dmGraphics::HTexture texture, HSampler sampler, uint32_t unit);
    int32_t GetMaterialSamplerIndex(HMaterial material, dmhash_t name_hash);

<<<<<<< HEAD
    void    DispatchCompute(HRenderContext render_context, uint32_t group_count_x, uint32_t group_count_y, uint32_t group_count_z, HNamedConstantBuffer constant_buffer);
    void    ApplyComputeProgramConstants(HRenderContext render_context, HComputeProgram compute_program);
    int32_t GetComputeProgramSamplerIndex(HComputeProgram program, dmhash_t name_hash);
=======
    // Render camera
    RenderCamera* GetRenderCameraByUrl(HRenderContext render_context, const dmMessage::URL& camera_url);
    RenderCamera* CheckRenderCamera(lua_State* L, int index, HRenderContext render_context);
>>>>>>> 2fc043e4

    // Exposed here for unit testing
    struct RenderListEntrySorter
    {
        bool operator()(int a, int b) const
        {
            const RenderListEntry& ea = m_Base[a];
            const RenderListEntry& eb = m_Base[b];
            return ea.m_TagListKey < eb.m_TagListKey;
        }
        RenderListEntry* m_Base;
    };

    struct FindRangeComparator
    {
        RenderListEntry* m_Entries;
        bool operator() (const uint32_t& a, const uint32_t& b) const
        {
            return m_Entries[a].m_TagListKey < m_Entries[b].m_TagListKey;
        }
    };

    typedef void (*RangeCallback)(void* ctx, uint32_t val, size_t start, size_t count);

    // Invokes the callback for each range. Two ranges are not guaranteed to preceed/succeed one another.
    void FindRenderListRanges(uint32_t* first, size_t offset, size_t size, RenderListEntry* entries, FindRangeComparator& comp, void* ctx, RangeCallback callback );

    bool FindTagListRange(RenderListRange* ranges, uint32_t num_ranges, uint32_t tag_list_key, RenderListRange& range);


    // ******************************************************************************************************

    template <typename T>
    class BatchIterator
    {
    public:
        BatchIterator(uint32_t num_entries, T entries, bool (*test_eq_fn)(T prev, T current));
        bool     Next();
        T        Begin();
        uint32_t Length();

    protected:
        T         m_EntriesEnd;
        T         m_Iterator;
        T         m_BatchStart;
        bool      (*m_TestEqFn)(T prev, T current);
    };

    template<typename T>
    BatchIterator<T>::BatchIterator(uint32_t num_entries, T entries, bool (*test_eq_fn)(T prev, T current))
    : m_EntriesEnd(entries + num_entries)
    , m_Iterator(entries)
    , m_BatchStart(0)
    , m_TestEqFn(test_eq_fn)
    {}

    template<typename T>
    bool BatchIterator<T>::Next()
    {
        m_BatchStart = m_Iterator;

        T prev = m_Iterator;
        while (m_Iterator < m_EntriesEnd)
        {
            T next = ++m_Iterator;
            if ((next >= m_EntriesEnd) || !m_TestEqFn(prev, next))
            {
                break;
            }
            prev = next;
        }

        return m_BatchStart < m_EntriesEnd;
    }

    template<typename T>
    T BatchIterator<T>::Begin()
    {
        return m_BatchStart;
    }

    template<typename T>
    uint32_t BatchIterator<T>::Length()
    {
        return (uint32_t)(uintptr_t)(m_Iterator - m_BatchStart);
    }

    // ******************************************************************************************************
}

#endif
<|MERGE_RESOLUTION|>--- conflicted
+++ resolved
@@ -291,11 +291,7 @@
         Matrix4                     m_ViewProj;
         dmGraphics::HContext        m_GraphicsContext;
         HMaterial                   m_Material;
-<<<<<<< HEAD
         HComputeProgram             m_ComputeProgram;
-
-=======
->>>>>>> 2fc043e4
         dmMessage::HSocket          m_Socket;
         uint32_t                    m_OutOfResources                : 1;
         uint32_t                    m_StencilBufferCleared          : 1;
@@ -335,15 +331,13 @@
     bool    GetCanBindTexture(dmGraphics::HTexture texture, HSampler sampler, uint32_t unit);
     int32_t GetMaterialSamplerIndex(HMaterial material, dmhash_t name_hash);
 
-<<<<<<< HEAD
     void    DispatchCompute(HRenderContext render_context, uint32_t group_count_x, uint32_t group_count_y, uint32_t group_count_z, HNamedConstantBuffer constant_buffer);
     void    ApplyComputeProgramConstants(HRenderContext render_context, HComputeProgram compute_program);
     int32_t GetComputeProgramSamplerIndex(HComputeProgram program, dmhash_t name_hash);
-=======
+
     // Render camera
     RenderCamera* GetRenderCameraByUrl(HRenderContext render_context, const dmMessage::URL& camera_url);
     RenderCamera* CheckRenderCamera(lua_State* L, int index, HRenderContext render_context);
->>>>>>> 2fc043e4
 
     // Exposed here for unit testing
     struct RenderListEntrySorter
