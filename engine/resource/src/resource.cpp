--- conflicted
+++ resolved
@@ -256,36 +256,20 @@
     char id_buf[MANIFEST_PROJ_ID_LEN]; // String repr. of project id SHA1 hash
     char manifest_file_path[DMPATH_MAX_PATH];
     char manifest_tmp_file_path[DMPATH_MAX_PATH];
-<<<<<<< HEAD
     HashToString(dmLiveUpdateDDF::HASH_SHA1, manifest->m_DDFData->m_Header.m_ProjectIdentifier.m_Data.m_Data, id_buf, MANIFEST_PROJ_ID_LEN);
-=======
-    HashToString(dmLiveUpdateDDF::HASH_SHA1, manifest->m_DDF->m_Data.m_Header.m_ProjectIdentifier.m_Data.m_Data, id_buf, MANIFEST_PROJ_ID_LEN);
->>>>>>> a35d8ecb
     dmSys::GetApplicationSupportPath(id_buf, app_support_path, DMPATH_MAX_PATH);
     dmPath::Concat(app_support_path, "liveupdate.dmanifest", manifest_file_path, DMPATH_MAX_PATH);
     dmStrlCpy(manifest_tmp_file_path, manifest_file_path, DMPATH_MAX_PATH);
     dmStrlCat(manifest_tmp_file_path, ".tmp", DMPATH_MAX_PATH);
-<<<<<<< HEAD
-    dmLogInfo("Storing new manifest file to path: %s, (%s)", manifest_file_path, manifest_tmp_file_path);
-=======
->>>>>>> a35d8ecb
     // write to tempfile, if successful move/rename and then delete tmpfile
     dmDDF::Result ddf_result = dmDDF::SaveMessageToFile(manifest->m_DDF, dmLiveUpdateDDF::ManifestFile::m_DDFDescriptor, manifest_tmp_file_path);
     if (ddf_result != dmDDF::RESULT_OK)
     {
-<<<<<<< HEAD
-        dmLogInfo("Failed to store manifest with result: %u", ddf_result);
-=======
->>>>>>> a35d8ecb
         return RESULT_DDF_ERROR;
     }
     dmSys::Result sys_result = dmSys::WriteWithMove(manifest_file_path, manifest_tmp_file_path);
     if (sys_result !=dmSys::RESULT_OK)
     {
-<<<<<<< HEAD
-        dmLogError("Failed to write manifest to storage, result = %i", sys_result); 
-=======
->>>>>>> a35d8ecb
         return RESULT_IO_ERROR;
     }
     dmSys::Unlink(manifest_tmp_file_path);
@@ -332,7 +316,6 @@
         bool luTempIndexExists = stat(temp_archive_index_path, &file_stat) == 0;
         if (luTempIndexExists)
         {
-            dmLogInfo("Temp exists!");
             dmSys::Result moveResult = dmSys::WriteWithMove(liveupdate_index_path, temp_archive_index_path);
 
             if (moveResult != dmSys::RESULT_OK)
@@ -352,7 +335,6 @@
         int archive_id_cmp = dmResourceArchive::CmpArchiveIdentifier(factory->m_Manifest->m_ArchiveIndex, factory->m_Manifest->m_DDF->m_ArchiveIdentifier.m_Data, factory->m_Manifest->m_DDF->m_ArchiveIdentifier.m_Count);
         if (archive_id_cmp != 0)
         {
-            dmLogInfo("Reloading index!");
             dmResourceArchive::Result reload_res = ReloadBundledArchiveIndex(archive_index_path, archive_resource_path, liveupdate_index_path, liveupdate_resource_path, factory->m_Manifest->m_ArchiveIndex, factory->m_ArchiveMountInfo);
 
             if (reload_res != dmResourceArchive::RESULT_OK)
@@ -433,35 +415,17 @@
     uint32_t manifest_len = 0;
     uint8_t* manifest_buf = 0x0;
 
-<<<<<<< HEAD
-    dmLogInfo(" ### MOUNTING MANIFEST!");
     Result map_res = MountManifest(manifest_path, (void*&)manifest_buf, manifest_len);
     assert(manifest_buf);
     if (map_res != RESULT_OK)
     {
-        dmLogError(" ## Failed to read Manifest (%i)", map_res);
         UnmountManifest((void*&)manifest_buf, manifest_len);
         return RESULT_IO_ERROR;
-    }
-    else // DEBUG PRINT
-    {
-        dmLogInfo("Successfully mounted manifest file: %s, size: %u", manifest_path, manifest_len);
     }
 
     Result result = ParseManifestDDF(manifest_buf, manifest_len, factory->m_Manifest);
     if (result == RESULT_OK)
         dmDDF::FreeMessage(factory->m_Manifest->m_DDF);
-=======
-    Result map_res = MountManifest(manifest_path, (void*&)manifest_buf, manifest_len);
-    assert(manifest_buf);
-    if (map_res != RESULT_OK)
-    {
-        UnmountManifest((void*&)manifest_buf, manifest_len);
-        return RESULT_IO_ERROR;
-    }
-
-    Result result = ParseManifestDDF(manifest_buf, manifest_len, factory->m_Manifest->m_DDF);
->>>>>>> a35d8ecb
     UnmountManifest((void*&)manifest_buf, manifest_len);
 
     return result;
@@ -774,10 +738,7 @@
     else if (strcmp(factory->m_UriParts.m_Scheme, "dmanif") == 0)
     {
         factory->m_Manifest = new Manifest();
-<<<<<<< HEAD
         factory->m_ArchiveMountInfo = 0x0;
-=======
->>>>>>> a35d8ecb
 
         /* DEF-2411 Check app support path for if "liveupdate.dmanifest" exists, if it does load that one instead of bundled*/
         char* manifest_path = factory->m_UriParts.m_Path;
@@ -787,11 +748,7 @@
         char app_support_path[DMPATH_MAX_PATH];
         char manifest_file_path[DMPATH_MAX_PATH];
         char id_buf[MANIFEST_PROJ_ID_LEN]; // String repr. of project id SHA1 hash
-<<<<<<< HEAD
         HashToString(dmLiveUpdateDDF::HASH_SHA1, factory->m_Manifest->m_DDFData->m_Header.m_ProjectIdentifier.m_Data.m_Data, id_buf, MANIFEST_PROJ_ID_LEN);
-=======
-        HashToString(dmLiveUpdateDDF::HASH_SHA1, factory->m_Manifest->m_DDF->m_Data.m_Header.m_ProjectIdentifier.m_Data.m_Data, id_buf, MANIFEST_PROJ_ID_LEN);
->>>>>>> a35d8ecb
         dmSys::GetApplicationSupportPath(id_buf, app_support_path, DMPATH_MAX_PATH);
         dmPath::Concat(app_support_path, "liveupdate.dmanifest", manifest_file_path, DMPATH_MAX_PATH);
         struct stat file_stat;
@@ -997,25 +954,7 @@
     return dmResource::HashLength(algorithm) * 2U;
 }
 
-<<<<<<< HEAD
 Result LoadFromManifest(const Manifest* manifest, const char* path, uint32_t* resource_size, LoadBufferType* buffer)
-=======
-// DEBUG print liveupdate namehash
-void PrintHash(const uint8_t* hash, uint32_t len)
-{
-    char* slask = new char[len*2+1];
-    slask[len] = '\0';
-    for (int i = 0; i < len; ++i)
-    {
-        sprintf(slask+i*2, "%02X", hash[i]);
-    }
-    dmLogInfo("HASH PRINTED: %s", slask);
-    delete[] slask;
-}
-// END DEBUG
-
-Result LoadFromManifest(const dmLiveUpdateDDF::ManifestFile* manifest, const dmResourceArchive::HArchiveIndexContainer archiveIndex, const char* path, uint32_t* resource_size, LoadBufferType* buffer)
->>>>>>> a35d8ecb
 {
     // Get resource hash from path_hash
     uint32_t entry_count = manifest->m_DDFData->m_Resources.m_Count;
