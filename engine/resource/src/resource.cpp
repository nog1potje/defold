--- conflicted
+++ resolved
@@ -58,7 +58,6 @@
 
 const char* MAX_RESOURCES_KEY = "resource.max_resources";
 
-<<<<<<< HEAD
 struct Manifest
 {
     Manifest()
@@ -69,9 +68,8 @@
     dmResourceArchive::HArchiveIndexContainer    m_ArchiveIndex;
     dmLiveUpdateDDF::ManifestFile*      m_DDF;
 };
-=======
+
 const char SHARED_NAME_CHARACTER = ':';
->>>>>>> 7646ff86
 
 struct ResourceReloadedCallbackPair
 {
@@ -128,13 +126,10 @@
     // Resource archive
     dmResourceArchive::HArchive                  m_Archive;
     void*                                        m_ArchiveMountInfo;
-<<<<<<< HEAD
     void*                                        m_ArchiveMountInfo2;
-=======
 
     // Shared resources
     uint32_t                                    m_NonSharedCount; // a running number, helping id the potentially non shared assets
->>>>>>> 7646ff86
 };
 
 SResourceType* FindResourceType(SResourceFactory* factory, const char* extension)
@@ -914,7 +909,7 @@
             *resource = rd->m_Resource;
             return RESULT_OK;
         }
-        
+
         return CreateDuplicateResource(factory, canonical_path, rd, resource);
     }
 
@@ -924,13 +919,8 @@
         return RESULT_OUT_OF_RESOURCES;
     }
 
-<<<<<<< HEAD
-    // Resource not loaded previously, try and load the resource from archive
-    const char* ext = strrchr(name, '.');
-=======
     char extbuffer[64];
     const char* ext = GetExtFromPath(canonical_path, extbuffer, sizeof(extbuffer));
->>>>>>> 7646ff86
     if (ext)
     {
         ext++;
