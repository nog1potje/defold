--- conflicted
+++ resolved
@@ -6,13 +6,9 @@
 new_copy_task('luascript', '.lua', '.luac')
 
 def build(bld):
-<<<<<<< HEAD
-    libs = 'APP SCRIPT EXTENSION THREAD RESOURCE DDF DLIB LUA SCRIPT CARES'
-=======
     if options.skip_tests:
        return
-    libs = 'SCRIPT EXTENSION THREAD RESOURCE DDF DLIB LUA SCRIPT CARES'
->>>>>>> 861d45e4
+    libs = 'APP SCRIPT EXTENSION THREAD RESOURCE DDF DLIB LUA SCRIPT CARES'
     if 'android' in bld.env['PLATFORM']:
         libs += ' UNWIND'
     test_crash = bld.new_task_gen(features = 'cxx cprogram test',
