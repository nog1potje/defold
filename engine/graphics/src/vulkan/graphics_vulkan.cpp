// Copyright 2020-2023 The Defold Foundation
// Copyright 2014-2020 King
// Copyright 2009-2014 Ragnar Svensson, Christian Murray
// Licensed under the Defold License version 1.0 (the "License"); you may not use
// this file except in compliance with the License.
//
// You may obtain a copy of the License, together with FAQs at
// https://www.defold.com/license
//
// Unless required by applicable law or agreed to in writing, software distributed
// under the License is distributed on an "AS IS" BASIS, WITHOUT WARRANTIES OR
// CONDITIONS OF ANY KIND, either express or implied. See the License for the
// specific language governing permissions and limitations under the License.

#include <dlib/math.h>
#include <dlib/array.h>
#include <dlib/profile.h>
#include <dlib/dstrings.h>
#include <dlib/log.h>

#include <dmsdk/vectormath/cpp/vectormath_aos.h>

#include "../graphics_private.h"
#include "../graphics_native.h"
#include "../graphics_adapter.h"
#include "graphics_vulkan_defines.h"
#include "graphics_vulkan_private.h"

DM_PROPERTY_EXTERN(rmtp_DrawCalls);

namespace dmGraphics
{
    static GraphicsAdapterFunctionTable VulkanRegisterFunctionTable();
    static bool                         VulkanIsSupported();
    static const int8_t    g_vulkan_adapter_priority = 0;
    static GraphicsAdapter g_vulkan_adapter("vulkan");

    DM_REGISTER_GRAPHICS_ADAPTER(GraphicsAdapterVulkan, &g_vulkan_adapter, VulkanIsSupported, VulkanRegisterFunctionTable, g_vulkan_adapter_priority);

    static const char* VkResultToStr(VkResult res);
    #define CHECK_VK_ERROR(result) \
    { \
        if(g_VulkanContext->m_VerifyGraphicsCalls && result != VK_SUCCESS) { \
            dmLogError("Vulkan Error (%s:%d) %s", __FILE__, __LINE__, VkResultToStr(result)); \
            assert(0); \
        } \
    }

    VulkanContext* g_VulkanContext = 0;

    static Texture* VulkanNewTextureInternal(const TextureCreationParams& params);
    static void     VulkanDeleteTextureInternal(Texture* texture);
    static void     VulkanSetTextureInternal(Texture* texture, const TextureParams& params);
    static void     VulkanSetTextureParamsInternal(Texture* texture, TextureFilter minfilter, TextureFilter magfilter, TextureWrap uwrap, TextureWrap vwrap, float max_anisotropy);
    static void     CopyToTexture(VulkanContext* context, const TextureParams& params, bool useStageBuffer, uint32_t texDataSize, void* texDataPtr, Texture* textureOut);
    static VkFormat GetVulkanFormatFromTextureFormat(TextureFormat format);

    #define DM_VK_RESULT_TO_STR_CASE(x) case x: return #x
    static const char* VkResultToStr(VkResult res)
    {
        switch(res)
        {
            DM_VK_RESULT_TO_STR_CASE(VK_SUCCESS);
            DM_VK_RESULT_TO_STR_CASE(VK_NOT_READY);
            DM_VK_RESULT_TO_STR_CASE(VK_TIMEOUT);
            DM_VK_RESULT_TO_STR_CASE(VK_EVENT_SET);
            DM_VK_RESULT_TO_STR_CASE(VK_EVENT_RESET);
            DM_VK_RESULT_TO_STR_CASE(VK_INCOMPLETE);
            DM_VK_RESULT_TO_STR_CASE(VK_ERROR_OUT_OF_HOST_MEMORY);
            DM_VK_RESULT_TO_STR_CASE(VK_ERROR_OUT_OF_DEVICE_MEMORY);
            DM_VK_RESULT_TO_STR_CASE(VK_ERROR_INITIALIZATION_FAILED);
            DM_VK_RESULT_TO_STR_CASE(VK_ERROR_DEVICE_LOST);
            DM_VK_RESULT_TO_STR_CASE(VK_ERROR_MEMORY_MAP_FAILED);
            DM_VK_RESULT_TO_STR_CASE(VK_ERROR_LAYER_NOT_PRESENT);
            DM_VK_RESULT_TO_STR_CASE(VK_ERROR_EXTENSION_NOT_PRESENT);
            DM_VK_RESULT_TO_STR_CASE(VK_ERROR_FEATURE_NOT_PRESENT);
            DM_VK_RESULT_TO_STR_CASE(VK_ERROR_INCOMPATIBLE_DRIVER);
            DM_VK_RESULT_TO_STR_CASE(VK_ERROR_TOO_MANY_OBJECTS);
            DM_VK_RESULT_TO_STR_CASE(VK_ERROR_FORMAT_NOT_SUPPORTED);
            DM_VK_RESULT_TO_STR_CASE(VK_ERROR_FRAGMENTED_POOL);
            DM_VK_RESULT_TO_STR_CASE(VK_ERROR_OUT_OF_POOL_MEMORY);
            DM_VK_RESULT_TO_STR_CASE(VK_ERROR_INVALID_EXTERNAL_HANDLE);
            DM_VK_RESULT_TO_STR_CASE(VK_ERROR_SURFACE_LOST_KHR);
            DM_VK_RESULT_TO_STR_CASE(VK_ERROR_NATIVE_WINDOW_IN_USE_KHR);
            DM_VK_RESULT_TO_STR_CASE(VK_SUBOPTIMAL_KHR);
            DM_VK_RESULT_TO_STR_CASE(VK_ERROR_OUT_OF_DATE_KHR);
            DM_VK_RESULT_TO_STR_CASE(VK_ERROR_INCOMPATIBLE_DISPLAY_KHR);
            DM_VK_RESULT_TO_STR_CASE(VK_ERROR_VALIDATION_FAILED_EXT);
            DM_VK_RESULT_TO_STR_CASE(VK_ERROR_INVALID_SHADER_NV);
            DM_VK_RESULT_TO_STR_CASE(VK_ERROR_INVALID_DRM_FORMAT_MODIFIER_PLANE_LAYOUT_EXT);
            DM_VK_RESULT_TO_STR_CASE(VK_ERROR_FRAGMENTATION_EXT);
            DM_VK_RESULT_TO_STR_CASE(VK_ERROR_NOT_PERMITTED_EXT);
            DM_VK_RESULT_TO_STR_CASE(VK_ERROR_INVALID_DEVICE_ADDRESS_EXT);
            DM_VK_RESULT_TO_STR_CASE(VK_ERROR_FULL_SCREEN_EXCLUSIVE_MODE_LOST_EXT);
            DM_VK_RESULT_TO_STR_CASE(VK_RESULT_MAX_ENUM);
            default: break;
        }

        return "UNKNOWN_ERROR";
    }
    #undef DM_VK_RESULT_TO_STR_CASE

    VulkanContext::VulkanContext(const ContextParams& params, const VkInstance vk_instance)
    {
        memset(this, 0, sizeof(*this));
        m_Instance                = vk_instance;
        m_DefaultTextureMinFilter = params.m_DefaultTextureMinFilter;
        m_DefaultTextureMagFilter = params.m_DefaultTextureMagFilter;
        m_VerifyGraphicsCalls     = params.m_VerifyGraphicsCalls;
        m_UseValidationLayers     = params.m_UseValidationLayers;
        m_RenderDocSupport        = params.m_RenderDocSupport;

        DM_STATIC_ASSERT(sizeof(m_TextureFormatSupport)*4 >= TEXTURE_FORMAT_COUNT, Invalid_Struct_Size );
    }

    static inline uint32_t GetNextRenderTargetId()
    {
        static uint32_t next_id = 1;

        // DM_RENDERTARGET_BACKBUFFER_ID is taken for the main framebuffer
        if (next_id == DM_RENDERTARGET_BACKBUFFER_ID)
        {
            next_id = DM_RENDERTARGET_BACKBUFFER_ID + 1;
        }

        return next_id++;
    }

    static VkResult CreateMainFrameSyncObjects(VkDevice vk_device, uint8_t frame_resource_count, FrameResource* frame_resources_out)
    {
        VkSemaphoreCreateInfo vk_create_semaphore_info;
        memset(&vk_create_semaphore_info, 0, sizeof(vk_create_semaphore_info));
        vk_create_semaphore_info.sType = VK_STRUCTURE_TYPE_SEMAPHORE_CREATE_INFO;

        VkFenceCreateInfo vk_create_fence_info;
        memset(&vk_create_fence_info, 0, sizeof(vk_create_fence_info));
        vk_create_fence_info.sType = VK_STRUCTURE_TYPE_FENCE_CREATE_INFO;
        vk_create_fence_info.flags = VK_FENCE_CREATE_SIGNALED_BIT;

        for(uint8_t i=0; i < frame_resource_count; i++)
        {
            if (vkCreateSemaphore(vk_device, &vk_create_semaphore_info, 0, &frame_resources_out[i].m_ImageAvailable) != VK_SUCCESS ||
                vkCreateSemaphore(vk_device, &vk_create_semaphore_info, 0, &frame_resources_out[i].m_RenderFinished) != VK_SUCCESS ||
                vkCreateFence(vk_device, &vk_create_fence_info, 0, &frame_resources_out[i].m_SubmitFence) != VK_SUCCESS)
            {
                return VK_ERROR_INITIALIZATION_FAILED;
            }
        }

        return VK_SUCCESS;
    }

    static VkResult CreateMainScratchBuffers(VkPhysicalDevice vk_physical_device, VkDevice vk_device,
        uint8_t swap_chain_image_count, uint32_t scratch_buffer_size, uint16_t descriptor_count,
        DescriptorAllocator* descriptor_allocators_out, ScratchBuffer* scratch_buffers_out)
    {
        memset(scratch_buffers_out, 0, sizeof(ScratchBuffer) * swap_chain_image_count);
        memset(descriptor_allocators_out, 0, sizeof(DescriptorAllocator) * swap_chain_image_count);
        for(uint8_t i=0; i < swap_chain_image_count; i++)
        {
            VkResult res = CreateDescriptorAllocator(vk_device, descriptor_count, &descriptor_allocators_out[i]);
            if (res != VK_SUCCESS)
            {
                return res;
            }

            res = CreateScratchBuffer(vk_physical_device, vk_device, scratch_buffer_size, true, &descriptor_allocators_out[i], &scratch_buffers_out[i]);
            if (res != VK_SUCCESS)
            {
                return res;
            }
        }

        return VK_SUCCESS;
    }

    static VkSamplerAddressMode GetVulkanSamplerAddressMode(TextureWrap wrap)
    {
        const VkSamplerAddressMode address_mode_lut[] = {
            VK_SAMPLER_ADDRESS_MODE_CLAMP_TO_BORDER,
            VK_SAMPLER_ADDRESS_MODE_CLAMP_TO_EDGE,
            VK_SAMPLER_ADDRESS_MODE_MIRRORED_REPEAT,
            VK_SAMPLER_ADDRESS_MODE_REPEAT,
        };
        return address_mode_lut[wrap];
    }

    static int16_t CreateVulkanTextureSampler(VkDevice vk_device, dmArray<TextureSampler>& texture_samplers,
        TextureFilter minfilter, TextureFilter magfilter, TextureWrap uwrap, TextureWrap vwrap, uint8_t maxLod, float max_anisotropy)
    {
        VkFilter             vk_mag_filter;
        VkFilter             vk_min_filter;
        VkSamplerMipmapMode  vk_mipmap_mode = VK_SAMPLER_MIPMAP_MODE_NEAREST;
        // No conversions needed for wrap modes
        float max_lod                  = (float) maxLod;
        VkSamplerAddressMode vk_wrap_u = GetVulkanSamplerAddressMode(uwrap);
        VkSamplerAddressMode vk_wrap_v = GetVulkanSamplerAddressMode(vwrap);

        // Convert mag filter to Vulkan type
        if (magfilter == TEXTURE_FILTER_NEAREST)
        {
            vk_mag_filter = VK_FILTER_NEAREST;
        }
        else if (magfilter == TEXTURE_FILTER_LINEAR)
        {
            vk_mag_filter = VK_FILTER_LINEAR;
        }
        else
        {
            assert(0 && "Unsupported type for mag filter");
        }

        // Convert minfilter to Vulkan type, the conversions are
        // taken from https://www.khronos.org/registry/vulkan/specs/1.1-extensions/man/html/VkSamplerCreateInfo.html
        // and should match the OpenGL functionality.
        if (minfilter == TEXTURE_FILTER_NEAREST)
        {
            vk_min_filter = VK_FILTER_NEAREST;
            max_lod       = 0.25f;
        }
        else if (minfilter == TEXTURE_FILTER_LINEAR)
        {
            vk_min_filter = VK_FILTER_LINEAR;
            max_lod       = 0.25f;
        }
        else if (minfilter == TEXTURE_FILTER_NEAREST_MIPMAP_NEAREST)
        {
            vk_min_filter  = VK_FILTER_NEAREST;
        }
        else if (minfilter == TEXTURE_FILTER_LINEAR_MIPMAP_NEAREST)
        {
            vk_min_filter  = VK_FILTER_LINEAR;
        }
        else if (minfilter == TEXTURE_FILTER_NEAREST_MIPMAP_LINEAR)
        {
            vk_min_filter  = VK_FILTER_NEAREST;
            vk_mipmap_mode = VK_SAMPLER_MIPMAP_MODE_LINEAR;
        }
        else if (minfilter == TEXTURE_FILTER_LINEAR_MIPMAP_LINEAR)
        {
            vk_min_filter  = VK_FILTER_LINEAR;
            vk_mipmap_mode = VK_SAMPLER_MIPMAP_MODE_LINEAR;
        }
        else
        {
            assert(0 && "Unsupported type for min filter");
        }

        TextureSampler new_sampler  = {};
        new_sampler.m_MinFilter     = minfilter;
        new_sampler.m_MagFilter     = magfilter;
        new_sampler.m_AddressModeU  = uwrap;
        new_sampler.m_AddressModeV  = vwrap;
        new_sampler.m_MaxLod        = maxLod;
        new_sampler.m_MaxAnisotropy = max_anisotropy;

        uint32_t sampler_index = texture_samplers.Size();

        if (texture_samplers.Full())
        {
            texture_samplers.OffsetCapacity(1);
        }

        VkResult res = CreateTextureSampler(vk_device,
            vk_min_filter, vk_mag_filter, vk_mipmap_mode, vk_wrap_u, vk_wrap_v,
            0.0, max_lod, max_anisotropy, &new_sampler.m_Sampler);
        CHECK_VK_ERROR(res);

        texture_samplers.Push(new_sampler);
        return (int16_t) sampler_index;
    }

    static int16_t GetTextureSamplerIndex(dmArray<TextureSampler>& texture_samplers, TextureFilter minfilter, TextureFilter magfilter,
        TextureWrap uwrap, TextureWrap vwrap, uint8_t maxLod, float max_anisotropy)
    {
        for (uint32_t i=0; i < texture_samplers.Size(); i++)
        {
            TextureSampler& sampler = texture_samplers[i];
            if (sampler.m_MagFilter     == magfilter &&
                sampler.m_MinFilter     == minfilter &&
                sampler.m_AddressModeU  == uwrap     &&
                sampler.m_AddressModeV  == vwrap     &&
                sampler.m_MaxLod        == maxLod    &&
                sampler.m_MaxAnisotropy == max_anisotropy)
            {
                return (uint8_t) i;
            }
        }

        return -1;
    }

    static bool EndRenderPass(VulkanContext* context)
    {
        RenderTarget* current_rt = GetAssetFromContainer<RenderTarget>(context->m_AssetHandleContainer, context->m_CurrentRenderTarget);

        if (!current_rt->m_IsBound)
        {
            return false;
        }

        vkCmdEndRenderPass(context->m_MainCommandBuffers[context->m_SwapChain->m_ImageIndex]);
        current_rt->m_IsBound = 0;
        return true;
    }

    static void BeginRenderPass(VulkanContext* context, HRenderTarget render_target)
    {
        RenderTarget* current_rt = GetAssetFromContainer<RenderTarget>(context->m_AssetHandleContainer, context->m_CurrentRenderTarget);
        RenderTarget* rt         = GetAssetFromContainer<RenderTarget>(context->m_AssetHandleContainer, render_target);

        if (current_rt->m_Id == rt->m_Id &&
            current_rt->m_IsBound)
        {
            return;
        }

        // If we bind a render pass without explicitly unbinding
        // the current render pass, we must first unbind it.
        if (current_rt->m_IsBound)
        {
            EndRenderPass(context);
        }

        VkClearValue vk_clear_values[MAX_BUFFER_COLOR_ATTACHMENTS + 1];
        memset(vk_clear_values, 0, sizeof(vk_clear_values));

        // Clear color
        for (int i = 0; i < rt->m_ColorAttachmentCount; ++i)
        {
            vk_clear_values[i].color.float32[3]     = 1.0f;
        }

        // Clear depth
        vk_clear_values[1].depthStencil.depth   = 1.0f;
        vk_clear_values[1].depthStencil.stencil = 0;

        VkRenderPassBeginInfo vk_render_pass_begin_info;
        vk_render_pass_begin_info.sType               = VK_STRUCTURE_TYPE_RENDER_PASS_BEGIN_INFO;
        vk_render_pass_begin_info.renderPass          = rt->m_RenderPass;
        vk_render_pass_begin_info.framebuffer         = rt->m_Framebuffer;
        vk_render_pass_begin_info.pNext               = 0;
        vk_render_pass_begin_info.renderArea.offset.x = 0;
        vk_render_pass_begin_info.renderArea.offset.y = 0;
        vk_render_pass_begin_info.renderArea.extent   = rt->m_Extent;
        vk_render_pass_begin_info.clearValueCount = rt->m_ColorAttachmentCount + 1;
        vk_render_pass_begin_info.pClearValues    = vk_clear_values;

        vkCmdBeginRenderPass(context->m_MainCommandBuffers[context->m_SwapChain->m_ImageIndex], &vk_render_pass_begin_info, VK_SUBPASS_CONTENTS_INLINE);

        rt->m_IsBound = 1;
        context->m_CurrentRenderTarget = render_target;
    }

    static VkImageAspectFlags GetDefaultDepthAndStencilAspectFlags(VkFormat vk_format)
    {
        // The aspect flag indicates what the image should be used for,
        // it is usually color or stencil | depth.
        VkImageAspectFlags vk_aspect = VK_IMAGE_ASPECT_DEPTH_BIT;

        if (vk_format == VK_FORMAT_D32_SFLOAT_S8_UINT ||
            vk_format == VK_FORMAT_D24_UNORM_S8_UINT  ||
            vk_format == VK_FORMAT_D16_UNORM_S8_UINT)
        {
            vk_aspect |= VK_IMAGE_ASPECT_STENCIL_BIT;
        }
        return vk_aspect;
    }

    static void GetDepthFormatAndTiling(VkPhysicalDevice vk_physical_device, const VkFormat* vk_format_list, uint8_t vk_format_list_size, VkFormat* vk_format_out, VkImageTiling* vk_tiling_out)
    {
        // Depth formats are optional, so we need to query
        // what available formats we have.
        const VkFormat vk_format_list_default[] = {
            VK_FORMAT_D32_SFLOAT_S8_UINT,
            VK_FORMAT_D32_SFLOAT,
            VK_FORMAT_D24_UNORM_S8_UINT,
            VK_FORMAT_D16_UNORM_S8_UINT,
            VK_FORMAT_D16_UNORM
        };

        const VkFormat* vk_formats_to_test = vk_format_list ? vk_format_list : vk_format_list_default;
        uint8_t vk_formats_to_test_size    = vk_format_list ? vk_format_list_size : sizeof(vk_format_list_default) / sizeof(vk_format_list_default[0]);

        // Check if we can use optimal tiling for this format, otherwise
        // we try to find the best format that supports linear
        VkImageTiling vk_image_tiling = VK_IMAGE_TILING_OPTIMAL;
        VkFormat vk_depth_format      = GetSupportedTilingFormat(vk_physical_device, &vk_formats_to_test[0],
            vk_formats_to_test_size, vk_image_tiling, VK_FORMAT_FEATURE_DEPTH_STENCIL_ATTACHMENT_BIT);

        if (vk_depth_format == VK_FORMAT_UNDEFINED)
        {
            vk_image_tiling = VK_IMAGE_TILING_LINEAR;
            vk_depth_format = GetSupportedTilingFormat(vk_physical_device, &vk_formats_to_test[0],
                vk_formats_to_test_size, vk_image_tiling, VK_FORMAT_FEATURE_DEPTH_STENCIL_ATTACHMENT_BIT);
        }

        *vk_format_out = vk_depth_format;
        *vk_tiling_out = vk_image_tiling;
    }

    static VkResult CreateDepthStencilTexture(VulkanContext* context, VkFormat vk_depth_format, VkImageTiling vk_depth_tiling,
        uint32_t width, uint32_t height, VkSampleCountFlagBits vk_sample_count, VkImageAspectFlags vk_aspect_flags, Texture* depth_stencil_texture_out)
    {
        const VkPhysicalDevice vk_physical_device = context->m_PhysicalDevice.m_Device;
        const VkDevice vk_device                  = context->m_LogicalDevice.m_Device;

        VkResult res = CreateTexture2D(vk_physical_device, vk_device, width, height, 1, 1,
            vk_sample_count, vk_depth_format, vk_depth_tiling, VK_IMAGE_USAGE_DEPTH_STENCIL_ATTACHMENT_BIT | VK_IMAGE_USAGE_SAMPLED_BIT,
            VK_MEMORY_PROPERTY_DEVICE_LOCAL_BIT, vk_aspect_flags, VK_IMAGE_LAYOUT_UNDEFINED, depth_stencil_texture_out);
        CHECK_VK_ERROR(res);

        if (res == VK_SUCCESS)
        {
            res = TransitionImageLayout(vk_device, context->m_LogicalDevice.m_CommandPool, context->m_LogicalDevice.m_GraphicsQueue, depth_stencil_texture_out->m_Handle.m_Image, vk_aspect_flags,
                VK_IMAGE_LAYOUT_UNDEFINED, VK_IMAGE_LAYOUT_DEPTH_STENCIL_ATTACHMENT_OPTIMAL);
            CHECK_VK_ERROR(res);
        }

        return res;
    }

    VkResult CreateMainFrameBuffers(VulkanContext* context)
    {
        assert(g_VulkanContext->m_SwapChain);

        // We need to create a framebuffer per swap chain image
        // so that they can be used in different states in the rendering pipeline
        context->m_MainFrameBuffers.SetCapacity(context->m_SwapChain->m_Images.Size());
        context->m_MainFrameBuffers.SetSize(context->m_SwapChain->m_Images.Size());

        SwapChain* swapChain = context->m_SwapChain;
        VkResult res;

        Texture* depth_stencil_texture = &context->m_MainTextureDepthStencil;

        for (uint8_t i=0; i < context->m_MainFrameBuffers.Size(); i++)
        {
            // All swap chain images can share the same depth buffer,
            // that's why we create a single depth buffer at the start and reuse it.
            // Same thing goes for the resolve buffer if we are rendering with
            // multisampling enabled.
            VkImageView& vk_image_view_swap      = swapChain->m_ImageViews[i];
            VkImageView& vk_image_view_depth     = depth_stencil_texture->m_Handle.m_ImageView;
            VkImageView& vk_image_view_resolve   = swapChain->m_ResolveTexture->m_Handle.m_ImageView;
            VkImageView  vk_image_attachments[3];
            uint8_t num_attachments;

            if (swapChain->HasMultiSampling())
            {
                vk_image_attachments[0] = vk_image_view_resolve;
                vk_image_attachments[1] = vk_image_view_depth;
                vk_image_attachments[2] = vk_image_view_swap;
                num_attachments = 3;
            }
            else
            {
                vk_image_attachments[0] = vk_image_view_swap;
                vk_image_attachments[1] = vk_image_view_depth;
                num_attachments = 2;
            }

            res = CreateFramebuffer(context->m_LogicalDevice.m_Device, context->m_MainRenderPass,
                swapChain->m_ImageExtent.width, swapChain->m_ImageExtent.height,
                vk_image_attachments, num_attachments, &context->m_MainFrameBuffers[i]);
            CHECK_VK_ERROR(res);
        }

        return res;
    }

    VkResult DestroyMainFrameBuffers(VulkanContext* context)
    {
        for (uint8_t i=0; i < context->m_MainFrameBuffers.Size(); i++)
        {
            DestroyFrameBuffer(context->m_LogicalDevice.m_Device, context->m_MainFrameBuffers[i]);
        }
        context->m_MainFrameBuffers.SetCapacity(0);
        context->m_MainFrameBuffers.SetSize(0);
        return VK_SUCCESS;
    }

    static VkResult SetupMainRenderTarget(VulkanContext* context)
    {
        // Initialize the dummy rendertarget for the main framebuffer
        // The m_Framebuffer construct will be rotated sequentially
        // with the framebuffer objects created per swap chain.
        RenderTarget* rt           = new RenderTarget(DM_RENDERTARGET_BACKBUFFER_ID);
        rt->m_RenderPass           = context->m_MainRenderPass;
        rt->m_Framebuffer          = context->m_MainFrameBuffers[0];
        rt->m_Extent               = context->m_SwapChain->m_ImageExtent;
        rt->m_ColorAttachmentCount = 1;

        context->m_MainRenderTarget = StoreAssetInContainer(context->m_AssetHandleContainer, rt, ASSET_TYPE_RENDER_TARGET);

        return VK_SUCCESS;
    }

    static VkResult CreateMainRenderingResources(VulkanContext* context)
    {
        VkDevice vk_device = context->m_LogicalDevice.m_Device;

        // Create depth/stencil buffer
        VkFormat vk_depth_format;
        VkImageTiling vk_depth_tiling;
        GetDepthFormatAndTiling(context->m_PhysicalDevice.m_Device, 0, 0, &vk_depth_format, &vk_depth_tiling);

        Texture* depth_stencil_texture = &context->m_MainTextureDepthStencil;

        VkResult res = CreateDepthStencilTexture(context,
            vk_depth_format, vk_depth_tiling,
            context->m_SwapChain->m_ImageExtent.width,
            context->m_SwapChain->m_ImageExtent.height,
            context->m_SwapChain->m_SampleCountFlag,
            GetDefaultDepthAndStencilAspectFlags(vk_depth_format),
            depth_stencil_texture);
        CHECK_VK_ERROR(res);

        // Create main render pass with two attachments
        RenderPassAttachment  attachments[3];
        RenderPassAttachment* attachment_resolve = 0;
        attachments[0].m_Format      = context->m_SwapChain->m_SurfaceFormat.format;
        attachments[0].m_ImageLayout = context->m_SwapChain->HasMultiSampling() ? VK_IMAGE_LAYOUT_COLOR_ATTACHMENT_OPTIMAL : VK_IMAGE_LAYOUT_PRESENT_SRC_KHR;
        attachments[1].m_Format      = depth_stencil_texture->m_Format;
        attachments[1].m_ImageLayout = VK_IMAGE_LAYOUT_DEPTH_STENCIL_ATTACHMENT_OPTIMAL;

        // Set third attachment as framebuffer resolve attachment
        if (context->m_SwapChain->HasMultiSampling())
        {
            attachments[2].m_Format      = context->m_SwapChain->m_SurfaceFormat.format;
            attachments[2].m_ImageLayout = VK_IMAGE_LAYOUT_PRESENT_SRC_KHR;
            attachment_resolve = &attachments[2];
        }

        res = CreateRenderPass(vk_device, context->m_SwapChain->m_SampleCountFlag, attachments, 1, &attachments[1], attachment_resolve, &context->m_MainRenderPass);
        CHECK_VK_ERROR(res);

        res = CreateMainFrameBuffers(context);
        CHECK_VK_ERROR(res);

        res = SetupMainRenderTarget(context);
        CHECK_VK_ERROR(res);
        context->m_CurrentRenderTarget = context->m_MainRenderTarget;

        // Create main command buffers, one for each swap chain image
        const uint32_t num_swap_chain_images = context->m_SwapChain->m_Images.Size();
        context->m_MainCommandBuffers.SetCapacity(num_swap_chain_images);
        context->m_MainCommandBuffers.SetSize(num_swap_chain_images);

        res = CreateCommandBuffers(vk_device,
            context->m_LogicalDevice.m_CommandPool,
            context->m_MainCommandBuffers.Size(),
            context->m_MainCommandBuffers.Begin());
        CHECK_VK_ERROR(res);

        // Create an additional single-time buffer for device uploading
        CreateCommandBuffers(vk_device, context->m_LogicalDevice.m_CommandPool, 1, &context->m_MainCommandBufferUploadHelper);

        // Create main resources-to-destroy lists, one for each command buffer
        for (uint32_t i = 0; i < num_swap_chain_images; ++i)
        {
            context->m_MainResourcesToDestroy[i] = new ResourcesToDestroyList;
            context->m_MainResourcesToDestroy[i]->SetCapacity(8);
        }

        // Create main sync objects
        res = CreateMainFrameSyncObjects(vk_device, DM_MAX_FRAMES_IN_FLIGHT, context->m_FrameResources);
        CHECK_VK_ERROR(res);


        // Create scratch buffer and descriptor allocators, one for each swap chain image
        //   Note: These constants are guessed and equals roughly 256 draw calls and 64kb
        //         of uniform memory per scratch buffer. The scratch buffer can dynamically
        //         grow, this is just a starting point.
        const uint16_t descriptor_count_per_pool = 512;
        const uint32_t buffer_size               = 256 * descriptor_count_per_pool;

        context->m_MainScratchBuffers.SetCapacity(num_swap_chain_images);
        context->m_MainScratchBuffers.SetSize(num_swap_chain_images);
        context->m_MainDescriptorAllocators.SetCapacity(num_swap_chain_images);
        context->m_MainDescriptorAllocators.SetSize(num_swap_chain_images);

        res = CreateMainScratchBuffers(context->m_PhysicalDevice.m_Device, vk_device,
            num_swap_chain_images, buffer_size, descriptor_count_per_pool,
            context->m_MainDescriptorAllocators.Begin(), context->m_MainScratchBuffers.Begin());
        CHECK_VK_ERROR(res);

        context->m_PipelineState = GetDefaultPipelineState();

        // Create default texture sampler
        CreateVulkanTextureSampler(vk_device, context->m_TextureSamplers, TEXTURE_FILTER_LINEAR, TEXTURE_FILTER_LINEAR, TEXTURE_WRAP_REPEAT, TEXTURE_WRAP_REPEAT, 1, 1.0f);

        const uint32_t default_tex_size = 1;
        // Create default dummy texture
        TextureCreationParams default_texture_creation_params;
        default_texture_creation_params.m_Width          = default_tex_size;
        default_texture_creation_params.m_Height         = default_tex_size;
        default_texture_creation_params.m_Depth          = 1;
        default_texture_creation_params.m_OriginalWidth  = default_texture_creation_params.m_Width;
        default_texture_creation_params.m_OriginalHeight = default_texture_creation_params.m_Height;

        const uint8_t default_texture_data[default_tex_size * default_tex_size * 4 * 6] = {0}; // RGBA * 6 (for cubemap)

        TextureParams default_texture_params  = TextureParams();
        default_texture_params.m_Width        = 1;
        default_texture_params.m_Height       = 1;
        default_texture_params.m_Depth        = 1;
        default_texture_params.m_Data         = default_texture_data;
        default_texture_params.m_Format       = TEXTURE_FORMAT_RGBA;

        context->m_DefaultTexture2D = VulkanNewTextureInternal(default_texture_creation_params);
        VulkanSetTextureInternal(context->m_DefaultTexture2D, default_texture_params);

        default_texture_creation_params.m_Type  = TEXTURE_TYPE_2D_ARRAY;
        default_texture_creation_params.m_Depth = 1;
        context->m_DefaultTexture2DArray        = VulkanNewTextureInternal(default_texture_creation_params);

        default_texture_creation_params.m_Type  = TEXTURE_TYPE_CUBE_MAP;
        default_texture_creation_params.m_Depth = 6;
        context->m_DefaultTextureCubeMap        = VulkanNewTextureInternal(default_texture_creation_params);

        default_texture_creation_params.m_Depth = 1;
        default_texture_creation_params.m_Type  = TEXTURE_TYPE_IMAGE_2D;
        context->m_DefaultImage2D               = VulkanNewTextureInternal(default_texture_creation_params);
        VulkanSetTextureInternal(context->m_DefaultImage2D, default_texture_params);

        memset(context->m_TextureUnits, 0x0, sizeof(context->m_TextureUnits));

        return res;
    }

    void SwapChainChanged(VulkanContext* context, uint32_t* width, uint32_t* height, VkResult (*cb)(void* ctx), void* cb_ctx)
    {
        VkDevice vk_device = context->m_LogicalDevice.m_Device;
        // Flush all current commands
        SynchronizeDevice(vk_device);

        DestroyMainFrameBuffers(context);

        // Destroy main Depth/Stencil buffer
        Texture* depth_stencil_texture = &context->m_MainTextureDepthStencil;
        DestroyDeviceBuffer(vk_device, &depth_stencil_texture->m_DeviceBuffer.m_Handle);
        DestroyTexture(vk_device, &depth_stencil_texture->m_Handle);

        DestroySwapChain(vk_device, context->m_SwapChain);

        // At this point, we've destroyed the framebuffers, depth/stencil textures, and the swapchain
        // and the platform may do extra setup
        if (cb)
        {
            VkResult res = cb(cb_ctx);
            CHECK_VK_ERROR(res);
        }

        // Update swap chain capabilities
        SwapChainCapabilities swap_chain_capabilities;
        GetSwapChainCapabilities(context->m_PhysicalDevice.m_Device, context->m_WindowSurface, swap_chain_capabilities);
        context->m_SwapChainCapabilities.Swap(swap_chain_capabilities);

        // Create the swap chain
        VkResult res = UpdateSwapChain(&context->m_PhysicalDevice, &context->m_LogicalDevice, width, height, true, context->m_SwapChainCapabilities, context->m_SwapChain);
        CHECK_VK_ERROR(res);

        // Create the main Depth/Stencil buffer
        VkFormat vk_depth_format;
        VkImageTiling vk_depth_tiling;
        GetDepthFormatAndTiling(context->m_PhysicalDevice.m_Device, 0, 0, &vk_depth_format, &vk_depth_tiling);
        res = CreateDepthStencilTexture(context,
            vk_depth_format, vk_depth_tiling,
            context->m_SwapChain->m_ImageExtent.width,
            context->m_SwapChain->m_ImageExtent.height,
            context->m_SwapChain->m_SampleCountFlag,
            GetDefaultDepthAndStencilAspectFlags(vk_depth_format),
            depth_stencil_texture);
        CHECK_VK_ERROR(res);

        context->m_WindowWidth  = context->m_SwapChain->m_ImageExtent.width;
        context->m_WindowHeight = context->m_SwapChain->m_ImageExtent.height;

        res = CreateMainFrameBuffers(context);
        CHECK_VK_ERROR(res);

        res = SetupMainRenderTarget(context);
        CHECK_VK_ERROR(res);

        // Flush once again to make sure all transitions are complete
        SynchronizeDevice(vk_device);
    }

    void FlushResourcesToDestroy(VkDevice vk_device, ResourcesToDestroyList* resource_list)
    {
        if (resource_list->Size() > 0)
        {
            for (uint32_t i = 0; i < resource_list->Size(); ++i)
            {
                ResourceToDestroy& resource = resource_list->Begin()[i];

                switch(resource.m_ResourceType)
                {
                    case RESOURCE_TYPE_DEVICE_BUFFER:
                        DestroyDeviceBuffer(vk_device, &resource.m_DeviceBuffer);
                        break;
                    case RESOURCE_TYPE_TEXTURE:
                        DestroyTexture(vk_device, &resource.m_Texture);
                        break;
                    case RESOURCE_TYPE_DESCRIPTOR_ALLOCATOR:
                        DestroyDescriptorAllocator(vk_device, &resource.m_DescriptorAllocator);
                        break;
                    case RESOURCE_TYPE_PROGRAM:
                        DestroyProgram(vk_device, &resource.m_Program);
                        break;
                    default:
                        assert(0);
                        break;
                }
            }

            resource_list->SetSize(0);
        }
    }

    static inline void SetViewportHelper(VkCommandBuffer vk_command_buffer, int32_t x, int32_t y, int32_t width, int32_t height)
    {
        VkViewport vk_viewport;
        vk_viewport.x        = (float) x;
        vk_viewport.y        = (float) y;
        vk_viewport.width    = (float) width;
        vk_viewport.height   = (float) height;
        vk_viewport.minDepth = 0.0f;
        vk_viewport.maxDepth = 1.0f;
        vkCmdSetViewport(vk_command_buffer, 0, 1, &vk_viewport);
    }

    static bool IsDeviceExtensionSupported(PhysicalDevice* device, const char* ext_name)
    {
        for (uint32_t j=0; j < device->m_DeviceExtensionCount; ++j)
        {
            if (dmStrCaseCmp(device->m_DeviceExtensions[j].extensionName, ext_name) == 0)
            {
                return true;
            }
        }

        return false;
    }

    static bool VulkanIsExtensionSupported(HContext context, const char* ext_name)
    {
        return IsDeviceExtensionSupported(&((VulkanContext*) context)->m_PhysicalDevice, ext_name);
    }

    static uint32_t VulkanGetNumSupportedExtensions(HContext context)
    {
        return ((VulkanContext*) context)->m_PhysicalDevice.m_DeviceExtensionCount;
    }

    static const char* VulkanGetSupportedExtension(HContext context, uint32_t index)
    {
        return ((VulkanContext*) context)->m_PhysicalDevice.m_DeviceExtensions[index].extensionName;
    }

    static PipelineState VulkanGetPipelineState(HContext context)
    {
        return ((VulkanContext*) context)->m_PipelineState;
    }

    static void SetupSupportedTextureFormats(VulkanContext* context)
    {
    #if defined(__MACH__)
        // Check for optional extensions so that we can enable them if they exist
        if (VulkanIsExtensionSupported((HContext) context, VK_IMG_FORMAT_PVRTC_EXTENSION_NAME))
        {
            context->m_TextureFormatSupport |= 1 << TEXTURE_FORMAT_RGB_PVRTC_2BPPV1;
            context->m_TextureFormatSupport |= 1 << TEXTURE_FORMAT_RGB_PVRTC_4BPPV1;
            context->m_TextureFormatSupport |= 1 << TEXTURE_FORMAT_RGBA_PVRTC_2BPPV1;
            context->m_TextureFormatSupport |= 1 << TEXTURE_FORMAT_RGBA_PVRTC_4BPPV1;
        }
    #endif

        if (context->m_PhysicalDevice.m_Features.textureCompressionETC2)
        {
            context->m_TextureFormatSupport |= 1 << TEXTURE_FORMAT_RGB_ETC1;
            context->m_TextureFormatSupport |= 1 << TEXTURE_FORMAT_RGBA_ETC2;
        }

        if (context->m_PhysicalDevice.m_Features.textureCompressionBC)
        {
            context->m_TextureFormatSupport |= 1 << TEXTURE_FORMAT_RGB_BC1;
            context->m_TextureFormatSupport |= 1 << TEXTURE_FORMAT_RGBA_BC3;
            context->m_TextureFormatSupport |= 1 << TEXTURE_FORMAT_RGBA_BC7;
            context->m_TextureFormatSupport |= 1 << TEXTURE_FORMAT_R_BC4;
            context->m_TextureFormatSupport |= 1 << TEXTURE_FORMAT_RG_BC5;
        }

        if (context->m_PhysicalDevice.m_Features.textureCompressionASTC_LDR)
        {
            context->m_TextureFormatSupport |= 1 << TEXTURE_FORMAT_RGBA_ASTC_4x4;
        }

        TextureFormat texture_formats[] = { TEXTURE_FORMAT_LUMINANCE,
                                            TEXTURE_FORMAT_LUMINANCE_ALPHA,
                                            TEXTURE_FORMAT_RGBA,

                                            TEXTURE_FORMAT_RGB16F,
                                            TEXTURE_FORMAT_RGB32F,
                                            TEXTURE_FORMAT_RGBA16F,
                                            TEXTURE_FORMAT_RGBA32F,
                                            TEXTURE_FORMAT_R16F,
                                            TEXTURE_FORMAT_RG16F,
                                            TEXTURE_FORMAT_R32F,
                                            TEXTURE_FORMAT_RG32F,

                                            // Apparently these aren't supported on macOS/Metal
                                            TEXTURE_FORMAT_RGB_16BPP,
                                            TEXTURE_FORMAT_RGBA_16BPP,
                                        };

        // RGB isn't supported in Vulkan as a texture format, but we still need to supply it to the engine
        // Later in the vulkan pipeline when the texture is created, we will convert it internally to RGBA
        context->m_TextureFormatSupport |= 1 << TEXTURE_FORMAT_RGB;

        // https://www.khronos.org/registry/vulkan/specs/1.3-extensions/man/html/VkImageCreateInfo.html
        for (uint32_t i = 0; i < DM_ARRAY_SIZE(texture_formats); ++i)
        {
            TextureFormat texture_format = texture_formats[i];
            VkFormatProperties vk_format_properties;
            VkFormat vk_format = GetVulkanFormatFromTextureFormat(texture_format);
            GetFormatProperties(context->m_PhysicalDevice.m_Device, vk_format, &vk_format_properties);
            if (vk_format_properties.linearTilingFeatures & VK_FORMAT_FEATURE_COLOR_ATTACHMENT_BIT ||
                vk_format_properties.optimalTilingFeatures & VK_FORMAT_FEATURE_COLOR_ATTACHMENT_BIT)
            {
                context->m_TextureFormatSupport |= 1 << texture_format;
            }
        }
    }

    bool InitializeVulkan(HContext _context, const WindowParams* params)
    {
        VulkanContext* context = (VulkanContext*) _context;
        VkResult res = CreateWindowSurface(context->m_Instance, &context->m_WindowSurface, params->m_HighDPI);
        if (res != VK_SUCCESS)
        {
            dmLogError("Could not create window surface for Vulkan, reason: %s.", VkResultToStr(res));
            return false;
        }

        uint32_t device_count = GetPhysicalDeviceCount(context->m_Instance);

        if (device_count == 0)
        {
            dmLogError("Could not get any Vulkan devices.");
            return false;
        }

        PhysicalDevice* device_list     = new PhysicalDevice[device_count];
        PhysicalDevice* selected_device = NULL;
        GetPhysicalDevices(context->m_Instance, &device_list, device_count);

        // Required device extensions. These must be present for anything to work.
        dmArray<const char*> device_extensions;
        device_extensions.SetCapacity(2);
        device_extensions.Push(VK_KHR_SWAPCHAIN_EXTENSION_NAME);
        // From spec:
        // "Allow negative height to be specified in the VkViewport::height field to
        // perform y-inversion of the clip-space to framebuffer-space transform.
        // This allows apps to avoid having to use gl_Position.y = -gl_Position.y
        // in shaders also targeting other APIs."
        device_extensions.Push(VK_KHR_MAINTENANCE1_EXTENSION_NAME);

        QueueFamily selected_queue_family;
        SwapChainCapabilities selected_swap_chain_capabilities;
        for (uint32_t i = 0; i < device_count; ++i)
        {
            #define DESTROY_AND_CONTINUE(d) \
                DestroyPhysicalDevice(d); \
                continue;

            PhysicalDevice* device = &device_list[i];

            // Make sure we have a graphics and present queue available
            QueueFamily queue_family = GetQueueFamily(device, context->m_WindowSurface);
            if (!queue_family.IsValid())
            {
                dmLogError("Device selection failed for device %s (%d/%d): Could not get a valid queue family.", device->m_Properties.deviceName, i, device_count);
                DESTROY_AND_CONTINUE(device)
            }

            // Make sure all device extensions are supported
            bool all_extensions_found = true;
            for (uint32_t ext_i = 0; ext_i < device_extensions.Size(); ++ext_i)
            {
                if (!IsDeviceExtensionSupported(device, device_extensions[ext_i]))
                {
                    dmLogError("Required device extension '%s' is missing for device %s (%d/%d).", device_extensions[ext_i], device->m_Properties.deviceName, i, device_count);
                    all_extensions_found = false;
                    break;
                }
            }

            if (!all_extensions_found)
            {
                dmLogError("Device selection failed for device %s: Could not find all required device extensions.", device->m_Properties.deviceName);
                DESTROY_AND_CONTINUE(device)
            }

            // Make sure device has swap chain support
            GetSwapChainCapabilities(device->m_Device, context->m_WindowSurface, selected_swap_chain_capabilities);

            if (selected_swap_chain_capabilities.m_SurfaceFormats.Size() == 0 ||
                selected_swap_chain_capabilities.m_PresentModes.Size() == 0)
            {
                dmLogError("Device selection failed for device %s: Could not find a valid swap chain.", device->m_Properties.deviceName);
                DESTROY_AND_CONTINUE(device)
            }

            dmLogInfo("Vulkan device selected: %s", device->m_Properties.deviceName);

            selected_device = device;
            selected_queue_family = queue_family;
            break;

            #undef DESTROY_AND_CONTINUE
        }

        LogicalDevice logical_device;
        uint32_t created_width  = params->m_Width;
        uint32_t created_height = params->m_Height;
        const bool want_vsync   = true;
        VkSampleCountFlagBits vk_closest_multisample_flag;

        uint16_t validation_layers_count;
        const char** validation_layers = GetValidationLayers(&validation_layers_count, context->m_UseValidationLayers, context->m_RenderDocSupport);

        if (selected_device == NULL)
        {
            dmLogError("Could not select a suitable Vulkan device.");
            goto bail;
        }

        context->m_PhysicalDevice = *selected_device;

        SetupSupportedTextureFormats(context);

    #if defined(__MACH__)
        // Check for optional extensions so that we can enable them if they exist
        if (VulkanIsExtensionSupported((HContext) context, VK_IMG_FORMAT_PVRTC_EXTENSION_NAME))
        {
            device_extensions.OffsetCapacity(1);
            device_extensions.Push(VK_IMG_FORMAT_PVRTC_EXTENSION_NAME);
        }

        device_extensions.OffsetCapacity(1);
        device_extensions.Push("VK_KHR_portability_subset");
    #endif

        res = CreateLogicalDevice(selected_device, context->m_WindowSurface, selected_queue_family,
            device_extensions.Begin(), (uint8_t)device_extensions.Size(),
            validation_layers, (uint8_t)validation_layers_count, &logical_device);
        if (res != VK_SUCCESS)
        {
            dmLogError("Could not create a logical Vulkan device, reason: %s", VkResultToStr(res));
            goto bail;
        }

        context->m_LogicalDevice    = logical_device;
        vk_closest_multisample_flag = GetClosestSampleCountFlag(selected_device, BUFFER_TYPE_COLOR0_BIT | BUFFER_TYPE_DEPTH_BIT, params->m_Samples);

        // Create swap chain
        InitializeVulkanTexture(&context->m_ResolveTexture);
        context->m_SwapChainCapabilities.Swap(selected_swap_chain_capabilities);
        context->m_SwapChain = new SwapChain(context->m_WindowSurface, vk_closest_multisample_flag, context->m_SwapChainCapabilities, selected_queue_family, &context->m_ResolveTexture);

        res = UpdateSwapChain(&context->m_PhysicalDevice, &context->m_LogicalDevice, &created_width, &created_height, want_vsync, context->m_SwapChainCapabilities, context->m_SwapChain);
        if (res != VK_SUCCESS)
        {
            dmLogError("Could not create a swap chain for Vulkan, reason: %s", VkResultToStr(res));
            goto bail;
        }

        delete[] device_list;

        context->m_PipelineCache.SetCapacity(32,64);
        context->m_TextureSamplers.SetCapacity(4);

        // Create framebuffers, default renderpass etc.
        res = CreateMainRenderingResources(context);
        if (res != VK_SUCCESS)
        {
            dmLogError("Could not create main rendering resources for Vulkan, reason: %s", VkResultToStr(res));
            goto bail;
        }

        return true;
bail:
        if (context->m_SwapChain)
            delete context->m_SwapChain;
        if (device_list)
            delete[] device_list;
        return false;
    }

    static bool VulkanIsSupported()
    {
    #if ANDROID
        if (!LoadVulkanLibrary())
        {
            dmLogError("Could not load Vulkan functions.");
            return 0x0;
        }
    #endif

        VkInstance inst;
        VkResult res = CreateInstance(&inst, 0, 0, 0, 0, 0, 0);

        if (res == VK_SUCCESS)
        {
        #if ANDROID
            LoadVulkanFunctions(inst);
        #endif
            DestroyInstance(&inst);
        }

        return res == VK_SUCCESS;
    }

    static HContext VulkanNewContext(const ContextParams& params)
    {
        if (g_VulkanContext == 0x0)
        {
            if (!NativeInit(params))
            {
                return 0x0;
            }

            uint16_t extension_names_count;
            const char** extension_names = GetExtensionNames(&extension_names_count);
            uint16_t validation_layers_count;
            const char** validation_layers = GetValidationLayers(&validation_layers_count, params.m_UseValidationLayers, params.m_RenderDocSupport);
            uint16_t validation_layers_ext_count;
            const char** validation_layers_ext = GetValidationLayersExt(&validation_layers_ext_count);

            VkInstance vk_instance;
            if (CreateInstance(&vk_instance,
                                extension_names, extension_names_count,
                                validation_layers, validation_layers_count,
                                validation_layers_ext, validation_layers_ext_count) != VK_SUCCESS)
            {
                dmLogError("Could not create Vulkan instance");
                return 0x0;
            }

        #if ANDROID
            LoadVulkanFunctions(vk_instance);
        #endif

            g_VulkanContext = new VulkanContext(params, vk_instance);

            return (HContext) g_VulkanContext;
        }
        return 0x0;
    }

    static void VulkanDeleteContext(HContext _context)
    {
        VulkanContext* context = (VulkanContext*) _context;
        if (context != 0x0)
        {
            if (context->m_Instance != VK_NULL_HANDLE)
            {
                vkDestroyInstance(context->m_Instance, 0);
                context->m_Instance = VK_NULL_HANDLE;
            }

            delete context;
            g_VulkanContext = 0x0;
        }
    }

    static bool VulkanInitialize()
    {
        return true;
    }

    static void VulkanFinalize()
    {
        NativeExit();
    }

    static void VulkanGetDefaultTextureFilters(HContext _context, TextureFilter& out_min_filter, TextureFilter& out_mag_filter)
    {
        VulkanContext* context = (VulkanContext*) _context;
        out_min_filter = context->m_DefaultTextureMinFilter;
        out_mag_filter = context->m_DefaultTextureMagFilter;
    }

    static void VulkanBeginFrame(HContext _context)
    {
        VulkanContext* context = (VulkanContext*) _context;
        NativeBeginFrame(context);

        FrameResource& current_frame_resource = context->m_FrameResources[context->m_CurrentFrameInFlight];

        VkDevice vk_device = context->m_LogicalDevice.m_Device;

        vkWaitForFences(vk_device, 1, &current_frame_resource.m_SubmitFence, VK_TRUE, UINT64_MAX);
        vkResetFences(vk_device, 1, &current_frame_resource.m_SubmitFence);

        VkResult res      = context->m_SwapChain->Advance(vk_device, current_frame_resource.m_ImageAvailable);
        uint32_t frame_ix = context->m_SwapChain->m_ImageIndex;

        if (res != VK_SUCCESS)
        {
            if (res == VK_ERROR_OUT_OF_DATE_KHR)
            {
                uint32_t width, height;
                VulkanGetNativeWindowSize(&width, &height);
                context->m_WindowWidth  = width;
                context->m_WindowHeight = height;
                SwapChainChanged(context, &context->m_WindowWidth, &context->m_WindowHeight, 0, 0);
                res = context->m_SwapChain->Advance(vk_device, current_frame_resource.m_ImageAvailable);
                CHECK_VK_ERROR(res);
            }
            else if (res == VK_SUBOPTIMAL_KHR)
            {
                // Presenting the swap chain will still work but not optimally, but we should still notify.
                dmLogOnceWarning("Vulkan swapchain is out of date, reason: VK_SUBOPTIMAL_KHR.");
            }
            else
            {
                dmLogOnceError("Vulkan swapchain is out of date, reason: %s.", VkResultToStr(res));
                return;
            }
        }

        if (context->m_MainResourcesToDestroy[frame_ix]->Size() > 0)
        {
            FlushResourcesToDestroy(vk_device, context->m_MainResourcesToDestroy[frame_ix]);
        }

        // Reset the scratch buffer for this swapchain image, so we can reuse its descriptors
        // for the uniform resource bindings.
        ScratchBuffer* scratchBuffer = &context->m_MainScratchBuffers[frame_ix];
        ResetScratchBuffer(context->m_LogicalDevice.m_Device, scratchBuffer);

        // TODO: Investigate if we don't have to map the memory every frame
        res = scratchBuffer->m_DeviceBuffer.MapMemory(vk_device);
        CHECK_VK_ERROR(res);

        VkCommandBufferBeginInfo vk_command_buffer_begin_info;

        vk_command_buffer_begin_info.sType            = VK_STRUCTURE_TYPE_COMMAND_BUFFER_BEGIN_INFO;
        vk_command_buffer_begin_info.flags            = VK_COMMAND_BUFFER_USAGE_SIMULTANEOUS_USE_BIT;
        vk_command_buffer_begin_info.pInheritanceInfo = 0;
        vk_command_buffer_begin_info.pNext            = 0;

        vkBeginCommandBuffer(context->m_MainCommandBuffers[frame_ix], &vk_command_buffer_begin_info);

        RenderTarget* rt      = GetAssetFromContainer<RenderTarget>(context->m_AssetHandleContainer, context->m_MainRenderTarget);
        rt->m_Framebuffer     = context->m_MainFrameBuffers[frame_ix];

        context->m_FrameBegun      = 1;
        context->m_CurrentPipeline = 0;
    }

    static void VulkanFlip(HContext _context)
    {
        DM_PROFILE(__FUNCTION__);
        VulkanContext* context = (VulkanContext*) _context;
        uint32_t frame_ix = context->m_SwapChain->m_ImageIndex;
        FrameResource& current_frame_resource = context->m_FrameResources[context->m_CurrentFrameInFlight];

        if (!EndRenderPass(context))
        {
            assert(0);
            return;
        }

        context->m_MainScratchBuffers[frame_ix].m_DeviceBuffer.UnmapMemory(context->m_LogicalDevice.m_Device);

        VkResult res = vkEndCommandBuffer(context->m_MainCommandBuffers[frame_ix]);
        CHECK_VK_ERROR(res);

        VkPipelineStageFlags vk_pipeline_stage_flags = VK_PIPELINE_STAGE_COLOR_ATTACHMENT_OUTPUT_BIT;

        VkSubmitInfo vk_submit_info;
        vk_submit_info.sType                = VK_STRUCTURE_TYPE_SUBMIT_INFO;
        vk_submit_info.pNext                = 0;
        vk_submit_info.waitSemaphoreCount   = 1;
        vk_submit_info.pWaitSemaphores      = &current_frame_resource.m_ImageAvailable;
        vk_submit_info.pWaitDstStageMask    = &vk_pipeline_stage_flags;
        vk_submit_info.commandBufferCount   = 1;
        vk_submit_info.pCommandBuffers      = &context->m_MainCommandBuffers[frame_ix];
        vk_submit_info.signalSemaphoreCount = 1;
        vk_submit_info.pSignalSemaphores    = &current_frame_resource.m_RenderFinished;

        res = vkQueueSubmit(context->m_LogicalDevice.m_GraphicsQueue, 1, &vk_submit_info, current_frame_resource.m_SubmitFence);
        CHECK_VK_ERROR(res);

        VkPresentInfoKHR vk_present_info;
        vk_present_info.sType              = VK_STRUCTURE_TYPE_PRESENT_INFO_KHR;
        vk_present_info.pNext              = 0;
        vk_present_info.waitSemaphoreCount = 1;
        vk_present_info.pWaitSemaphores    = &current_frame_resource.m_RenderFinished;
        vk_present_info.swapchainCount     = 1;
        vk_present_info.pSwapchains        = &context->m_SwapChain->m_SwapChain;
        vk_present_info.pImageIndices      = &frame_ix;
        vk_present_info.pResults           = 0;

        res = vkQueuePresentKHR(context->m_LogicalDevice.m_PresentQueue, &vk_present_info);
        CHECK_VK_ERROR(res);

        // Advance frame index
        context->m_CurrentFrameInFlight = (context->m_CurrentFrameInFlight + 1) % DM_MAX_FRAMES_IN_FLIGHT;
        context->m_FrameBegun           = 0;

        NativeSwapBuffers(context);
    }

    static void VulkanSetSwapInterval(HContext context, uint32_t swap_interval)
    {}

    static void VulkanClear(HContext _context, uint32_t flags, uint8_t red, uint8_t green, uint8_t blue, uint8_t alpha, float depth, uint32_t stencil)
    {
        DM_PROFILE(__FUNCTION__);

        VulkanContext* context = (VulkanContext*) _context;
        assert(context->m_CurrentRenderTarget);

        BeginRenderPass(context, context->m_CurrentRenderTarget);

        RenderTarget* current_rt = GetAssetFromContainer<RenderTarget>(context->m_AssetHandleContainer, context->m_CurrentRenderTarget);

        uint32_t attachment_count = 0;
        VkClearAttachment vk_clear_attachments[MAX_BUFFER_COLOR_ATTACHMENTS + 1];
        memset(vk_clear_attachments, 0, sizeof(vk_clear_attachments));

        VkClearRect vk_clear_rect;
        vk_clear_rect.rect.offset.x      = 0;
        vk_clear_rect.rect.offset.y      = 0;
        vk_clear_rect.rect.extent.width  = current_rt->m_Extent.width;
        vk_clear_rect.rect.extent.height = current_rt->m_Extent.height;
        vk_clear_rect.baseArrayLayer     = 0;
        vk_clear_rect.layerCount         = 1;

        bool has_depth_stencil_texture = current_rt->m_Id == DM_RENDERTARGET_BACKBUFFER_ID || current_rt->m_TextureDepthStencil;
        bool clear_depth_stencil       = flags & (BUFFER_TYPE_DEPTH_BIT | BUFFER_TYPE_STENCIL_BIT);

        float r = ((float)red)/255.0f;
        float g = ((float)green)/255.0f;
        float b = ((float)blue)/255.0f;
        float a = ((float)alpha)/255.0f;

        const BufferType color_buffers[] = {
            BUFFER_TYPE_COLOR0_BIT,
            BUFFER_TYPE_COLOR1_BIT,
            BUFFER_TYPE_COLOR2_BIT,
            BUFFER_TYPE_COLOR3_BIT,
        };

        for (int i = 0; i < current_rt->m_ColorAttachmentCount; ++i)
        {
            if (flags & color_buffers[i])
            {
                VkClearAttachment& vk_color_attachment          = vk_clear_attachments[attachment_count++];
                vk_color_attachment.aspectMask                  = VK_IMAGE_ASPECT_COLOR_BIT;
                vk_color_attachment.colorAttachment             = i;
                vk_color_attachment.clearValue.color.float32[0] = r;
                vk_color_attachment.clearValue.color.float32[1] = g;
                vk_color_attachment.clearValue.color.float32[2] = b;
                vk_color_attachment.clearValue.color.float32[3] = a;
            }
        }

        // Clear depth / stencil
        if (has_depth_stencil_texture && clear_depth_stencil)
        {
            VkImageAspectFlags vk_aspect = 0;
            if (flags & BUFFER_TYPE_DEPTH_BIT)
            {
                vk_aspect |= VK_IMAGE_ASPECT_DEPTH_BIT;
            }

            if (flags & BUFFER_TYPE_STENCIL_BIT)
            {
                vk_aspect |= VK_IMAGE_ASPECT_STENCIL_BIT;
            }

            VkClearAttachment& vk_depth_attachment              = vk_clear_attachments[attachment_count++];
            vk_depth_attachment.aspectMask                      = vk_aspect;
            vk_depth_attachment.clearValue.depthStencil.stencil = stencil;
            vk_depth_attachment.clearValue.depthStencil.depth   = depth;
        }

        vkCmdClearAttachments(context->m_MainCommandBuffers[context->m_SwapChain->m_ImageIndex],
            attachment_count, vk_clear_attachments, 1, &vk_clear_rect);

    }

    static void DeviceBufferUploadHelper(VulkanContext* context, const void* data, uint32_t size, uint32_t offset, DeviceBuffer* bufferOut)
    {
        VkResult res;

        if (bufferOut->m_Destroyed || bufferOut->m_Handle.m_Buffer == VK_NULL_HANDLE)
        {
            res = CreateDeviceBuffer(context->m_PhysicalDevice.m_Device, context->m_LogicalDevice.m_Device,
                size, VK_MEMORY_PROPERTY_HOST_COHERENT_BIT | VK_MEMORY_PROPERTY_HOST_VISIBLE_BIT, bufferOut);
            CHECK_VK_ERROR(res);
        }

        VkCommandBuffer vk_command_buffer;
        if (context->m_FrameBegun)
        {
            vk_command_buffer = context->m_MainCommandBuffers[context->m_SwapChain->m_ImageIndex];
        }
        else
        {
            VkCommandBufferBeginInfo vk_command_buffer_begin_info;
            memset(&vk_command_buffer_begin_info, 0, sizeof(VkCommandBufferBeginInfo));

            vk_command_buffer_begin_info.sType = VK_STRUCTURE_TYPE_COMMAND_BUFFER_BEGIN_INFO;
            vk_command_buffer_begin_info.flags = VK_COMMAND_BUFFER_USAGE_ONE_TIME_SUBMIT_BIT;
            vk_command_buffer                  = context->m_MainCommandBufferUploadHelper;
            res = vkBeginCommandBuffer(vk_command_buffer, &vk_command_buffer_begin_info);
            CHECK_VK_ERROR(res);
        }

        res = WriteToDeviceBuffer(context->m_LogicalDevice.m_Device, size, offset, data, bufferOut);
        CHECK_VK_ERROR(res);

        if (!context->m_FrameBegun)
        {
            vkEndCommandBuffer(vk_command_buffer);
            vkResetCommandBuffer(vk_command_buffer, VK_COMMAND_BUFFER_RESET_RELEASE_RESOURCES_BIT);
        }
    }

    template <typename T>
    static void DestroyResourceDeferred(ResourcesToDestroyList* resource_list, T* resource)
    {
        if (resource->m_Destroyed)
        {
            return;
        }

        ResourceToDestroy resource_to_destroy;
        resource_to_destroy.m_ResourceType = resource->GetType();

        switch(resource_to_destroy.m_ResourceType)
        {
            case RESOURCE_TYPE_TEXTURE:
                resource_to_destroy.m_Texture = ((Texture*) resource)->m_Handle;
                DestroyResourceDeferred(resource_list, &((Texture*) resource)->m_DeviceBuffer);
                break;
            case RESOURCE_TYPE_DESCRIPTOR_ALLOCATOR:
                resource_to_destroy.m_DescriptorAllocator = ((DescriptorAllocator*) resource)->m_Handle;
                break;
            case RESOURCE_TYPE_DEVICE_BUFFER:
                resource_to_destroy.m_DeviceBuffer = ((DeviceBuffer*) resource)->m_Handle;
                break;
            case RESOURCE_TYPE_PROGRAM:
                resource_to_destroy.m_Program = ((Program*) resource)->m_Handle;
                break;
            default:
                assert(0);
                break;
        }

        if (resource_list->Full())
        {
            resource_list->OffsetCapacity(2);
        }

        resource_list->Push(resource_to_destroy);
        resource->m_Destroyed = 1;
    }

    static Pipeline* GetOrCreateComputePipeline(VkDevice vk_device, PipelineCache& pipelineCache, Program* program)
    {
        HashState64 pipeline_hash_state;
        dmHashInit64(&pipeline_hash_state, false);
        dmHashUpdateBuffer64(&pipeline_hash_state, &program->m_Hash, sizeof(program->m_Hash));
        uint64_t pipeline_hash = dmHashFinal64(&pipeline_hash_state);
        Pipeline* cached_pipeline = pipelineCache.Get(pipeline_hash);
        if (!cached_pipeline)
        {
            Pipeline new_pipeline;
            memset(&new_pipeline, 0, sizeof(new_pipeline));

            VkResult res = CreatePipeline(vk_device, program, &new_pipeline);
            CHECK_VK_ERROR(res);

            if (pipelineCache.Full())
            {
                pipelineCache.SetCapacity(32, pipelineCache.Capacity() + 4);
            }

            pipelineCache.Put(program->m_Hash, new_pipeline);
            cached_pipeline = pipelineCache.Get(program->m_Hash);

            dmLogDebug("Created new VK Compute Pipeline with hash %llu", (unsigned long long) program->m_Hash);
        }

        return cached_pipeline;
    }

    static Pipeline* GetOrCreatePipeline(VkDevice vk_device, VkSampleCountFlagBits vk_sample_count,
        const PipelineState pipelineState, PipelineCache& pipelineCache,
        Program* program, RenderTarget* rt, HVertexDeclaration vertexDeclaration)
    {
        HashState64 pipeline_hash_state;
        dmHashInit64(&pipeline_hash_state, false);
        dmHashUpdateBuffer64(&pipeline_hash_state, &program->m_Hash, sizeof(program->m_Hash));
        dmHashUpdateBuffer64(&pipeline_hash_state, &pipelineState, sizeof(pipelineState));
        dmHashUpdateBuffer64(&pipeline_hash_state, &vertexDeclaration->m_Hash, sizeof(vertexDeclaration->m_Hash));
        dmHashUpdateBuffer64(&pipeline_hash_state, &rt->m_Id, sizeof(rt->m_Id));
        dmHashUpdateBuffer64(&pipeline_hash_state, &vk_sample_count, sizeof(vk_sample_count));
        uint64_t pipeline_hash = dmHashFinal64(&pipeline_hash_state);

        Pipeline* cached_pipeline = pipelineCache.Get(pipeline_hash);

        if (!cached_pipeline)
        {
            Pipeline new_pipeline;
            memset(&new_pipeline, 0, sizeof(new_pipeline));

            VkRect2D vk_scissor;
            vk_scissor.extent   = rt->m_Extent;
            vk_scissor.offset.x = 0;
            vk_scissor.offset.y = 0;

            VkResult res = CreatePipeline(vk_device, vk_scissor, vk_sample_count, pipelineState, program, vertexDeclaration, rt, &new_pipeline);
            CHECK_VK_ERROR(res);

            if (pipelineCache.Full())
            {
                pipelineCache.SetCapacity(32, pipelineCache.Capacity() + 4);
            }

            pipelineCache.Put(pipeline_hash, new_pipeline);
            cached_pipeline = pipelineCache.Get(pipeline_hash);

            dmLogDebug("Created new VK Pipeline with hash %llu", (unsigned long long) pipeline_hash);
        }

        return cached_pipeline;
    }

    static HVertexBuffer VulkanNewVertexBuffer(HContext context, uint32_t size, const void* data, BufferUsage buffer_usage)
    {
        DeviceBuffer* buffer = new DeviceBuffer(VK_BUFFER_USAGE_VERTEX_BUFFER_BIT);

        if (size > 0)
        {
            DeviceBufferUploadHelper(g_VulkanContext, data, size, 0, buffer);
        }

        return (HVertexBuffer) buffer;
    }

    static void VulkanDeleteVertexBuffer(HVertexBuffer buffer)
    {
        if (!buffer)
            return;
        DeviceBuffer* buffer_ptr = (DeviceBuffer*) buffer;

        if (!buffer_ptr->m_Destroyed)
        {
            DestroyResourceDeferred(g_VulkanContext->m_MainResourcesToDestroy[g_VulkanContext->m_SwapChain->m_ImageIndex], buffer_ptr);
        }
        delete buffer_ptr;
    }

    static void VulkanSetVertexBufferData(HVertexBuffer buffer, uint32_t size, const void* data, BufferUsage buffer_usage)
    {
        DM_PROFILE(__FUNCTION__);

        if (size == 0)
        {
            return;
        }

        DeviceBuffer* buffer_ptr = (DeviceBuffer*) buffer;

        if (size != buffer_ptr->m_MemorySize)
        {
            DestroyResourceDeferred(g_VulkanContext->m_MainResourcesToDestroy[g_VulkanContext->m_SwapChain->m_ImageIndex], buffer_ptr);
        }

        DeviceBufferUploadHelper(g_VulkanContext, data, size, 0, buffer_ptr);
    }

    static void VulkanSetVertexBufferSubData(HVertexBuffer buffer, uint32_t offset, uint32_t size, const void* data)
    {
        DM_PROFILE(__FUNCTION__);
        assert(size > 0);
        DeviceBuffer* buffer_ptr = (DeviceBuffer*) buffer;
        assert(offset + size <= buffer_ptr->m_MemorySize);
        DeviceBufferUploadHelper(g_VulkanContext, data, size, offset, buffer_ptr);
    }

    static uint32_t VulkanGetMaxElementsVertices(HContext context)
    {
        return ((VulkanContext*) context)->m_PhysicalDevice.m_Properties.limits.maxDrawIndexedIndexValue;
    }

    // NOTE: This function doesn't seem to be used anywhere?
    static uint32_t VulkanGetMaxElementsIndices(HContext context)
    {
        return -1;
    }

    static HIndexBuffer VulkanNewIndexBuffer(HContext context, uint32_t size, const void* data, BufferUsage buffer_usage)
    {
        assert(size > 0);
        DeviceBuffer* buffer = new DeviceBuffer(VK_BUFFER_USAGE_INDEX_BUFFER_BIT);
        DeviceBufferUploadHelper((VulkanContext*) context, data, size, 0, (DeviceBuffer*) buffer);
        return (HIndexBuffer) buffer;
    }

    static void VulkanDeleteIndexBuffer(HIndexBuffer buffer)
    {
        if (!buffer)
            return;
        DeviceBuffer* buffer_ptr = (DeviceBuffer*) buffer;
        if (!buffer_ptr->m_Destroyed)
        {
            DestroyResourceDeferred(g_VulkanContext->m_MainResourcesToDestroy[g_VulkanContext->m_SwapChain->m_ImageIndex], buffer_ptr);
        }
        delete buffer_ptr;
    }

    static void VulkanSetIndexBufferData(HIndexBuffer buffer, uint32_t size, const void* data, BufferUsage buffer_usage)
    {
        DM_PROFILE(__FUNCTION__);

        if (size == 0)
        {
            return;
        }

        assert(buffer);

        DeviceBuffer* buffer_ptr = (DeviceBuffer*) buffer;

        if (size != buffer_ptr->m_MemorySize)
        {
            DestroyResourceDeferred(g_VulkanContext->m_MainResourcesToDestroy[g_VulkanContext->m_SwapChain->m_ImageIndex], buffer_ptr);
        }

        DeviceBufferUploadHelper(g_VulkanContext, data, size, 0, buffer_ptr);
    }

    static void VulkanSetIndexBufferSubData(HIndexBuffer buffer, uint32_t offset, uint32_t size, const void* data)
    {
        DM_PROFILE(__FUNCTION__);
        assert(buffer);
        DeviceBuffer* buffer_ptr = (DeviceBuffer*) buffer;
        assert(offset + size < buffer_ptr->m_MemorySize);
        DeviceBufferUploadHelper(g_VulkanContext, data, size, 0, buffer_ptr);
    }

    static bool VulkanIsIndexBufferFormatSupported(HContext context, IndexBufferFormat format)
    {
        // From VkPhysicalDeviceFeatures spec:
        //   "fullDrawIndexUint32 - If this feature is supported, maxDrawIndexedIndexValue must be 2^32-1;
        //   otherwise it must be no smaller than 2^24-1."
        return true;
    }

    static inline uint32_t GetShaderTypeSize(ShaderDesc::ShaderDataType type)
    {
        const uint8_t conversion_table[] = {
            0,  // SHADER_TYPE_UNKNOWN
            4,  // SHADER_TYPE_INT
            4,  // SHADER_TYPE_UINT
            4,  // SHADER_TYPE_FLOAT
            8,  // SHADER_TYPE_VEC2
            12, // SHADER_TYPE_VEC3
            16, // SHADER_TYPE_VEC4
            16, // SHADER_TYPE_MAT2
            36, // SHADER_TYPE_MAT3
            64, // SHADER_TYPE_MAT4
            4,  // SHADER_TYPE_SAMPLER2D
            4,  // SHADER_TYPE_SAMPLER3D
            4,  // SHADER_TYPE_SAMPLER_CUBE
            4,  // SHADER_TYPE_SAMPLER_ARRAY_2D
        };

        return conversion_table[type];
    }

    static inline uint32_t GetGraphicsTypeSize(Type type)
    {
        if (type == TYPE_BYTE || type == TYPE_UNSIGNED_BYTE)
        {
            return 1;
        }
        else if (type == TYPE_SHORT || type == TYPE_UNSIGNED_SHORT)
        {
            return 2;
        }
        else if (type == TYPE_INT || type == TYPE_UNSIGNED_INT || type == TYPE_FLOAT)
        {
            return 4;
        }
        else if (type == TYPE_FLOAT_VEC4)
        {
            return 16;
        }
        else if (type == TYPE_FLOAT_MAT4)
        {
            return 64;
        }
        assert(0 && "Unsupported data type");
        return 0;
    }

    static inline VkFormat GetVertexAttributeFormat(Type type, uint16_t size, bool normalized)
    {
        if (type == TYPE_FLOAT)
        {
            switch(size)
            {
                case 1: return VK_FORMAT_R32_SFLOAT;
                case 2: return VK_FORMAT_R32G32_SFLOAT;
                case 3: return VK_FORMAT_R32G32B32_SFLOAT;
                case 4: return VK_FORMAT_R32G32B32A32_SFLOAT;
                default:break;
            }
        }
        else if (type == TYPE_INT)
        {
            switch(size)
            {
                case 1: return VK_FORMAT_R32_SINT;
                case 2: return VK_FORMAT_R32G32_SINT;
                case 3: return VK_FORMAT_R32G32B32_SINT;
                case 4: return VK_FORMAT_R32G32B32A32_SINT;
                default:break;
            }
        }
        else if (type == TYPE_BYTE)
        {
            switch(size)
            {
                case 1: return normalized ? VK_FORMAT_R8_SNORM : VK_FORMAT_R8_SINT;
                case 2: return normalized ? VK_FORMAT_R8G8_SNORM : VK_FORMAT_R8G8_SINT;
                case 3: return normalized ? VK_FORMAT_R8G8B8_SNORM : VK_FORMAT_R8G8B8_SINT;
                case 4: return normalized ? VK_FORMAT_R8G8B8A8_SNORM : VK_FORMAT_R8G8B8A8_SINT;
                default:break;
            }
        }
        else if (type == TYPE_UNSIGNED_BYTE)
        {
            switch(size)
            {
                case 1: return normalized ? VK_FORMAT_R8_UNORM : VK_FORMAT_R8_UINT;
                case 2: return normalized ? VK_FORMAT_R8G8_UNORM : VK_FORMAT_R8G8_UINT;
                case 3: return normalized ? VK_FORMAT_R8G8B8_UNORM : VK_FORMAT_R8G8B8_UINT;
                case 4: return normalized ? VK_FORMAT_R8G8B8A8_UNORM : VK_FORMAT_R8G8B8A8_UINT;
                default:break;
            }
        }
        else if (type == TYPE_SHORT)
        {
            switch(size)
            {
                case 1: return normalized ? VK_FORMAT_R16_SNORM : VK_FORMAT_R16_SINT;
                case 2: return normalized ? VK_FORMAT_R16G16_SNORM : VK_FORMAT_R16G16_SINT;
                case 3: return normalized ? VK_FORMAT_R16G16B16_SNORM : VK_FORMAT_R16G16B16_SINT;
                case 4: return normalized ? VK_FORMAT_R16G16B16A16_SNORM : VK_FORMAT_R16G16B16A16_SINT;
                default:break;
            }
        }
        else if (type == TYPE_UNSIGNED_SHORT)
        {
            switch(size)
            {
                case 1: return normalized ? VK_FORMAT_R16_UNORM : VK_FORMAT_R16_UINT;
                case 2: return normalized ? VK_FORMAT_R16G16_UNORM : VK_FORMAT_R16G16_UINT;
                case 3: return normalized ? VK_FORMAT_R16G16B16_UNORM : VK_FORMAT_R16G16B16_UINT;
                case 4: return normalized ? VK_FORMAT_R16G16B16A16_UNORM : VK_FORMAT_R16G16B16A16_UINT;
                default:break;
            }
        }
        else if (type == TYPE_FLOAT_MAT4)
        {
            return VK_FORMAT_R32_SFLOAT;
        }
        else if (type == TYPE_FLOAT_VEC4)
        {
            return VK_FORMAT_R32G32B32A32_SFLOAT;
        }

        assert(0 && "Unable to deduce type from dmGraphics::Type");
        return VK_FORMAT_UNDEFINED;
    }

    static VertexDeclaration* CreateAndFillVertexDeclaration(HashState64* hash, HVertexStreamDeclaration stream_declaration)
    {
        VertexDeclaration* vd = new VertexDeclaration();
        memset(vd, 0, sizeof(VertexDeclaration));

        vd->m_StreamCount = stream_declaration->m_StreamCount;

        for (uint32_t i = 0; i < stream_declaration->m_StreamCount; ++i)
        {
            VertexStream& stream = stream_declaration->m_Streams[i];

        #if __MACH__
            if (stream.m_Type == TYPE_UNSIGNED_BYTE && !stream.m_Normalize)
            {
                dmLogWarning("Using the type '%s' for stream '%s' with normalize: false is not supported for vertex declarations. Defaulting to TYPE_BYTE.", GetGraphicsTypeLiteral(stream.m_Type), dmHashReverseSafe64(stream.m_NameHash));
                stream.m_Type = TYPE_BYTE;
            }
            else if (stream.m_Type == TYPE_UNSIGNED_SHORT && !stream.m_Normalize)
            {
                dmLogWarning("Using the type '%s' for stream '%s' with normalize: false is not supported for vertex declarations. Defaulting to TYPE_SHORT.", GetGraphicsTypeLiteral(stream.m_Type), dmHashReverseSafe64(stream.m_NameHash));
                stream.m_Type = TYPE_SHORT;
            }
        #else

            // JG: Not sure this is what we want to do, OpenGL performs automatic conversion to float regardless of type, but Vulkan doesn't seem to do that
            //     unless we use the normalized format variants of these types.. which in turn means that we will have different looks between the adapters if we use the narrower formats
            //     Alternatively, we could force OpenGL to behave like vulkan?
            if ((stream.m_Type == TYPE_BYTE           ||
                 stream.m_Type == TYPE_UNSIGNED_BYTE  ||
                 stream.m_Type == TYPE_SHORT          ||
                 stream.m_Type == TYPE_UNSIGNED_SHORT) && !stream.m_Normalize)
            {
                dmLogWarning("Using the type '%s' for stream '%s' with normalize: false is not supported for vertex declarations. Defaulting to normalize:true.", GetGraphicsTypeLiteral(stream.m_Type), dmHashReverseSafe64(stream.m_NameHash));
                stream.m_Normalize = 1;
            }
        #endif

            vd->m_Streams[i].m_NameHash = stream.m_NameHash;
            vd->m_Streams[i].m_Format   = GetVertexAttributeFormat(stream.m_Type, stream.m_Size, stream.m_Normalize);
            vd->m_Streams[i].m_Offset   = vd->m_Stride;
            vd->m_Streams[i].m_Location = 0;
            vd->m_Stride               += stream.m_Size * GetGraphicsTypeSize(stream.m_Type);

            dmHashUpdateBuffer64(hash, &stream.m_Size, sizeof(stream.m_Size));
            dmHashUpdateBuffer64(hash, &stream.m_Type, sizeof(stream.m_Type));
            dmHashUpdateBuffer64(hash, &vd->m_Streams[i].m_Format, sizeof(vd->m_Streams[i].m_Format));
        }

        vd->m_Stride = DM_ALIGN(vd->m_Stride, 4);

        return vd;
    }

    static HVertexDeclaration VulkanNewVertexDeclaration(HContext context, HVertexStreamDeclaration stream_declaration)
    {
        HashState64 decl_hash_state;
        dmHashInit64(&decl_hash_state, false);
        VertexDeclaration* vd = CreateAndFillVertexDeclaration(&decl_hash_state, stream_declaration);
        dmHashUpdateBuffer64(&decl_hash_state, &vd->m_Stride, sizeof(vd->m_Stride));
        vd->m_Hash = dmHashFinal64(&decl_hash_state);
        return vd;
    }

    static HVertexDeclaration VulkanNewVertexDeclarationStride(HContext context, HVertexStreamDeclaration stream_declaration, uint32_t stride)
    {
        HashState64 decl_hash_state;
        dmHashInit64(&decl_hash_state, false);
        VertexDeclaration* vd = CreateAndFillVertexDeclaration(&decl_hash_state, stream_declaration);
        dmHashUpdateBuffer64(&decl_hash_state, &stride, sizeof(stride));
        vd->m_Stride          = stride;
        vd->m_Hash            = dmHashFinal64(&decl_hash_state);
        return vd;
    }

    bool VulkanSetStreamOffset(HVertexDeclaration vertex_declaration, uint32_t stream_index, uint16_t offset)
    {
        if (stream_index >= vertex_declaration->m_StreamCount) {
            return false;
        }
        vertex_declaration->m_Streams[stream_index].m_Offset = offset;
        return true;
    }

    static void VulkanDeleteVertexDeclaration(HVertexDeclaration vertex_declaration)
    {
        delete (VertexDeclaration*) vertex_declaration;
    }

    static void VulkanEnableVertexDeclaration(HContext _context, HVertexDeclaration vertex_declaration, HVertexBuffer vertex_buffer)
    {
        VulkanContext* context              = (VulkanContext*) _context;
        context->m_CurrentVertexBuffer      = (DeviceBuffer*) vertex_buffer;
        context->m_CurrentVertexDeclaration = (VertexDeclaration*) vertex_declaration;
    }

    static void VulkanEnableVertexDeclarationProgram(HContext _context, HVertexDeclaration vertex_declaration, HVertexBuffer vertex_buffer, HProgram program)
    {
        VulkanContext* context      = (VulkanContext*) _context;
        Program* program_ptr        = (Program*) program;
        ShaderModule* vertex_shader = program_ptr->m_VertexModule;

        context->m_MainVertexDeclaration = {0};
        VulkanEnableVertexDeclaration(_context, &context->m_MainVertexDeclaration, vertex_buffer);

        // JG: This is a bit of a whacky doodle doo, but it's required to avoid a soft crash when creating the pipeline on MVK.
        //     Basically we create fake bindings if a stream isn't defined in the vertex declaration, because otherwise
        //     the MVK driver will complain that we haven't defined all bindings in the shader.
        //     This means that we might get side-effects since we are basically binding the first data buffer
        //     to the stream as an R8 value, but uh yeah not sure what do to about that right now.
        context->m_MainVertexDeclaration.m_StreamCount = vertex_shader->m_InputCount;
        context->m_MainVertexDeclaration.m_Stride      = vertex_declaration->m_Stride;

        for (uint32_t i = 0; i < vertex_shader->m_InputCount; i++)
        {
            ShaderResourceBinding& input      = vertex_shader->m_Inputs[i];
            VertexDeclaration::Stream& stream = context->m_MainVertexDeclaration.m_Streams[i];

            stream.m_NameHash = input.m_NameHash;
            stream.m_Location = input.m_Binding;
            stream.m_Format   = VK_FORMAT_R8_UNORM;

            for (int j = 0; j < vertex_declaration->m_StreamCount; ++j)
            {
                if (vertex_declaration->m_Streams[j].m_NameHash == input.m_NameHash)
                {
                    stream.m_Offset = vertex_declaration->m_Streams[j].m_Offset;
                    stream.m_Format = vertex_declaration->m_Streams[j].m_Format;
                    break;
                }
            }
        }
    }

    static void VulkanDisableVertexDeclaration(HContext context, HVertexDeclaration vertex_declaration)
    {
        ((VulkanContext*) context)->m_CurrentVertexDeclaration = 0;
    }

    static uint32_t VulkanGetVertexDeclarationStride(HVertexDeclaration vertex_declaration)
    {
        return vertex_declaration->m_Stride;
    }

    static inline bool IsUniformTextureSampler(ShaderResourceBinding uniform)
    {
        return uniform.m_Type == ShaderDesc::SHADER_TYPE_SAMPLER2D       ||
               uniform.m_Type == ShaderDesc::SHADER_TYPE_SAMPLER3D       ||
               uniform.m_Type == ShaderDesc::SHADER_TYPE_SAMPLER2D_ARRAY ||
               uniform.m_Type == ShaderDesc::SHADER_TYPE_SAMPLER_CUBE;
    }

    static inline bool IsUniformImage(ShaderResourceBinding uniform)
    {
        return uniform.m_Type == ShaderDesc::SHADER_TYPE_IMAGE2D;
    }

    static inline Texture* GetDefaultTexture(VulkanContext* context, ShaderDesc::ShaderDataType type)
    {
        switch(type)
        {
            case ShaderDesc::SHADER_TYPE_SAMPLER2D:       return context->m_DefaultTexture2D;
            case ShaderDesc::SHADER_TYPE_SAMPLER2D_ARRAY: return context->m_DefaultTexture2DArray;
            case ShaderDesc::SHADER_TYPE_SAMPLER_CUBE:    return context->m_DefaultTextureCubeMap;
            case ShaderDesc::SHADER_TYPE_IMAGE2D:         return context->m_DefaultImage2D;
            default:break;
        }
        return 0x0;
    }

    static void UpdateDescriptorSets(
        VkDevice            vk_device,
        VkDescriptorSet     vk_descriptor_set,
        Program*            program,
        Program::ModuleType module_type,
        ScratchBuffer*      scratch_buffer,
        uint32_t            dynamic_alignment,
        uint32_t*           dynamic_offsets_out)
    {
        ShaderModule* shader_module;
        uint32_t*     uniform_data_offsets;
        uint32_t*     dynamic_offsets = dynamic_offsets_out;

        if (module_type == Program::MODULE_TYPE_VERTEX)
        {
            shader_module         = program->m_VertexModule;
            uniform_data_offsets  = program->m_UniformDataOffsets;
        }
        else if (module_type == Program::MODULE_TYPE_FRAGMENT)
        {
            shader_module        = program->m_FragmentModule;
            uniform_data_offsets = &program->m_UniformDataOffsets[program->m_VertexModule->m_UniformCount];
            dynamic_offsets      = &dynamic_offsets_out[program->m_VertexModule->m_UniformCount];
        }
        else if (module_type == Program::MODULE_TYPE_COMPUTE)
        {
            shader_module        = program->m_ComputeModule;
            uniform_data_offsets = program->m_UniformDataOffsets;
        }
        else
        {
            assert(0);
        }

        if (shader_module->m_UniformCount == 0)
        {
            return;
        }

        const uint8_t max_write_descriptors = 16;
        uint16_t uniforms_to_write          = shader_module->m_UniformCount;
        uint16_t uniform_to_write_index     = 0;
        uint16_t uniform_index              = 0;
        uint16_t image_to_write_index       = 0;
        uint16_t buffer_to_write_index      = 0;
        VkWriteDescriptorSet vk_write_descriptors[max_write_descriptors];
        VkDescriptorImageInfo vk_write_image_descriptors[max_write_descriptors];
        VkDescriptorBufferInfo vk_write_buffer_descriptors[max_write_descriptors];

        while(uniforms_to_write > 0)
        {
            ShaderResourceBinding& res = shader_module->m_Uniforms[uniform_index];
            VkWriteDescriptorSet& vk_write_desc_info = vk_write_descriptors[uniform_to_write_index];
            vk_write_desc_info.sType            = VK_STRUCTURE_TYPE_WRITE_DESCRIPTOR_SET;
            vk_write_desc_info.pNext            = 0;
            vk_write_desc_info.dstSet           = vk_descriptor_set;
            vk_write_desc_info.dstBinding       = res.m_Binding;
            vk_write_desc_info.dstArrayElement  = 0;
            vk_write_desc_info.descriptorCount  = 1;
            vk_write_desc_info.pImageInfo       = 0;
            vk_write_desc_info.pBufferInfo      = 0;
            vk_write_desc_info.pTexelBufferView = 0;

            if (IsUniformTextureSampler(res))
            {
                Texture* texture = GetAssetFromContainer<Texture>(g_VulkanContext->m_AssetHandleContainer, g_VulkanContext->m_TextureUnits[res.m_TextureUnit]);

                if (texture == 0x0)
                {
                    texture = GetDefaultTexture(g_VulkanContext, res.m_Type);
                }

                VkDescriptorImageInfo& vk_image_info = vk_write_image_descriptors[image_to_write_index++];
                vk_image_info.imageLayout         = VK_IMAGE_LAYOUT_SHADER_READ_ONLY_OPTIMAL;
                vk_image_info.imageView           = texture->m_Handle.m_ImageView;
                vk_image_info.sampler             = g_VulkanContext->m_TextureSamplers[texture->m_TextureSamplerIndex].m_Sampler;
                vk_write_desc_info.descriptorType = VK_DESCRIPTOR_TYPE_COMBINED_IMAGE_SAMPLER;
                vk_write_desc_info.pImageInfo     = &vk_image_info;
            }
            else if (IsUniformImage(res))
            {
                Texture* texture = GetAssetFromContainer<Texture>(g_VulkanContext->m_AssetHandleContainer, g_VulkanContext->m_TextureUnits[res.m_TextureUnit]);
                if (texture == 0x0)
                {
                    texture = GetDefaultTexture(g_VulkanContext, res.m_Type);
                }

                VkDescriptorImageInfo& vk_image_info = vk_write_image_descriptors[image_to_write_index++];
                vk_image_info.imageLayout            = VK_IMAGE_LAYOUT_GENERAL;
                vk_image_info.imageView              = texture->m_Handle.m_ImageView;
                vk_write_desc_info.descriptorType    = VK_DESCRIPTOR_TYPE_COMBINED_IMAGE_SAMPLER;
                vk_write_desc_info.pImageInfo        = &vk_image_info;

                // In the future we could separate between read / write by using these enums here
                // -- read  : VK_DESCRIPTOR_TYPE_SAMPLED_IMAGE
                // -- write : VK_DESCRIPTOR_TYPE_STORAGE_IMAGE
            }
            else
            {
                dynamic_offsets[res.m_UniformDataIndex] = (uint32_t) scratch_buffer->m_MappedDataCursor;
                const uint32_t uniform_size_nonalign    = GetShaderTypeSize(res.m_Type) * res.m_ElementCount;
                const uint32_t uniform_size             = DM_ALIGN(uniform_size_nonalign, dynamic_alignment);

                // Copy client data to aligned host memory
                // The data_offset here is the offset into the programs uniform data,
                // i.e the source buffer.
                const uint32_t data_offset = uniform_data_offsets[res.m_UniformDataIndex];
                memcpy(&((uint8_t*)scratch_buffer->m_DeviceBuffer.m_MappedDataPtr)[scratch_buffer->m_MappedDataCursor],
                    &program->m_UniformData[data_offset], uniform_size_nonalign);

                // Note in the spec about the offset being zero:
                //   "For VK_DESCRIPTOR_TYPE_UNIFORM_BUFFER_DYNAMIC and VK_DESCRIPTOR_TYPE_STORAGE_BUFFER_DYNAMIC descriptor types,
                //    offset is the base offset from which the dynamic offset is applied and range is the static size
                //    used for all dynamic offsets."
                VkDescriptorBufferInfo& vk_buffer_info = vk_write_buffer_descriptors[buffer_to_write_index++];
                vk_buffer_info.buffer = scratch_buffer->m_DeviceBuffer.m_Handle.m_Buffer;
                vk_buffer_info.offset = 0;
                vk_buffer_info.range  = uniform_size;
                vk_write_desc_info.descriptorType   = VK_DESCRIPTOR_TYPE_UNIFORM_BUFFER_DYNAMIC;
                vk_write_desc_info.pBufferInfo      = &vk_buffer_info;

                scratch_buffer->m_MappedDataCursor += uniform_size;
            }

            uniforms_to_write--;
            uniform_index++;
            uniform_to_write_index++;

            // Commit and restart if we reached max descriptors per batch
            if (uniform_to_write_index == max_write_descriptors)
            {
                vkUpdateDescriptorSets(vk_device, max_write_descriptors, vk_write_descriptors, 0, 0);
                uniform_to_write_index = 0;
                image_to_write_index = 0;
                buffer_to_write_index = 0;
            }
        }

        if (uniform_to_write_index > 0)
        {
            vkUpdateDescriptorSets(vk_device, uniform_to_write_index, vk_write_descriptors, 0, 0);
        }
    }

    static VkResult CommitComputeUniforms(VkCommandBuffer vk_command_buffer, VkDevice vk_device,
        Program* program_ptr, ScratchBuffer* scratch_buffer,
        uint32_t* dynamic_offsets, const uint32_t alignment)
    {
        VkDescriptorSet* vk_descriptor_set_list = 0x0;
        VkResult res = scratch_buffer->m_DescriptorAllocator->Allocate(vk_device, program_ptr->m_Handle.m_DescriptorSetLayout, 1, &vk_descriptor_set_list);
        if (res != VK_SUCCESS)
        {
            return res;
        }

        UpdateDescriptorSets(vk_device, vk_descriptor_set_list[0], program_ptr,
            Program::MODULE_TYPE_COMPUTE, scratch_buffer,
            alignment, dynamic_offsets);

        vkCmdBindDescriptorSets(vk_command_buffer,
            VK_PIPELINE_BIND_POINT_COMPUTE, program_ptr->m_Handle.m_PipelineLayout,
            0, 1, vk_descriptor_set_list, 0, 0);

        return VK_SUCCESS;
    }

    static VkResult CommitUniforms(VkCommandBuffer vk_command_buffer, VkDevice vk_device,
        Program* program_ptr, ScratchBuffer* scratch_buffer,
        uint32_t* dynamic_offsets, const uint32_t alignment)
    {
        VkDescriptorSet* vk_descriptor_set_list = 0x0;
        VkResult res = scratch_buffer->m_DescriptorAllocator->Allocate(vk_device, program_ptr->m_Handle.m_DescriptorSetLayout, DM_MAX_SET_COUNT, &vk_descriptor_set_list);
        if (res != VK_SUCCESS)
        {
            return res;
        }

        const uint32_t num_uniform_buffers = program_ptr->m_VertexModule->m_UniformBufferCount + program_ptr->m_FragmentModule->m_UniformBufferCount;
        VkDescriptorSet vs_set = vk_descriptor_set_list[Program::MODULE_TYPE_VERTEX];
        VkDescriptorSet fs_set = vk_descriptor_set_list[Program::MODULE_TYPE_FRAGMENT];

        UpdateDescriptorSets(vk_device, vs_set, program_ptr,
            Program::MODULE_TYPE_VERTEX, scratch_buffer,
            alignment, dynamic_offsets);
        UpdateDescriptorSets(vk_device, fs_set, program_ptr,
            Program::MODULE_TYPE_FRAGMENT, scratch_buffer,
            alignment, dynamic_offsets);

        vkCmdBindDescriptorSets(vk_command_buffer,
            VK_PIPELINE_BIND_POINT_GRAPHICS, program_ptr->m_Handle.m_PipelineLayout,
            0, MAX_PROGRAM_MODULE_COUNT, vk_descriptor_set_list,
            num_uniform_buffers, dynamic_offsets);

        return VK_SUCCESS;
    }

    static VkResult ResizeDescriptorAllocator(VulkanContext* context, DescriptorAllocator* allocator, uint32_t newDescriptorCount)
    {
        DestroyResourceDeferred(context->m_MainResourcesToDestroy[context->m_SwapChain->m_ImageIndex], allocator);
        return CreateDescriptorAllocator(context->m_LogicalDevice.m_Device, newDescriptorCount, allocator);
    }

    static VkResult ResizeScratchBuffer(VulkanContext* context, uint32_t newDataSize, ScratchBuffer* scratchBuffer)
    {
        // Put old buffer on the delete queue so we don't mess the descriptors already in-use
        DestroyResourceDeferred(context->m_MainResourcesToDestroy[context->m_SwapChain->m_ImageIndex], &scratchBuffer->m_DeviceBuffer);

        VkResult res = CreateScratchBuffer(context->m_PhysicalDevice.m_Device, context->m_LogicalDevice.m_Device,
            newDataSize, false, scratchBuffer->m_DescriptorAllocator, scratchBuffer);
        scratchBuffer->m_DeviceBuffer.MapMemory(context->m_LogicalDevice.m_Device);

        return res;
    }

    static void DrawSetup(VulkanContext* context, VkCommandBuffer vk_command_buffer, ScratchBuffer* scratchBuffer, DeviceBuffer* indexBuffer, Type indexBufferType)
    {
        DeviceBuffer* vertex_buffer = context->m_CurrentVertexBuffer;
        Program* program_ptr        = context->m_CurrentProgram;
        VkDevice vk_device          = context->m_LogicalDevice.m_Device;

        BeginRenderPass(context, context->m_CurrentRenderTarget);

        // Ensure there is room in the descriptor allocator to support this draw call
        bool resize_desc_allocator = (scratchBuffer->m_DescriptorAllocator->m_DescriptorIndex + DM_MAX_SET_COUNT) >
            scratchBuffer->m_DescriptorAllocator->m_DescriptorMax;
        bool resize_scratch_buffer = (program_ptr->m_VertexModule->m_UniformDataSizeAligned +
            program_ptr->m_FragmentModule->m_UniformDataSizeAligned) > (scratchBuffer->m_DeviceBuffer.m_MemorySize - scratchBuffer->m_MappedDataCursor);

        const uint8_t descriptor_increase = 32;
        if (resize_desc_allocator)
        {
            VkResult res = ResizeDescriptorAllocator(context, scratchBuffer->m_DescriptorAllocator, scratchBuffer->m_DescriptorAllocator->m_DescriptorMax + descriptor_increase);
            CHECK_VK_ERROR(res);
        }

        if (resize_scratch_buffer)
        {
            const uint32_t bytes_increase = 256 * descriptor_increase;
            VkResult res = ResizeScratchBuffer(context, scratchBuffer->m_DeviceBuffer.m_MemorySize + bytes_increase, scratchBuffer);
            CHECK_VK_ERROR(res);
        }

        // Ensure we have enough room in the dynamic offset buffer to support the uniforms for this draw call
        const uint32_t num_uniform_buffers = program_ptr->m_VertexModule->m_UniformBufferCount + program_ptr->m_FragmentModule->m_UniformBufferCount;

        if (context->m_DynamicOffsetBufferSize < num_uniform_buffers)
        {
            if (context->m_DynamicOffsetBuffer == 0x0)
            {
                context->m_DynamicOffsetBuffer = (uint32_t*) malloc(sizeof(uint32_t) * num_uniform_buffers);
            }
            else
            {
                context->m_DynamicOffsetBuffer = (uint32_t*) realloc(context->m_DynamicOffsetBuffer, sizeof(uint32_t) * num_uniform_buffers);
            }

            context->m_DynamicOffsetBufferSize = num_uniform_buffers;
        }

        // Write the uniform data to the descriptors
        uint32_t dynamic_alignment = (uint32_t) context->m_PhysicalDevice.m_Properties.limits.minUniformBufferOffsetAlignment;
        VkResult res = CommitUniforms(vk_command_buffer, vk_device,
            program_ptr, scratchBuffer, context->m_DynamicOffsetBuffer, dynamic_alignment);
        CHECK_VK_ERROR(res);

        RenderTarget* current_rt = GetAssetFromContainer<RenderTarget>(context->m_AssetHandleContainer, context->m_CurrentRenderTarget);

        // If the culling, or viewport has changed, make sure to flip the
        // culling flag if we are rendering to the backbuffer.
        // This is needed because we are rendering with a negative viewport
        // which means that the face direction is inverted.
        if (context->m_CullFaceChanged || context->m_ViewportChanged)
        {
            if (current_rt->m_Id != DM_RENDERTARGET_BACKBUFFER_ID)
            {
                if (context->m_PipelineState.m_CullFaceType == FACE_TYPE_BACK)
                {
                    context->m_PipelineState.m_CullFaceType = FACE_TYPE_FRONT;
                }
                else if (context->m_PipelineState.m_CullFaceType == FACE_TYPE_FRONT)
                {
                    context->m_PipelineState.m_CullFaceType = FACE_TYPE_BACK;
                }
            }
            context->m_CullFaceChanged = 0;
        }
        // Update the viewport
        if (context->m_ViewportChanged)
        {
            Viewport& vp = context->m_MainViewport;

            // If we are rendering to the backbuffer, we must invert the viewport on
            // the y axis. Otherwise we just use the values as-is.
            // If we don't, all FBO rendering will be upside down.
            if (current_rt->m_Id == DM_RENDERTARGET_BACKBUFFER_ID)
            {
                SetViewportHelper(context->m_MainCommandBuffers[context->m_SwapChain->m_ImageIndex],
                    vp.m_X, (context->m_WindowHeight - vp.m_Y), vp.m_W, -vp.m_H);
            }
            else
            {
                SetViewportHelper(context->m_MainCommandBuffers[context->m_SwapChain->m_ImageIndex],
                    vp.m_X, vp.m_Y, vp.m_W, vp.m_H);
            }

            VkRect2D vk_scissor;
            vk_scissor.extent   = current_rt->m_Extent;
            vk_scissor.offset.x = 0;
            vk_scissor.offset.y = 0;

            vkCmdSetScissor(context->m_MainCommandBuffers[context->m_SwapChain->m_ImageIndex], 0, 1, &vk_scissor);

            context->m_ViewportChanged = 0;
        }

        // Get the pipeline for the active draw state
        VkSampleCountFlagBits vk_sample_count = VK_SAMPLE_COUNT_1_BIT;
        if (current_rt->m_Id == DM_RENDERTARGET_BACKBUFFER_ID)
        {
            vk_sample_count = context->m_SwapChain->m_SampleCountFlag;
        }

        Pipeline* pipeline = GetOrCreatePipeline(vk_device, vk_sample_count,
            context->m_PipelineState, context->m_PipelineCache,
            program_ptr, current_rt, context->m_CurrentVertexDeclaration);

        if (pipeline != context->m_CurrentPipeline)
        {
            vkCmdBindPipeline(vk_command_buffer, VK_PIPELINE_BIND_POINT_GRAPHICS, *pipeline);
            context->m_CurrentPipeline = pipeline;
        }

        // Bind the indexbuffer
        if (indexBuffer)
        {
            assert(indexBufferType == TYPE_UNSIGNED_SHORT || indexBufferType == TYPE_UNSIGNED_INT);
            VkIndexType vk_index_type = VK_INDEX_TYPE_UINT16;

            if (indexBufferType == TYPE_UNSIGNED_INT)
            {
                vk_index_type = VK_INDEX_TYPE_UINT32;
            }

            vkCmdBindIndexBuffer(vk_command_buffer, indexBuffer->m_Handle.m_Buffer, 0, vk_index_type);
        }

        // Bind the vertex buffers
        VkBuffer vk_vertex_buffer             = vertex_buffer->m_Handle.m_Buffer;
        VkDeviceSize vk_vertex_buffer_offsets = 0;
        vkCmdBindVertexBuffers(vk_command_buffer, 0, 1, &vk_vertex_buffer, &vk_vertex_buffer_offsets);
    }

    void VulkanHashVertexDeclaration(HashState32 *state, HVertexDeclaration vertex_declaration)
    {
        uint16_t stream_count = vertex_declaration->m_StreamCount;
        for (int i = 0; i < stream_count; ++i)
        {
            VertexDeclaration::Stream& stream = vertex_declaration->m_Streams[i];
            dmHashUpdateBuffer32(state, &stream.m_NameHash, sizeof(stream.m_NameHash));
            dmHashUpdateBuffer32(state, &stream.m_Location, sizeof(stream.m_Location));
            dmHashUpdateBuffer32(state, &stream.m_Offset, sizeof(stream.m_Offset));
            dmHashUpdateBuffer32(state, &stream.m_Format, sizeof(stream.m_Format));
        }
    }

    static void VulkanDrawElements(HContext _context, PrimitiveType prim_type, uint32_t first, uint32_t count, Type type, HIndexBuffer index_buffer)
    {
        DM_PROFILE(__FUNCTION__);
        DM_PROPERTY_ADD_U32(rmtp_DrawCalls, 1);

        VulkanContext* context = (VulkanContext*) _context;

        assert(context->m_FrameBegun);
        const uint8_t image_ix = context->m_SwapChain->m_ImageIndex;
        VkCommandBuffer vk_command_buffer = context->m_MainCommandBuffers[image_ix];
        context->m_PipelineState.m_PrimtiveType = prim_type;
        DrawSetup(context, vk_command_buffer, &context->m_MainScratchBuffers[image_ix], (DeviceBuffer*) index_buffer, type);

        // The 'first' value that comes in is intended to be a byte offset,
        // but vkCmdDrawIndexed only operates with actual offset values into the index buffer
        uint32_t index_offset = first / (type == TYPE_UNSIGNED_SHORT ? 2 : 4);
        vkCmdDrawIndexed(vk_command_buffer, count, 1, index_offset, 0, 0);
    }

    static void VulkanDraw(HContext _context, PrimitiveType prim_type, uint32_t first, uint32_t count)
    {
        DM_PROFILE(__FUNCTION__);
        DM_PROPERTY_ADD_U32(rmtp_DrawCalls, 1);
        VulkanContext* context = (VulkanContext*) _context;
        assert(context->m_FrameBegun);
        const uint8_t image_ix = context->m_SwapChain->m_ImageIndex;
        VkCommandBuffer vk_command_buffer = context->m_MainCommandBuffers[image_ix];
        context->m_PipelineState.m_PrimtiveType = prim_type;
        DrawSetup(context, vk_command_buffer, &context->m_MainScratchBuffers[image_ix], 0, TYPE_BYTE);
        vkCmdDraw(vk_command_buffer, count, 1, first, 0);
    }

    static void CreateShaderResourceBindings(ShaderModule* shader, ShaderDesc::Shader* ddf, uint32_t dynamicAlignment)
    {
        if (ddf->m_Uniforms.m_Count > 0)
        {
            shader->m_Uniforms                 = new ShaderResourceBinding[ddf->m_Uniforms.m_Count];
            shader->m_UniformCount             = ddf->m_Uniforms.m_Count;
            uint32_t uniform_data_size_aligned = 0;
            uint32_t texture_sampler_count     = 0;
            uint32_t uniform_buffer_count      = 0;

            for (uint32_t i=0; i < ddf->m_Uniforms.m_Count; i++)
            {
                ShaderResourceBinding& res = shader->m_Uniforms[i];
                res.m_Binding              = ddf->m_Uniforms[i].m_Binding;
                res.m_Set                  = ddf->m_Uniforms[i].m_Set;
                res.m_Type                 = ddf->m_Uniforms[i].m_Type;
                res.m_ElementCount         = ddf->m_Uniforms[i].m_ElementCount;
                res.m_Name                 = strdup(ddf->m_Uniforms[i].m_Name);
                res.m_NameHash             = 0;

                assert(res.m_Set <= 1);
                if (IsUniformTextureSampler(res) || IsUniformImage(res))
                {
                    res.m_TextureUnit = texture_sampler_count;
                    texture_sampler_count++;
                }
                else
                {
                    res.m_UniformDataIndex     = uniform_buffer_count;
                    uniform_data_size_aligned += DM_ALIGN(GetShaderTypeSize(res.m_Type) * res.m_ElementCount, dynamicAlignment);
                    uniform_buffer_count++;
                }
            }

            shader->m_UniformDataSizeAligned = uniform_data_size_aligned;
            shader->m_UniformBufferCount     = uniform_buffer_count;
            shader->m_TextureSamplerCount    = texture_sampler_count;
        }

        if (ddf->m_Inputs.m_Count > 0)
        {
            shader->m_Inputs     = new ShaderResourceBinding[ddf->m_Inputs.m_Count];
            shader->m_InputCount = ddf->m_Inputs.m_Count;

            for (uint32_t i=0; i < ddf->m_Inputs.m_Count; i++)
            {
                ShaderResourceBinding& res = shader->m_Inputs[i];
                res.m_Binding              = ddf->m_Inputs[i].m_Binding;
                res.m_Set                  = ddf->m_Inputs[i].m_Set;
                res.m_Type                 = ddf->m_Inputs[i].m_Type;
                res.m_NameHash             = ddf->m_Inputs[i].m_NameHash;
                res.m_ElementCount         = ddf->m_Inputs[i].m_ElementCount;
                res.m_Name                 = strdup(ddf->m_Inputs[i].m_Name);
            }
        }
    }

    static HVertexProgram VulkanNewVertexProgram(HContext _context, ShaderDesc::Shader* ddf)
    {
        ShaderModule* shader = new ShaderModule;
        memset(shader, 0, sizeof(*shader));
        VulkanContext* context = (VulkanContext*) _context;

        VkResult res = CreateShaderModule(context->m_LogicalDevice.m_Device, ddf->m_Source.m_Data, ddf->m_Source.m_Count, shader);
        CHECK_VK_ERROR(res);
        CreateShaderResourceBindings(shader, ddf, (uint32_t) context->m_PhysicalDevice.m_Properties.limits.minUniformBufferOffsetAlignment);

        if (shader->m_UniformBufferCount > context->m_PhysicalDevice.m_Properties.limits.maxPerStageDescriptorUniformBuffers)
        {
            DeleteVertexProgram((HVertexProgram) shader);
            dmLogError("Maximum number of uniform buffers exceeded: vertex shader has %d buffers, but maximum is %d.",
                shader->m_UniformBufferCount, context->m_PhysicalDevice.m_Properties.limits.maxPerStageDescriptorUniformBuffers);
            return 0;
        }
        else if (shader->m_TextureSamplerCount > context->m_PhysicalDevice.m_Properties.limits.maxPerStageDescriptorSamplers)
        {
            DeleteVertexProgram((HVertexProgram) shader);
            dmLogError("Maximum number of texture samplers exceeded: vertex shader has %d samplers, but maximum is %d.",
                shader->m_TextureSamplerCount, context->m_PhysicalDevice.m_Properties.limits.maxPerStageDescriptorSamplers);
            return 0;
        }

        return (HVertexProgram) shader;
    }

    static HFragmentProgram VulkanNewFragmentProgram(HContext _context, ShaderDesc::Shader* ddf)
    {
        ShaderModule* shader = new ShaderModule;
        memset(shader, 0, sizeof(*shader));
        VulkanContext* context = (VulkanContext*) _context;
        VkResult res = CreateShaderModule(context->m_LogicalDevice.m_Device, ddf->m_Source.m_Data, ddf->m_Source.m_Count, shader);
        CHECK_VK_ERROR(res);
        CreateShaderResourceBindings(shader, ddf, (uint32_t) context->m_PhysicalDevice.m_Properties.limits.minUniformBufferOffsetAlignment);

        if (shader->m_UniformBufferCount > context->m_PhysicalDevice.m_Properties.limits.maxPerStageDescriptorUniformBuffers)
        {
            DeleteFragmentProgram((HVertexProgram) shader);
            dmLogError("Maximum number of uniform buffers exceeded: fragment shader has %d buffers, but maximum is %d.",
                shader->m_UniformBufferCount, context->m_PhysicalDevice.m_Properties.limits.maxPerStageDescriptorUniformBuffers);
            return 0;
        }
        else if (shader->m_TextureSamplerCount > context->m_PhysicalDevice.m_Properties.limits.maxPerStageDescriptorSamplers)
        {
            DeleteFragmentProgram((HVertexProgram) shader);
            dmLogError("Maximum number of texture samplers exceeded: fragment shader has %d samplers, but maximum is %d.",
                shader->m_TextureSamplerCount, context->m_PhysicalDevice.m_Properties.limits.maxPerStageDescriptorSamplers);
            return 0;
        }

        return (HFragmentProgram) shader;
    }

    static HComputeShader VulkanNewComputeShader(HContext _context, ShaderDesc::Shader* ddf)
    {
        ShaderModule* shader = new ShaderModule;
        memset(shader, 0, sizeof(*shader));
        VulkanContext* context = (VulkanContext*) _context;
        VkResult res = CreateShaderModule(context->m_LogicalDevice.m_Device, ddf->m_Source.m_Data, ddf->m_Source.m_Count, shader);
        CHECK_VK_ERROR(res);
        CreateShaderResourceBindings(shader, ddf, (uint32_t) context->m_PhysicalDevice.m_Properties.limits.minUniformBufferOffsetAlignment);
        return (HComputeShader) shader;
    }

    static uint32_t CreateProgramUniforms(ShaderModule* module, VkShaderStageFlags vk_stage_flag,
        uint32_t byte_offset_base, uint32_t* byte_offset_list_out, uint32_t byte_offset_list_size,
        VkDescriptorSetLayoutBinding* vk_bindings_out)
    {
        uint32_t byte_offset         = byte_offset_base;
        uint32_t num_uniform_buffers = 0;
        for(uint32_t i=0; i < module->m_UniformCount; i++)
        {
            // Process uniform data size
            ShaderResourceBinding& res = module->m_Uniforms[i];
            assert(res.m_Type         != ShaderDesc::SHADER_TYPE_UNKNOWN);

            // Process samplers
            VkDescriptorType vk_descriptor_type;

            // Texture samplers don't need to allocate any memory
            if (IsUniformTextureSampler(res))
            {
                vk_descriptor_type = VK_DESCRIPTOR_TYPE_COMBINED_IMAGE_SAMPLER;
            }
            else if (IsUniformImage(res))
            {
                // TODO: How should we set this descriptor type based on data?
                //       We might want to parse spirv-cross with --dump-resources
                //       to find out if an image is readonly, writeonly or both..
                //       but what do we do when it's both read and writeable? Needs an investigation..
                vk_descriptor_type = VK_DESCRIPTOR_TYPE_STORAGE_IMAGE;
            }
            else
            {
                assert(num_uniform_buffers < byte_offset_list_size);
                byte_offset_list_out[res.m_UniformDataIndex] = byte_offset;
                byte_offset                                 += GetShaderTypeSize(res.m_Type) * res.m_ElementCount;
                vk_descriptor_type                           = VK_DESCRIPTOR_TYPE_UNIFORM_BUFFER_DYNAMIC;
                num_uniform_buffers++;
            }

            // Process descriptor layout
            VkDescriptorSetLayoutBinding& vk_desc = vk_bindings_out[i];
            vk_desc.binding                       = module->m_Uniforms[i].m_Binding;
            vk_desc.descriptorType                = vk_descriptor_type;
            vk_desc.descriptorCount               = 1;
            vk_desc.stageFlags                    = vk_stage_flag;
            vk_desc.pImmutableSamplers            = 0;
        }

        return byte_offset;
    }

    static void CreateComputeProgram(VulkanContext* context, Program* program, ShaderModule* compute_module)
    {
        VkPipelineShaderStageCreateInfo vk_compute_shader_create_info = {};
        vk_compute_shader_create_info.sType  = VK_STRUCTURE_TYPE_PIPELINE_SHADER_STAGE_CREATE_INFO;
        vk_compute_shader_create_info.stage  = VK_SHADER_STAGE_COMPUTE_BIT;
        vk_compute_shader_create_info.module = compute_module->m_Module;
        vk_compute_shader_create_info.pName  = "main"; // Should come from reflection!

        memset(program, 0, sizeof(Program));

        program->m_PipelineStageInfo[0] = vk_compute_shader_create_info;
        program->m_ComputeModule = compute_module;

        const uint32_t num_uniforms = compute_module->m_UniformCount;

        VkDescriptorSetLayoutBinding* vk_descriptor_set_bindings = 0;

        if (num_uniforms > 0)
        {
            vk_descriptor_set_bindings = new VkDescriptorSetLayoutBinding[num_uniforms];
            const uint32_t num_buffers = compute_module->m_UniformBufferCount;

            if (num_buffers > 0)
            {
                program->m_UniformDataOffsets = new uint32_t[num_buffers];
            }

            uint32_t byte_size = CreateProgramUniforms(compute_module, VK_SHADER_STAGE_COMPUTE_BIT,
                0, program->m_UniformDataOffsets, num_buffers, vk_descriptor_set_bindings);

            program->m_UniformData = new uint8_t[byte_size];
            memset(program->m_UniformData, 0, byte_size);
        }

        VkDescriptorSetLayoutCreateInfo vk_set_create_info;
        memset(&vk_set_create_info, 0, sizeof(vk_set_create_info));

        vk_set_create_info.sType        = VK_STRUCTURE_TYPE_DESCRIPTOR_SET_LAYOUT_CREATE_INFO;
        vk_set_create_info.pBindings    = vk_descriptor_set_bindings;
        vk_set_create_info.bindingCount = compute_module->m_UniformCount;

        vkCreateDescriptorSetLayout(context->m_LogicalDevice.m_Device,
            &vk_set_create_info, 0, &program->m_Handle.m_DescriptorSetLayout[0]);

        VkPipelineLayoutCreateInfo vk_layout_create_info;
        memset(&vk_layout_create_info, 0, sizeof(vk_layout_create_info));
        vk_layout_create_info.sType          = VK_STRUCTURE_TYPE_PIPELINE_LAYOUT_CREATE_INFO;
        vk_layout_create_info.setLayoutCount = 1;
        vk_layout_create_info.pSetLayouts    = &program->m_Handle.m_DescriptorSetLayout[0];

        vkCreatePipelineLayout(context->m_LogicalDevice.m_Device, &vk_layout_create_info, 0, &program->m_Handle.m_PipelineLayout);
        delete[] vk_descriptor_set_bindings;
    }

    static void CreateGraphicsProgram(VulkanContext* context, Program* program, ShaderModule* vertex_module, ShaderModule* fragment_module)
    {
        // Set pipeline creation info
        VkPipelineShaderStageCreateInfo vk_vertex_shader_create_info;
        memset(&vk_vertex_shader_create_info, 0, sizeof(vk_vertex_shader_create_info));

        vk_vertex_shader_create_info.sType  = VK_STRUCTURE_TYPE_PIPELINE_SHADER_STAGE_CREATE_INFO;
        vk_vertex_shader_create_info.stage  = VK_SHADER_STAGE_VERTEX_BIT;
        vk_vertex_shader_create_info.module = vertex_module->m_Module;
        vk_vertex_shader_create_info.pName  = "main";

        VkPipelineShaderStageCreateInfo vk_fragment_shader_create_info;
        memset(&vk_fragment_shader_create_info, 0, sizeof(VkPipelineShaderStageCreateInfo));

        vk_fragment_shader_create_info.sType  = VK_STRUCTURE_TYPE_PIPELINE_SHADER_STAGE_CREATE_INFO;
        vk_fragment_shader_create_info.stage  = VK_SHADER_STAGE_FRAGMENT_BIT;
        vk_fragment_shader_create_info.module = fragment_module->m_Module;
        vk_fragment_shader_create_info.pName  = "main";

        program->m_PipelineStageInfo[Program::MODULE_TYPE_VERTEX]   = vk_vertex_shader_create_info;
        program->m_PipelineStageInfo[Program::MODULE_TYPE_FRAGMENT] = vk_fragment_shader_create_info;
        program->m_Hash               = 0;
        program->m_UniformDataOffsets = 0;
        program->m_UniformData        = 0;
        program->m_VertexModule       = vertex_module;
        program->m_FragmentModule     = fragment_module;

        HashState64 program_hash;
        dmHashInit64(&program_hash, false);

        for (uint32_t i=0; i < vertex_module->m_InputCount; i++)
        {
            dmHashUpdateBuffer64(&program_hash, &vertex_module->m_Inputs[i].m_Binding, sizeof(vertex_module->m_Inputs[i].m_Binding));
        }

        dmHashUpdateBuffer64(&program_hash, &vertex_module->m_Hash, sizeof(vertex_module->m_Hash));
        dmHashUpdateBuffer64(&program_hash, &fragment_module->m_Hash, sizeof(fragment_module->m_Hash));
        program->m_Hash = dmHashFinal64(&program_hash);

        const uint32_t num_uniforms = vertex_module->m_UniformCount + fragment_module->m_UniformCount;
        if (num_uniforms > 0)
        {
            VkDescriptorSetLayoutBinding* vk_descriptor_set_bindings = new VkDescriptorSetLayoutBinding[num_uniforms];
            const uint32_t num_buffers  = vertex_module->m_UniformBufferCount + fragment_module->m_UniformBufferCount;

            if (num_buffers > 0)
            {
                program->m_UniformDataOffsets = new uint32_t[num_buffers];
            }

            uint32_t byte_offset = CreateProgramUniforms(vertex_module, VK_SHADER_STAGE_VERTEX_BIT,
                0, program->m_UniformDataOffsets, num_buffers, vk_descriptor_set_bindings);

            byte_offset = CreateProgramUniforms(fragment_module, VK_SHADER_STAGE_FRAGMENT_BIT,
                byte_offset, &program->m_UniformDataOffsets[vertex_module->m_UniformBufferCount], num_buffers,
                &vk_descriptor_set_bindings[vertex_module->m_UniformCount]);

            program->m_UniformData = new uint8_t[byte_offset];
            memset(program->m_UniformData, 0, byte_offset);

            VkDescriptorSetLayoutCreateInfo vk_set_create_info[MAX_PROGRAM_MODULE_COUNT];
            memset(&vk_set_create_info, 0, sizeof(vk_set_create_info));
            vk_set_create_info[Program::MODULE_TYPE_VERTEX].sType          = VK_STRUCTURE_TYPE_DESCRIPTOR_SET_LAYOUT_CREATE_INFO;
            vk_set_create_info[Program::MODULE_TYPE_VERTEX].pBindings      = vk_descriptor_set_bindings;
            vk_set_create_info[Program::MODULE_TYPE_VERTEX].bindingCount   = vertex_module->m_UniformCount;

            vk_set_create_info[Program::MODULE_TYPE_FRAGMENT].sType        = VK_STRUCTURE_TYPE_DESCRIPTOR_SET_LAYOUT_CREATE_INFO;
            vk_set_create_info[Program::MODULE_TYPE_FRAGMENT].pBindings    = &vk_descriptor_set_bindings[vertex_module->m_UniformCount];
            vk_set_create_info[Program::MODULE_TYPE_FRAGMENT].bindingCount = fragment_module->m_UniformCount;

            vkCreateDescriptorSetLayout(context->m_LogicalDevice.m_Device,
                &vk_set_create_info[Program::MODULE_TYPE_VERTEX],
                0, &program->m_Handle.m_DescriptorSetLayout[Program::MODULE_TYPE_VERTEX]);
            vkCreateDescriptorSetLayout(context->m_LogicalDevice.m_Device,
                &vk_set_create_info[Program::MODULE_TYPE_FRAGMENT],
                0, &program->m_Handle.m_DescriptorSetLayout[Program::MODULE_TYPE_FRAGMENT]);

            VkPipelineLayoutCreateInfo vk_layout_create_info;
            memset(&vk_layout_create_info, 0, sizeof(vk_layout_create_info));
            vk_layout_create_info.sType          = VK_STRUCTURE_TYPE_PIPELINE_LAYOUT_CREATE_INFO;
            vk_layout_create_info.setLayoutCount = MAX_PROGRAM_MODULE_COUNT;
            vk_layout_create_info.pSetLayouts    = program->m_Handle.m_DescriptorSetLayout;

            vkCreatePipelineLayout(context->m_LogicalDevice.m_Device, &vk_layout_create_info, 0, &program->m_Handle.m_PipelineLayout);
            delete[] vk_descriptor_set_bindings;
        }
    }

    static HProgram VulkanNewProgram(HContext context, HVertexProgram vertex_program, HFragmentProgram fragment_program)
    {
        Program* program = new Program;
        CreateGraphicsProgram((VulkanContext*) context, program, (ShaderModule*) vertex_program, (ShaderModule*) fragment_program);
        return (HProgram) program;
    }

    static HProgram VulkanNewComputeProgram(HContext context, HComputeShader compute_shader)
    {
        Program* program = new Program;
        CreateComputeProgram((VulkanContext*) context, program, (ShaderModule*) compute_shader);
        return (HProgram) program;
    }

    static void DestroyProgram(HContext context, Program* program)
    {
        delete[] program->m_UniformData;
        delete[] program->m_UniformDataOffsets;
        DestroyResourceDeferred(g_VulkanContext->m_MainResourcesToDestroy[g_VulkanContext->m_SwapChain->m_ImageIndex], program);
    }

    static void DrawSetupCompute(VulkanContext* context, VkCommandBuffer vk_command_buffer, ScratchBuffer* scratchBuffer)
    {
        VkDevice vk_device   = context->m_LogicalDevice.m_Device;
        Program* program_ptr = context->m_CurrentProgram;

        assert(program_ptr->m_ComputeModule);

        if (program_ptr->m_ComputeModule->m_UniformCount > 0)
        {
            // Ensure there is room in the descriptor allocator to support this draw call
            bool resize_desc_allocator = (scratchBuffer->m_DescriptorAllocator->m_DescriptorIndex + 1) >
                scratchBuffer->m_DescriptorAllocator->m_DescriptorMax;

            const uint8_t descriptor_increase = 32;
            if (resize_desc_allocator)
            {
                VkResult res = ResizeDescriptorAllocator(context, scratchBuffer->m_DescriptorAllocator, scratchBuffer->m_DescriptorAllocator->m_DescriptorMax + descriptor_increase);
                CHECK_VK_ERROR(res);
            }

            bool resize_scratch_buffer = (program_ptr->m_ComputeModule->m_UniformDataSizeAligned) > (scratchBuffer->m_DeviceBuffer.m_MemorySize - scratchBuffer->m_MappedDataCursor);
            if (resize_scratch_buffer)
            {
                const uint32_t bytes_increase = 256 * descriptor_increase;
                VkResult res = ResizeScratchBuffer(context, scratchBuffer->m_DeviceBuffer.m_MemorySize + bytes_increase, scratchBuffer);
                CHECK_VK_ERROR(res);
            }

            // Ensure we have enough room in the dynamic offset buffer to support the uniforms for this draw call
            const uint32_t num_uniform_buffers = program_ptr->m_ComputeModule->m_UniformBufferCount;

            if (context->m_DynamicOffsetBufferSize < num_uniform_buffers)
            {
                if (context->m_DynamicOffsetBuffer == 0x0)
                {
                    context->m_DynamicOffsetBuffer = (uint32_t*) malloc(sizeof(uint32_t) * num_uniform_buffers);
                }
                else
                {
                    context->m_DynamicOffsetBuffer = (uint32_t*) realloc(context->m_DynamicOffsetBuffer, sizeof(uint32_t) * num_uniform_buffers);
                }

                context->m_DynamicOffsetBufferSize = num_uniform_buffers;
            }

            // Write the uniform data to the descriptors
            uint32_t dynamic_alignment = (uint32_t) context->m_PhysicalDevice.m_Properties.limits.minUniformBufferOffsetAlignment;
            VkResult res               = CommitComputeUniforms(vk_command_buffer, vk_device, program_ptr,
                scratchBuffer, context->m_DynamicOffsetBuffer, dynamic_alignment);
            CHECK_VK_ERROR(res);
        }

        Pipeline* pipeline = GetOrCreateComputePipeline(vk_device, context->m_PipelineCache, program_ptr);
        vkCmdBindPipeline(vk_command_buffer, VK_PIPELINE_BIND_POINT_COMPUTE, *pipeline);
    }

    static void VulkanDispatchCompute(HContext _context, uint32_t group_count_x, uint32_t group_count_y, uint32_t group_count_z)
    {
        DM_PROFILE(__FUNCTION__);
        DM_PROPERTY_ADD_U32(rmtp_DrawCalls, 1);

        VulkanContext* context = (VulkanContext*) _context;

        assert(context->m_FrameBegun);
        const uint8_t image_ix = context->m_SwapChain->m_ImageIndex;

        VkCommandBuffer vk_command_buffer = context->m_MainCommandBuffers[image_ix];

        DrawSetupCompute(context, vk_command_buffer, &context->m_MainScratchBuffers[image_ix]);
        vkCmdDispatch(vk_command_buffer, group_count_x, group_count_y, group_count_z);
    }

    static void VulkanDeleteProgram(HContext context, HProgram program)
    {
        assert(program);
        Program* program_ptr = (Program*) program;
        DestroyProgram(context, program_ptr);
        delete program_ptr;
    }

    static void DestroyShader(ShaderModule* shader)
    {
        if (!shader)
        {
            return;
        }

        DestroyShaderModule(g_VulkanContext->m_LogicalDevice.m_Device, shader);

        for (uint32_t i=0; i < shader->m_UniformCount; i++)
        {
            free(shader->m_Uniforms[i].m_Name);
        }

        for (uint32_t i=0; i < shader->m_InputCount; i++)
        {
            free(shader->m_Inputs[i].m_Name);
        }

        delete[] shader->m_Inputs;
        delete[] shader->m_Uniforms;
    }

    static bool ReloadShader(ShaderModule* shader, ShaderDesc::Shader* ddf)
    {
        ShaderModule tmp_shader;
        VkResult res = CreateShaderModule(g_VulkanContext->m_LogicalDevice.m_Device, ddf->m_Source.m_Data, ddf->m_Source.m_Count, &tmp_shader);
        if (res == VK_SUCCESS)
        {
            DestroyShader(shader);
            memset(shader, 0, sizeof(*shader));

            // Transfer created module to old pointer and recreate resource bindings
            shader->m_Hash    = tmp_shader.m_Hash;
            shader->m_Module  = tmp_shader.m_Module;
            CreateShaderResourceBindings(shader, ddf, (uint32_t) g_VulkanContext->m_PhysicalDevice.m_Properties.limits.minUniformBufferOffsetAlignment);
            return true;
        }

        return false;
    }

    static bool VulkanReloadVertexProgram(HVertexProgram prog, ShaderDesc::Shader* ddf)
    {
        return ReloadShader((ShaderModule*) prog, ddf);
    }

    static bool VulkanReloadFragmentProgram(HFragmentProgram prog, ShaderDesc::Shader* ddf)
    {
        return ReloadShader((ShaderModule*) prog, ddf);
    }

    static void VulkanDeleteVertexProgram(HVertexProgram prog)
    {
        ShaderModule* shader = (ShaderModule*) prog;
        DestroyShader(shader);
        delete shader;
    }

    static void VulkanDeleteFragmentProgram(HFragmentProgram prog)
    {
        ShaderModule* shader = (ShaderModule*) prog;
        DestroyShader(shader);
        delete shader;
    }

    static ShaderDesc::Language VulkanGetShaderProgramLanguage(HContext context)
    {
        return ShaderDesc::LANGUAGE_SPIRV;
    }

    static void VulkanEnableProgram(HContext context, HProgram program)
    {
        g_VulkanContext->m_CurrentProgram = (Program*) program;
    }

    static void VulkanDisableProgram(HContext context)
    {
        g_VulkanContext->m_CurrentProgram = 0;
    }

    static bool VulkanReloadProgram(HContext context, HProgram program, HVertexProgram vert_program, HFragmentProgram frag_program)
    {
        Program* program_ptr = (Program*) program;
        DestroyProgram(context, program_ptr);
        CreateGraphicsProgram((VulkanContext*) context, program_ptr, (ShaderModule*) vert_program, (ShaderModule*) frag_program);
        return true;
    }

    static uint32_t VulkanGetAttributeCount(HProgram prog)
    {
        Program* program_ptr = (Program*) prog;
<<<<<<< HEAD

        if (program_ptr->m_VertexModule && program_ptr->m_FragmentModule)
        {
            return program_ptr->m_VertexModule->m_UniformCount + program_ptr->m_FragmentModule->m_UniformCount;
        }
        else if (program_ptr->m_ComputeModule)
        {
            return program_ptr->m_ComputeModule->m_UniformCount;
        }
        assert(0 && "No shader module!");
        return 0;
=======
        return program_ptr->m_VertexModule->m_InputCount;
>>>>>>> 4b6bea84
    }

    // TODO: Move to graphics.cpp
    static Type ShaderDataTypeToGraphicsType(ShaderDesc::ShaderDataType shader_type)
    {
        switch(shader_type)
        {
            case ShaderDesc::SHADER_TYPE_INT:             return TYPE_INT;
            case ShaderDesc::SHADER_TYPE_UINT:            return TYPE_UNSIGNED_INT;
            case ShaderDesc::SHADER_TYPE_FLOAT:           return TYPE_FLOAT;
            case ShaderDesc::SHADER_TYPE_VEC2:            return TYPE_FLOAT_VEC2;
            case ShaderDesc::SHADER_TYPE_VEC3:            return TYPE_FLOAT_VEC3;
            case ShaderDesc::SHADER_TYPE_VEC4:            return TYPE_FLOAT_VEC4;
            case ShaderDesc::SHADER_TYPE_MAT2:            return TYPE_FLOAT_MAT2;
            case ShaderDesc::SHADER_TYPE_MAT3:            return TYPE_FLOAT_MAT3;
            case ShaderDesc::SHADER_TYPE_MAT4:            return TYPE_FLOAT_MAT4;
            case ShaderDesc::SHADER_TYPE_SAMPLER2D:       return TYPE_SAMPLER_2D;
            case ShaderDesc::SHADER_TYPE_SAMPLER_CUBE:    return TYPE_SAMPLER_CUBE;
            case ShaderDesc::SHADER_TYPE_SAMPLER2D_ARRAY: return TYPE_SAMPLER_2D_ARRAY;
            default: break;
        }

        // Not supported
        return (Type) 0xffffffff;
    }

    static void VulkanGetAttribute(HProgram prog, uint32_t index, dmhash_t* name_hash, Type* type, uint32_t* element_count, uint32_t* num_values, int32_t* location)
    {
        Program* program_ptr = (Program*) prog;
        assert(index < program_ptr->m_VertexModule->m_InputCount);
        ShaderResourceBinding& attr = program_ptr->m_VertexModule->m_Inputs[index];

        *name_hash     = attr.m_NameHash;
        *type          = ShaderDataTypeToGraphicsType(attr.m_Type);
        *num_values    = attr.m_ElementCount;
        *location      = attr.m_Binding;
        *element_count = GetShaderTypeSize(attr.m_Type) / sizeof(float);
    }

    static uint32_t VulkanGetUniformCount(HProgram prog)
    {
        assert(prog);
        Program* program_ptr = (Program*) prog;
        assert(program_ptr->m_VertexModule && program_ptr->m_FragmentModule);
        return program_ptr->m_VertexModule->m_UniformCount + program_ptr->m_FragmentModule->m_UniformCount;
    }

    static uint32_t VulkanGetUniformName(HProgram prog, uint32_t index, char* buffer, uint32_t buffer_size, Type* type, int32_t* size)
    {
        assert(prog);
        Program* program_ptr = (Program*) prog;

        ShaderModule* module = 0;

        if (program_ptr->m_ComputeModule)
        {
            module = program_ptr->m_ComputeModule;
        }
        else
        {
            module = program_ptr->m_VertexModule;
            if (index >= program_ptr->m_VertexModule->m_UniformCount)
            {
                module = program_ptr->m_FragmentModule;
                index -= program_ptr->m_VertexModule->m_UniformCount;
            }
        }

        if (index >= module->m_UniformCount)
        {
            return 0;
        }

        ShaderResourceBinding* res = &module->m_Uniforms[index];
        *type = ShaderDataTypeToGraphicsType(res->m_Type);
        *size = res->m_ElementCount;

        return (uint32_t)dmStrlCpy(buffer, res->m_Name, buffer_size);
    }

    // In OpenGL, there is a single global resource identifier between
    // fragment and vertex uniforms for a single program. In Vulkan,
    // a uniform can be present in both shaders so we have to keep track
    // of this ourselves. Because of this we pack resource locations
    // for uniforms in a single base register with 15 bits
    // per shader location. If uniform is not found, we return -1 as usual.
    #define UNIFORM_LOCATION_MAX         0x00007FFF
    #define UNIFORM_LOCATION_BIT_COUNT   15
    #define UNIFORM_LOCATION_GET_VS(loc) (loc  & UNIFORM_LOCATION_MAX)
    #define UNIFORM_LOCATION_GET_FS(loc) ((loc & (UNIFORM_LOCATION_MAX << UNIFORM_LOCATION_BIT_COUNT)) >> UNIFORM_LOCATION_BIT_COUNT)

    // TODO, comment from the PR (#4544):
    //   "These frequent lookups could be improved by sorting on the key beforehand,
    //   and during lookup, do a lower_bound, to find the item (or not).
    //   E.g see: engine/render/src/render/material.cpp#L446"
    static bool GetUniformIndex(ShaderResourceBinding* uniforms, uint32_t uniformCount, const char* name, uint32_t* index_out)
    {
        assert(uniformCount < UNIFORM_LOCATION_MAX);
        for (uint32_t i = 0; i < uniformCount; ++i)
        {
            if (dmStrCaseCmp(uniforms[i].m_Name, name) == 0)
            {
                *index_out = i;
                return true;
            }
        }

        return false;
    }

    static int32_t VulkanGetUniformLocation(HProgram prog, const char* name)
    {
        assert(prog);
        Program* program_ptr = (Program*) prog;

        if (program_ptr->m_ComputeModule)
        {
            uint32_t loc = UNIFORM_LOCATION_MAX;
            if (GetUniformIndex(program_ptr->m_ComputeModule->m_Uniforms, program_ptr->m_ComputeModule->m_UniformCount, name, &loc))
            {
                return loc;
            }
        }
        else
        {
            ShaderModule* vs     = program_ptr->m_VertexModule;
            ShaderModule* fs     = program_ptr->m_FragmentModule;
            uint32_t vs_location = UNIFORM_LOCATION_MAX;
            uint32_t fs_location = UNIFORM_LOCATION_MAX;
            bool vs_found        = GetUniformIndex(vs->m_Uniforms, vs->m_UniformCount, name, &vs_location);
            bool fs_found        = GetUniformIndex(fs->m_Uniforms, fs->m_UniformCount, name, &fs_location);

            if (vs_found || fs_found)
            {
                return vs_location | (fs_location << UNIFORM_LOCATION_BIT_COUNT);
            }
        }

        return -1;
    }

    static void VulkanSetConstantV4(HContext context, const dmVMath::Vector4* data, int count, int base_register)
    {
        assert(g_VulkanContext->m_CurrentProgram);
        assert(base_register >= 0);
        Program* program_ptr = (Program*) g_VulkanContext->m_CurrentProgram;

        if (program_ptr->m_ComputeModule)
        {
            uint32_t index  = UNIFORM_LOCATION_GET_VS(base_register);

            if (index != UNIFORM_LOCATION_MAX)
            {
                ShaderResourceBinding& res = program_ptr->m_ComputeModule->m_Uniforms[index];
                assert(index < program_ptr->m_ComputeModule->m_UniformCount);
                assert(!(IsUniformTextureSampler(res) || IsUniformImage(res)));
                uint32_t offset_index      = res.m_UniformDataIndex;
                uint32_t offset            = program_ptr->m_UniformDataOffsets[offset_index];
                memcpy(&program_ptr->m_UniformData[offset], data, sizeof(dmVMath::Vector4) * count);
            }
        }
        else
        {
            uint32_t index_vs  = UNIFORM_LOCATION_GET_VS(base_register);
            uint32_t index_fs  = UNIFORM_LOCATION_GET_FS(base_register);
            assert(!(index_vs == UNIFORM_LOCATION_MAX && index_fs == UNIFORM_LOCATION_MAX));

            if (index_vs != UNIFORM_LOCATION_MAX)
            {
                ShaderResourceBinding& res = program_ptr->m_VertexModule->m_Uniforms[index_vs];
                assert(index_vs < program_ptr->m_VertexModule->m_UniformCount);
                assert(!(IsUniformTextureSampler(res) || IsUniformImage(res)));
                uint32_t offset_index      = res.m_UniformDataIndex;
                uint32_t offset            = program_ptr->m_UniformDataOffsets[offset_index];
                memcpy(&program_ptr->m_UniformData[offset], data, sizeof(dmVMath::Vector4) * count);
            }

            if (index_fs != UNIFORM_LOCATION_MAX)
            {
                ShaderResourceBinding& res = program_ptr->m_FragmentModule->m_Uniforms[index_fs];
                assert(index_fs < program_ptr->m_FragmentModule->m_UniformCount);
                assert(!(IsUniformTextureSampler(res) || IsUniformImage(res)));
                // Fragment uniforms are packed behind vertex uniforms hence the extra offset here
                uint32_t offset_index = program_ptr->m_VertexModule->m_UniformBufferCount + res.m_UniformDataIndex;
                uint32_t offset       = program_ptr->m_UniformDataOffsets[offset_index];
                memcpy(&program_ptr->m_UniformData[offset], data, sizeof(dmVMath::Vector4) * count);
            }
        }
    }

    static void VulkanSetConstantM4(HContext context, const dmVMath::Vector4* data, int count, int base_register)
    {
        Program* program_ptr = (Program*) g_VulkanContext->m_CurrentProgram;

        if (program_ptr->m_ComputeModule)
        {
            uint32_t index = UNIFORM_LOCATION_GET_VS(base_register);
            if (index != UNIFORM_LOCATION_MAX)
            {
                ShaderResourceBinding& res = program_ptr->m_ComputeModule->m_Uniforms[index];
                assert(index < program_ptr->m_ComputeModule->m_UniformCount);
                assert(!(IsUniformTextureSampler(res) || IsUniformImage(res)));
                uint32_t offset_index = res.m_UniformDataIndex;
                uint32_t offset       = program_ptr->m_UniformDataOffsets[offset_index];
                memcpy(&program_ptr->m_UniformData[offset], data, sizeof(dmVMath::Vector4) * 4 * count);
            }
        }
        else
        {
            uint32_t index_vs  = UNIFORM_LOCATION_GET_VS(base_register);
            uint32_t index_fs  = UNIFORM_LOCATION_GET_FS(base_register);
            assert(!(index_vs == UNIFORM_LOCATION_MAX && index_fs == UNIFORM_LOCATION_MAX));

            if (index_vs != UNIFORM_LOCATION_MAX)
            {
                ShaderResourceBinding& res = program_ptr->m_VertexModule->m_Uniforms[index_vs];
                assert(index_vs < program_ptr->m_VertexModule->m_UniformCount);
                assert(!(IsUniformTextureSampler(res) || IsUniformImage(res)));
                uint32_t offset_index      = res.m_UniformDataIndex;
                uint32_t offset            = program_ptr->m_UniformDataOffsets[offset_index];
                memcpy(&program_ptr->m_UniformData[offset], data, sizeof(dmVMath::Vector4) * 4 * count);
            }

            if (index_fs != UNIFORM_LOCATION_MAX)
            {
                ShaderResourceBinding& res = program_ptr->m_FragmentModule->m_Uniforms[index_fs];
                assert(index_fs < program_ptr->m_FragmentModule->m_UniformCount);
                assert(!(IsUniformTextureSampler(res) || IsUniformImage(res)));
                // Fragment uniforms are packed behind vertex uniforms hence the extra offset here
                uint32_t offset_index = program_ptr->m_VertexModule->m_UniformBufferCount + res.m_UniformDataIndex;
                uint32_t offset       = program_ptr->m_UniformDataOffsets[offset_index];
                memcpy(&program_ptr->m_UniformData[offset], data, sizeof(dmVMath::Vector4) * 4 * count);
            }
        }
    }

    static void VulkanSetSampler(HContext context, int32_t location, int32_t unit)
    {
        assert(context && g_VulkanContext->m_CurrentProgram);
        Program* program_ptr = (Program*) g_VulkanContext->m_CurrentProgram;

        uint32_t index_vs  = UNIFORM_LOCATION_GET_VS(location);
        uint32_t index_fs  = UNIFORM_LOCATION_GET_FS(location);
        assert(!(index_vs == UNIFORM_LOCATION_MAX && index_fs == UNIFORM_LOCATION_MAX));

        if (index_vs != UNIFORM_LOCATION_MAX)
        {
            ShaderResourceBinding& res = program_ptr->m_VertexModule->m_Uniforms[index_vs];
            assert(index_vs < program_ptr->m_VertexModule->m_UniformCount);
            assert(IsUniformTextureSampler(res));
            program_ptr->m_VertexModule->m_Uniforms[index_vs].m_TextureUnit = (uint16_t) unit;
        }

        if (index_fs != UNIFORM_LOCATION_MAX)
        {
            ShaderResourceBinding& res = program_ptr->m_FragmentModule->m_Uniforms[index_fs];
            assert(index_fs < program_ptr->m_FragmentModule->m_UniformCount);
            assert(IsUniformTextureSampler(res));
            program_ptr->m_FragmentModule->m_Uniforms[index_fs].m_TextureUnit = (uint16_t) unit;
        }
    }

    #undef UNIFORM_LOCATION_MAX
    #undef UNIFORM_LOCATION_BIT_COUNT
    #undef UNIFORM_LOCATION_GET_VS
    #undef UNIFORM_LOCATION_GET_FS

    static void VulkanSetViewport(HContext context, int32_t x, int32_t y, int32_t width, int32_t height)
    {
        // Defer the update to when we actually draw, since we *might* need to invert the viewport
        // depending on wether or not we have set a different rendertarget from when
        // this call was made.
        Viewport& viewport    = g_VulkanContext->m_MainViewport;
        viewport.m_X          = (uint16_t) x;
        viewport.m_Y          = (uint16_t) y;
        viewport.m_W          = (uint16_t) width;
        viewport.m_H          = (uint16_t) height;

        g_VulkanContext->m_ViewportChanged = 1;
    }

    static void VulkanEnableState(HContext context, State state)
    {
        assert(context);
        SetPipelineStateValue(g_VulkanContext->m_PipelineState, state, 1);
    }

    static void VulkanDisableState(HContext context, State state)
    {
        assert(context);
        SetPipelineStateValue(g_VulkanContext->m_PipelineState, state, 0);
    }

    static void VulkanSetBlendFunc(HContext context, BlendFactor source_factor, BlendFactor destinaton_factor)
    {
        assert(context);
        g_VulkanContext->m_PipelineState.m_BlendSrcFactor = source_factor;
        g_VulkanContext->m_PipelineState.m_BlendDstFactor = destinaton_factor;
    }

    static void VulkanSetColorMask(HContext context, bool red, bool green, bool blue, bool alpha)
    {
        assert(context);
        uint8_t write_mask = red   ? DM_GRAPHICS_STATE_WRITE_R : 0;
        write_mask        |= green ? DM_GRAPHICS_STATE_WRITE_G : 0;
        write_mask        |= blue  ? DM_GRAPHICS_STATE_WRITE_B : 0;
        write_mask        |= alpha ? DM_GRAPHICS_STATE_WRITE_A : 0;

        g_VulkanContext->m_PipelineState.m_WriteColorMask = write_mask;
    }

    static void VulkanSetDepthMask(HContext context, bool mask)
    {
        g_VulkanContext->m_PipelineState.m_WriteDepth = mask;
    }

    static void VulkanSetDepthFunc(HContext context, CompareFunc func)
    {
        g_VulkanContext->m_PipelineState.m_DepthTestFunc = func;
    }

    static void VulkanSetScissor(HContext context, int32_t x, int32_t y, int32_t width, int32_t height)
    {
        // While scissors are obviously supported in vulkan, we don't expose it
        // to the users via render scripts so it's a bit hard to test.
        // Leaving it unsupported for now.
        assert(0 && "Not supported");
    }

    static void VulkanSetStencilMask(HContext context, uint32_t mask)
    {
        g_VulkanContext->m_PipelineState.m_StencilWriteMask = mask;
    }

    static void VulkanSetStencilFunc(HContext context, CompareFunc func, uint32_t ref, uint32_t mask)
    {
        assert(context);
        g_VulkanContext->m_PipelineState.m_StencilFrontTestFunc = (uint8_t) func;
        g_VulkanContext->m_PipelineState.m_StencilBackTestFunc  = (uint8_t) func;
        g_VulkanContext->m_PipelineState.m_StencilReference     = (uint8_t) ref;
        g_VulkanContext->m_PipelineState.m_StencilCompareMask   = (uint8_t) mask;
    }

    static void VulkanSetStencilFuncSeparate(HContext context, FaceType face_type, CompareFunc func, uint32_t ref, uint32_t mask)
    {
        assert(context);
        if (face_type == FACE_TYPE_BACK)
        {
            g_VulkanContext->m_PipelineState.m_StencilBackTestFunc  = (uint8_t) func;
        }
        else
        {
            g_VulkanContext->m_PipelineState.m_StencilFrontTestFunc = (uint8_t) func;
        }
        g_VulkanContext->m_PipelineState.m_StencilReference     = (uint8_t) ref;
        g_VulkanContext->m_PipelineState.m_StencilCompareMask   = (uint8_t) mask;
    }

    static void VulkanSetStencilOp(HContext context, StencilOp sfail, StencilOp dpfail, StencilOp dppass)
    {
        assert(context);
        g_VulkanContext->m_PipelineState.m_StencilFrontOpFail      = sfail;
        g_VulkanContext->m_PipelineState.m_StencilFrontOpDepthFail = dpfail;
        g_VulkanContext->m_PipelineState.m_StencilFrontOpPass      = dppass;
        g_VulkanContext->m_PipelineState.m_StencilBackOpFail       = sfail;
        g_VulkanContext->m_PipelineState.m_StencilBackOpDepthFail  = dpfail;
        g_VulkanContext->m_PipelineState.m_StencilBackOpPass       = dppass;
    }

    static void VulkanSetStencilOpSeparate(HContext context, FaceType face_type, StencilOp sfail, StencilOp dpfail, StencilOp dppass)
    {
        if (face_type == FACE_TYPE_BACK)
        {
            g_VulkanContext->m_PipelineState.m_StencilBackOpFail       = sfail;
            g_VulkanContext->m_PipelineState.m_StencilBackOpDepthFail  = dpfail;
            g_VulkanContext->m_PipelineState.m_StencilBackOpPass       = dppass;
        }
        else
        {
            g_VulkanContext->m_PipelineState.m_StencilFrontOpFail      = sfail;
            g_VulkanContext->m_PipelineState.m_StencilFrontOpDepthFail = dpfail;
            g_VulkanContext->m_PipelineState.m_StencilFrontOpPass      = dppass;
        }
    }

    static void VulkanSetCullFace(HContext context, FaceType face_type)
    {
        assert(context);
        g_VulkanContext->m_PipelineState.m_CullFaceType = face_type;
        g_VulkanContext->m_CullFaceChanged              = true;
    }

    static void VulkanSetFaceWinding(HContext, FaceWinding face_winding)
    {
        // TODO: Add this to the vulkan pipeline handle aswell, for now it's a NOP
    }

    static void VulkanSetPolygonOffset(HContext context, float factor, float units)
    {
        assert(context);
        vkCmdSetDepthBias(g_VulkanContext->m_MainCommandBuffers[g_VulkanContext->m_SwapChain->m_ImageIndex],
            factor, 0.0, units);
    }

    static VkFormat GetVulkanFormatFromTextureFormat(TextureFormat format)
    {
        // Reference: https://github.com/KhronosGroup/Vulkan-Samples-Deprecated/blob/master/external/include/vulkan/vk_format.h
        assert(format <= TEXTURE_FORMAT_COUNT);
        switch (format)
        {
            case TEXTURE_FORMAT_LUMINANCE:          return VK_FORMAT_R8_UNORM;
            case TEXTURE_FORMAT_LUMINANCE_ALPHA:    return VK_FORMAT_R8G8_UNORM;
            case TEXTURE_FORMAT_RGB:                return VK_FORMAT_R8G8B8_UNORM;
            case TEXTURE_FORMAT_RGBA:               return VK_FORMAT_R8G8B8A8_UNORM;
            case TEXTURE_FORMAT_RGB_16BPP:          return VK_FORMAT_R5G6B5_UNORM_PACK16;
            case TEXTURE_FORMAT_RGBA_16BPP:         return VK_FORMAT_R4G4B4A4_UNORM_PACK16;
            case TEXTURE_FORMAT_DEPTH:              return VK_FORMAT_UNDEFINED;
            case TEXTURE_FORMAT_STENCIL:            return VK_FORMAT_UNDEFINED;
            case TEXTURE_FORMAT_RGB_PVRTC_2BPPV1:   return VK_FORMAT_PVRTC1_2BPP_UNORM_BLOCK_IMG;
            case TEXTURE_FORMAT_RGB_PVRTC_4BPPV1:   return VK_FORMAT_PVRTC1_4BPP_UNORM_BLOCK_IMG;
            case TEXTURE_FORMAT_RGBA_PVRTC_2BPPV1:  return VK_FORMAT_PVRTC1_2BPP_UNORM_BLOCK_IMG;
            case TEXTURE_FORMAT_RGBA_PVRTC_4BPPV1:  return VK_FORMAT_PVRTC1_4BPP_UNORM_BLOCK_IMG;
            case TEXTURE_FORMAT_RGB_ETC1:           return VK_FORMAT_ETC2_R8G8B8_UNORM_BLOCK;
            case TEXTURE_FORMAT_RGBA_ETC2:          return VK_FORMAT_ETC2_R8G8B8A8_UNORM_BLOCK;
            case TEXTURE_FORMAT_RGBA_ASTC_4x4:      return VK_FORMAT_ASTC_4x4_UNORM_BLOCK;
            case TEXTURE_FORMAT_RGB_BC1:            return VK_FORMAT_BC1_RGB_UNORM_BLOCK;
            case TEXTURE_FORMAT_RGBA_BC3:           return VK_FORMAT_BC3_UNORM_BLOCK;
            case TEXTURE_FORMAT_RGBA_BC7:           return VK_FORMAT_BC7_UNORM_BLOCK;
            case TEXTURE_FORMAT_R_BC4:              return VK_FORMAT_BC4_UNORM_BLOCK;
            case TEXTURE_FORMAT_RG_BC5:             return VK_FORMAT_BC5_UNORM_BLOCK;
            case TEXTURE_FORMAT_RGB16F:             return VK_FORMAT_R16G16B16_SFLOAT;
            case TEXTURE_FORMAT_RGB32F:             return VK_FORMAT_R32G32B32_SFLOAT;
            case TEXTURE_FORMAT_RGBA16F:            return VK_FORMAT_R16G16B16A16_SFLOAT;
            case TEXTURE_FORMAT_RGBA32F:            return VK_FORMAT_R32G32B32A32_SFLOAT;
            case TEXTURE_FORMAT_R16F:               return VK_FORMAT_R16_SFLOAT;
            case TEXTURE_FORMAT_RG16F:              return VK_FORMAT_R16G16_SFLOAT;
            case TEXTURE_FORMAT_R32F:               return VK_FORMAT_R32_SFLOAT;
            case TEXTURE_FORMAT_RG32F:              return VK_FORMAT_R32G32_SFLOAT;
            default:                                return VK_FORMAT_UNDEFINED;
        };
    }

    static VkResult CreateRenderTarget(VulkanContext* context, HTexture* color_textures, BufferType* buffer_types, uint8_t num_color_textures,  HTexture depth_stencil_texture, RenderTarget* rtOut)
    {
        assert(rtOut->m_Framebuffer == VK_NULL_HANDLE && rtOut->m_RenderPass == VK_NULL_HANDLE);
        const uint8_t num_attachments = MAX_BUFFER_COLOR_ATTACHMENTS + 1;

        RenderPassAttachment  rp_attachments[num_attachments];
        RenderPassAttachment* rp_attachment_depth_stencil = 0;

        VkImageView fb_attachments[num_attachments];
        uint16_t    fb_attachment_count = 0;
        uint16_t    fb_width            = 0;
        uint16_t    fb_height           = 0;


        for (int i = 0; i < num_color_textures; ++i)
        {
            Texture* color_texture_ptr = GetAssetFromContainer<Texture>(context->m_AssetHandleContainer, color_textures[i]);

            assert(!color_texture_ptr->m_Destroyed && color_texture_ptr->m_Handle.m_ImageView != VK_NULL_HANDLE && color_texture_ptr->m_Handle.m_Image != VK_NULL_HANDLE);
            uint8_t color_buffer_index = GetBufferTypeIndex(buffer_types[i]);
            fb_width                   = rtOut->m_ColorTextureParams[color_buffer_index].m_Width;
            fb_height                  = rtOut->m_ColorTextureParams[color_buffer_index].m_Height;

            RenderPassAttachment* rp_attachment_color = &rp_attachments[i];
            rp_attachment_color->m_ImageLayout        = VK_IMAGE_LAYOUT_SHADER_READ_ONLY_OPTIMAL;
            rp_attachment_color->m_Format             = color_texture_ptr->m_Format;
            fb_attachments[fb_attachment_count++]     = color_texture_ptr->m_Handle.m_ImageView;
        }

        if (depth_stencil_texture)
        {
            Texture* depth_stencil_texture_ptr = GetAssetFromContainer<Texture>(context->m_AssetHandleContainer, depth_stencil_texture);
            if (num_color_textures == 0)
            {
                fb_width  = rtOut->m_DepthStencilTextureParams.m_Height;
                fb_height = rtOut->m_DepthStencilTextureParams.m_Height;
            }

            rp_attachment_depth_stencil                = &rp_attachments[fb_attachment_count];
            rp_attachment_depth_stencil->m_ImageLayout = VK_IMAGE_LAYOUT_DEPTH_STENCIL_ATTACHMENT_OPTIMAL;
            rp_attachment_depth_stencil->m_Format      = depth_stencil_texture_ptr->m_Format;

            fb_attachments[fb_attachment_count++] = depth_stencil_texture_ptr->m_Handle.m_ImageView;
        }

        VkResult res = CreateRenderPass(context->m_LogicalDevice.m_Device, VK_SAMPLE_COUNT_1_BIT, rp_attachments, num_color_textures, rp_attachment_depth_stencil, 0, &rtOut->m_RenderPass);
        if (res != VK_SUCCESS)
        {
            return res;
        }

        res = CreateFramebuffer(context->m_LogicalDevice.m_Device, rtOut->m_RenderPass,
            fb_width, fb_height, fb_attachments, (uint8_t)fb_attachment_count, &rtOut->m_Framebuffer);
        if (res != VK_SUCCESS)
        {
            return res;
        }

        for (int i = 0; i < num_color_textures; ++i)
        {
            rtOut->m_TextureColor[i] = color_textures[i];
            rtOut->m_ColorAttachmentBufferTypes[i] = buffer_types[i];
        }

        rtOut->m_ColorAttachmentCount = num_color_textures;
        rtOut->m_TextureDepthStencil  = depth_stencil_texture;
        rtOut->m_Extent.width         = fb_width;
        rtOut->m_Extent.height        = fb_height;

        return VK_SUCCESS;
    }

    static void DestroyRenderTarget(LogicalDevice* logicalDevice, RenderTarget* renderTarget)
    {
        assert(logicalDevice);
        assert(renderTarget);
        DestroyFrameBuffer(logicalDevice->m_Device, renderTarget->m_Framebuffer);
        DestroyRenderPass(logicalDevice->m_Device, renderTarget->m_RenderPass);
        renderTarget->m_Framebuffer = VK_NULL_HANDLE;
        renderTarget->m_RenderPass = VK_NULL_HANDLE;
    }

    static HRenderTarget VulkanNewRenderTarget(HContext context, uint32_t buffer_type_flags, const RenderTargetCreationParams params)
    {
        RenderTarget* rt = new RenderTarget(GetNextRenderTargetId());

        memcpy(rt->m_ColorTextureParams, params.m_ColorBufferParams, sizeof(TextureParams) * MAX_BUFFER_COLOR_ATTACHMENTS);
        rt->m_DepthStencilTextureParams = (buffer_type_flags & BUFFER_TYPE_DEPTH_BIT) ?
            params.m_DepthBufferParams :
            params.m_StencilBufferParams;

        // don't save the data
        for (uint32_t i = 0; i < MAX_BUFFER_TYPE_COUNT; ++i)
        {
            ClearTextureParamsData(rt->m_ColorTextureParams[i]);
        }
        ClearTextureParamsData(rt->m_DepthStencilTextureParams);

        BufferType buffer_types[MAX_BUFFER_COLOR_ATTACHMENTS];
        HTexture texture_color[MAX_BUFFER_COLOR_ATTACHMENTS];
        HTexture texture_depth_stencil = 0;

        uint8_t has_depth   = buffer_type_flags & dmGraphics::BUFFER_TYPE_DEPTH_BIT;
        uint8_t has_stencil = buffer_type_flags & dmGraphics::BUFFER_TYPE_STENCIL_BIT;
        uint8_t color_index = 0;

        uint16_t fb_width  = 0;
        uint16_t fb_height = 0;

        BufferType color_buffer_flags[] = {
            BUFFER_TYPE_COLOR0_BIT,
            BUFFER_TYPE_COLOR1_BIT,
            BUFFER_TYPE_COLOR2_BIT,
            BUFFER_TYPE_COLOR3_BIT,
        };

        for (int i = 0; i < MAX_BUFFER_COLOR_ATTACHMENTS; ++i)
        {
            BufferType buffer_type = color_buffer_flags[i];

            if (buffer_type_flags & buffer_type)
            {
                TextureParams& color_buffer_params = rt->m_ColorTextureParams[i];
                fb_width                           = color_buffer_params.m_Width;
                fb_height                          = color_buffer_params.m_Height;

                VkFormat vk_color_format;

                // Promote format to RGBA if RGB, since it's not supported
                if (color_buffer_params.m_Format == TEXTURE_FORMAT_RGB)
                {
                    vk_color_format              = VK_FORMAT_R8G8B8A8_UNORM;
                    color_buffer_params.m_Format = TEXTURE_FORMAT_RGBA;
                }
                else
                {
                    vk_color_format = GetVulkanFormatFromTextureFormat(color_buffer_params.m_Format);
                }

                HTexture new_texture_color_handle = NewTexture(context, params.m_ColorBufferCreationParams[i]);
                Texture* new_texture_color = GetAssetFromContainer<Texture>(g_VulkanContext->m_AssetHandleContainer, new_texture_color_handle);
                VkResult res = CreateTexture2D(g_VulkanContext->m_PhysicalDevice.m_Device, g_VulkanContext->m_LogicalDevice.m_Device,
                    new_texture_color->m_Width, new_texture_color->m_Height, 1, new_texture_color->m_MipMapCount,
                    VK_SAMPLE_COUNT_1_BIT, vk_color_format,
                    VK_IMAGE_TILING_OPTIMAL, VK_IMAGE_USAGE_COLOR_ATTACHMENT_BIT | VK_IMAGE_USAGE_SAMPLED_BIT,
                    VK_MEMORY_PROPERTY_DEVICE_LOCAL_BIT, VK_IMAGE_ASPECT_COLOR_BIT, VK_IMAGE_LAYOUT_UNDEFINED, new_texture_color);
                CHECK_VK_ERROR(res);

                res = TransitionImageLayout(g_VulkanContext->m_LogicalDevice.m_Device,
                    g_VulkanContext->m_LogicalDevice.m_CommandPool,
                    g_VulkanContext->m_LogicalDevice.m_GraphicsQueue,
                    new_texture_color->m_Handle.m_Image,
                    VK_IMAGE_ASPECT_COLOR_BIT, VK_IMAGE_LAYOUT_UNDEFINED, VK_IMAGE_LAYOUT_SHADER_READ_ONLY_OPTIMAL);
                CHECK_VK_ERROR(res);

                VulkanSetTextureParamsInternal(new_texture_color, color_buffer_params.m_MinFilter, color_buffer_params.m_MagFilter, color_buffer_params.m_UWrap, color_buffer_params.m_VWrap, 1.0f);

                texture_color[color_index] = new_texture_color_handle;
                buffer_types[color_index] = buffer_type;
                color_index++;
            }
        }

        if(has_depth || has_stencil)
        {
            VkFormat vk_depth_stencil_format = VK_FORMAT_UNDEFINED;
            VkImageTiling vk_depth_tiling    = VK_IMAGE_TILING_OPTIMAL;

            const TextureCreationParams& stencil_depth_create_params = has_depth ? params.m_DepthBufferCreationParams : params.m_StencilBufferCreationParams;

            // Only try depth formats first
            if (has_depth && !has_stencil)
            {
                VkFormat vk_format_list[] = {
                    VK_FORMAT_D32_SFLOAT,
                    VK_FORMAT_D16_UNORM
                };

                GetDepthFormatAndTiling(g_VulkanContext->m_PhysicalDevice.m_Device, vk_format_list,
                    DM_ARRAY_SIZE(vk_format_list), &vk_depth_stencil_format, &vk_depth_tiling);
            }

            // If we request both depth & stencil OR test above failed,
            // try with default depth stencil formats
            if (vk_depth_stencil_format == VK_FORMAT_UNDEFINED)
            {
                GetDepthFormatAndTiling(g_VulkanContext->m_PhysicalDevice.m_Device, 0, 0, &vk_depth_stencil_format, &vk_depth_tiling);
            }

            texture_depth_stencil              = NewTexture(context, stencil_depth_create_params);
            Texture* texture_depth_stencil_ptr = GetAssetFromContainer<Texture>(g_VulkanContext->m_AssetHandleContainer, texture_depth_stencil);
    
            // TODO: Right now we can only sample depth with this texture, if we want to support stencil texture reads we need to make a separate texture I think
            VkResult res = CreateDepthStencilTexture(g_VulkanContext,
                vk_depth_stencil_format, vk_depth_tiling,
                fb_width, fb_height, VK_SAMPLE_COUNT_1_BIT, // No support for multisampled FBOs
                VK_IMAGE_ASPECT_DEPTH_BIT, // JG: This limits us to sampling depth only afaik
                texture_depth_stencil_ptr);
            CHECK_VK_ERROR(res);
        }

        VkResult res = CreateRenderTarget(g_VulkanContext, texture_color, buffer_types, color_index, texture_depth_stencil, rt);
        CHECK_VK_ERROR(res);

        return StoreAssetInContainer(g_VulkanContext->m_AssetHandleContainer, rt, ASSET_TYPE_RENDER_TARGET);
    }

    static void VulkanDeleteRenderTarget(HRenderTarget render_target)
    {
        RenderTarget* rt = GetAssetFromContainer<RenderTarget>(g_VulkanContext->m_AssetHandleContainer, render_target);
        g_VulkanContext->m_AssetHandleContainer.Release(render_target);

        for (int i = 0; i < MAX_BUFFER_COLOR_ATTACHMENTS; ++i)
        {
            if (rt->m_TextureColor[i])
            {
                DeleteTexture(rt->m_TextureColor[i]);
            }
        }

        if (rt->m_TextureDepthStencil)
        {
            DeleteTexture(rt->m_TextureDepthStencil);
        }

        DestroyRenderTarget(&g_VulkanContext->m_LogicalDevice, rt);

        delete rt;
    }

    static void VulkanSetRenderTarget(HContext _context, HRenderTarget render_target, uint32_t transient_buffer_types)
    {
        (void) transient_buffer_types;
        VulkanContext* context = (VulkanContext*) _context;
        context->m_ViewportChanged = 1;
        BeginRenderPass(context, render_target != 0x0 ? render_target : context->m_MainRenderTarget);
    }

    static HTexture VulkanGetRenderTargetTexture(HRenderTarget render_target, BufferType buffer_type)
    {
        RenderTarget* rt = GetAssetFromContainer<RenderTarget>(g_VulkanContext->m_AssetHandleContainer, render_target);

        if (IsColorBufferType(buffer_type))
        {
            return rt->m_TextureColor[GetBufferTypeIndex(buffer_type)];
        }
        else if (buffer_type == BUFFER_TYPE_DEPTH_BIT || buffer_type == BUFFER_TYPE_STENCIL_BIT)
        {
            return rt->m_TextureDepthStencil;
        }
        return 0;
    }

    static void VulkanGetRenderTargetSize(HRenderTarget render_target, BufferType buffer_type, uint32_t& width, uint32_t& height)
    {
        RenderTarget* rt = GetAssetFromContainer<RenderTarget>(g_VulkanContext->m_AssetHandleContainer, render_target);    
        TextureParams* params = 0;

        if (IsColorBufferType(buffer_type))
        {
            uint32_t i = GetBufferTypeIndex(buffer_type);
            assert(i < MAX_BUFFER_COLOR_ATTACHMENTS);
            params = &rt->m_ColorTextureParams[i];
        }
        else if (buffer_type == BUFFER_TYPE_DEPTH_BIT || buffer_type == BUFFER_TYPE_STENCIL_BIT)
        {
            params = &rt->m_DepthStencilTextureParams;
        }
        else
        {
            assert(0);
        }

        width  = params->m_Width;
        height = params->m_Height;
    }

    static void VulkanSetRenderTargetSize(HRenderTarget render_target, uint32_t width, uint32_t height)
    {
        RenderTarget* rt = GetAssetFromContainer<RenderTarget>(g_VulkanContext->m_AssetHandleContainer, render_target);

        for (uint32_t i = 0; i < MAX_BUFFER_COLOR_ATTACHMENTS; ++i)
        {
            rt->m_ColorTextureParams[i].m_Width = width;
            rt->m_ColorTextureParams[i].m_Height = height;

            if (rt->m_TextureColor[i])
            {
                Texture* texture_color = GetAssetFromContainer<Texture>(g_VulkanContext->m_AssetHandleContainer, rt->m_TextureColor[i]);

                DestroyResourceDeferred(g_VulkanContext->m_MainResourcesToDestroy[g_VulkanContext->m_SwapChain->m_ImageIndex], texture_color);
                VkResult res = CreateTexture2D(g_VulkanContext->m_PhysicalDevice.m_Device, g_VulkanContext->m_LogicalDevice.m_Device,
                    width, height, texture_color->m_MipMapCount, 1, VK_SAMPLE_COUNT_1_BIT, texture_color->m_Format,
                    VK_IMAGE_TILING_OPTIMAL, VK_IMAGE_USAGE_COLOR_ATTACHMENT_BIT | VK_IMAGE_USAGE_SAMPLED_BIT,
                    VK_MEMORY_PROPERTY_DEVICE_LOCAL_BIT, VK_IMAGE_ASPECT_COLOR_BIT, VK_IMAGE_LAYOUT_PREINITIALIZED, texture_color);
                CHECK_VK_ERROR(res);
            }
        }

        if (rt->m_TextureDepthStencil)
        {
            rt->m_DepthStencilTextureParams.m_Width = width;
            rt->m_DepthStencilTextureParams.m_Height = height;

            Texture* depth_stencil_texture = GetAssetFromContainer<Texture>(g_VulkanContext->m_AssetHandleContainer, rt->m_TextureDepthStencil);
            DestroyResourceDeferred(g_VulkanContext->m_MainResourcesToDestroy[g_VulkanContext->m_SwapChain->m_ImageIndex], depth_stencil_texture);

            // Check tiling support for this format
            VkImageTiling vk_image_tiling    = VK_IMAGE_TILING_OPTIMAL;
            VkFormat vk_depth_stencil_format = depth_stencil_texture->m_Format;
            VkFormat vk_depth_format         = GetSupportedTilingFormat(g_VulkanContext->m_PhysicalDevice.m_Device, &vk_depth_stencil_format,
                1, vk_image_tiling, VK_FORMAT_FEATURE_DEPTH_STENCIL_ATTACHMENT_BIT);

            if (vk_depth_format == VK_FORMAT_UNDEFINED)
            {
                vk_image_tiling = VK_IMAGE_TILING_LINEAR;
            }

            VkResult res = CreateDepthStencilTexture(g_VulkanContext,
                vk_depth_stencil_format, vk_image_tiling,
                width, height, VK_SAMPLE_COUNT_1_BIT,
                VK_IMAGE_ASPECT_DEPTH_BIT,
                depth_stencil_texture);
            CHECK_VK_ERROR(res);
        }

        DestroyRenderTarget(&g_VulkanContext->m_LogicalDevice, rt);
        VkResult res = CreateRenderTarget(g_VulkanContext,
            rt->m_TextureColor,
            rt->m_ColorAttachmentBufferTypes,
            rt->m_ColorAttachmentCount,
            rt->m_TextureDepthStencil, rt);
        CHECK_VK_ERROR(res);
    }

    static bool VulkanIsTextureFormatSupported(HContext context, TextureFormat format)
    {
        return (g_VulkanContext->m_TextureFormatSupport & (1 << format)) != 0;
    }

    static Texture* VulkanNewTextureInternal(const TextureCreationParams& params)
    {
        Texture* tex = new Texture;
        InitializeVulkanTexture(tex);

        tex->m_Type        = params.m_Type;
        tex->m_Width       = params.m_Width;
        tex->m_Height      = params.m_Height;
        tex->m_Depth       = params.m_Depth;
        tex->m_MipMapCount = params.m_MipMapCount;

        if (params.m_OriginalWidth == 0)
        {
            tex->m_OriginalWidth  = params.m_Width;
            tex->m_OriginalHeight = params.m_Height;
        }
        else
        {
            tex->m_OriginalWidth  = params.m_OriginalWidth;
            tex->m_OriginalHeight = params.m_OriginalHeight;
        }
        return tex;
    }

    static HTexture VulkanNewTexture(HContext context, const TextureCreationParams& params)
    {
        return StoreAssetInContainer(g_VulkanContext->m_AssetHandleContainer, VulkanNewTextureInternal(params), ASSET_TYPE_TEXTURE);
    }

    static void VulkanDeleteTextureInternal(Texture* texture)
    {
        DestroyResourceDeferred(g_VulkanContext->m_MainResourcesToDestroy[g_VulkanContext->m_SwapChain->m_ImageIndex], texture);
        delete texture;
    }

    static void VulkanDeleteTexture(HTexture texture)
    {
        VulkanDeleteTextureInternal(GetAssetFromContainer<Texture>(g_VulkanContext->m_AssetHandleContainer, texture));
        g_VulkanContext->m_AssetHandleContainer.Release(texture);
    }

    static inline uint32_t GetOffsetFromMipmap(Texture* texture, uint8_t mipmap)
    {
        uint8_t bitspp  = GetTextureFormatBitsPerPixel(texture->m_GraphicsFormat);
        uint32_t width  = texture->m_Width;
        uint32_t height = texture->m_Height;
        uint32_t offset = 0;

        for (uint32_t i = 0; i < mipmap; ++i)
        {
            offset += width * height * bitspp;
            width  /= 2;
            height /= 2;
        }

        offset /= 8;
        return offset;
    }

    static void CopyToTexture(VulkanContext* context, const TextureParams& params,
        bool useStageBuffer, uint32_t texDataSize, void* texDataPtr, Texture* textureOut)
    {
        VkDevice vk_device = context->m_LogicalDevice.m_Device;
        uint8_t layer_count = textureOut->m_Depth;
        assert(layer_count > 0);

        // TODO There is potentially a bunch of redundancy here.
        //      * Can we use a single command buffer for these updates,
        //        and not create a new one in every transition?
        //      * Should we batch upload all the mipmap levels instead?
        //        There's a lot of extra work doing all these transitions and image copies
        //        per mipmap instead of batching in one cmd
        if (useStageBuffer)
        {
            uint32_t slice_size = texDataSize / layer_count;

        #ifdef __MACH__
            // Note: There is an annoying validation issue on osx for layered compressed data that causes a validation error
            //       due to misalignment of the data when using a stage buffer. The offsets in the stage buffer needs to be
            //       8 byte aligned but for compressed data that is not the case for the lowest mipmaps.
            //       This might need some more investigation, but for now we don't want a crash at least...
            if (slice_size < 8 && layer_count > 1)
            {
                return;
            }
        #endif

            // Create one-time commandbuffer to carry the copy command
            VkCommandBuffer vk_command_buffer;
            CreateCommandBuffers(vk_device, context->m_LogicalDevice.m_CommandPool, 1, &vk_command_buffer);
            VkCommandBufferBeginInfo vk_command_buffer_begin_info;
            memset(&vk_command_buffer_begin_info, 0, sizeof(VkCommandBufferBeginInfo));

            vk_command_buffer_begin_info.sType = VK_STRUCTURE_TYPE_COMMAND_BUFFER_BEGIN_INFO;
            vk_command_buffer_begin_info.flags = VK_COMMAND_BUFFER_USAGE_ONE_TIME_SUBMIT_BIT;
            VkResult res = vkBeginCommandBuffer(vk_command_buffer, &vk_command_buffer_begin_info);
            CHECK_VK_ERROR(res);

            VkSubmitInfo vk_submit_info;
            memset(&vk_submit_info, 0, sizeof(vk_submit_info));
            vk_submit_info.sType              = VK_STRUCTURE_TYPE_SUBMIT_INFO;
            vk_submit_info.commandBufferCount = 1;
            vk_submit_info.pCommandBuffers    = &vk_command_buffer;

            DeviceBuffer stage_buffer(VK_BUFFER_USAGE_TRANSFER_SRC_BIT);

            res = CreateDeviceBuffer(context->m_PhysicalDevice.m_Device, vk_device, texDataSize,
                VK_MEMORY_PROPERTY_HOST_VISIBLE_BIT | VK_MEMORY_PROPERTY_HOST_COHERENT_BIT, &stage_buffer);
            CHECK_VK_ERROR(res);

            res = WriteToDeviceBuffer(vk_device, texDataSize, 0, texDataPtr, &stage_buffer);
            CHECK_VK_ERROR(res);

            // Transition image to transfer dst for the mipmap level we are uploading
            res = TransitionImageLayout(vk_device, context->m_LogicalDevice.m_CommandPool, context->m_LogicalDevice.m_GraphicsQueue,
                textureOut->m_Handle.m_Image, VK_IMAGE_ASPECT_COLOR_BIT, VK_IMAGE_LAYOUT_UNDEFINED, VK_IMAGE_LAYOUT_TRANSFER_DST_OPTIMAL,
                params.m_MipMap, layer_count);
            CHECK_VK_ERROR(res);

            // NOTE: We should check max layer count in the device properties!
            VkBufferImageCopy* vk_copy_regions = new VkBufferImageCopy[layer_count];
            for (int i = 0; i < layer_count; ++i)
            {
                VkBufferImageCopy& vk_copy_region = vk_copy_regions[i];
                vk_copy_region.bufferOffset                    = i * slice_size;
                vk_copy_region.bufferRowLength                 = 0;
                vk_copy_region.bufferImageHeight               = 0;
                vk_copy_region.imageOffset.x                   = params.m_X;
                vk_copy_region.imageOffset.y                   = params.m_Y;
                vk_copy_region.imageOffset.z                   = 0;
                vk_copy_region.imageExtent.width               = params.m_Width;
                vk_copy_region.imageExtent.height              = params.m_Height;
                vk_copy_region.imageExtent.depth               = 1;
                vk_copy_region.imageSubresource.aspectMask     = VK_IMAGE_ASPECT_COLOR_BIT;
                vk_copy_region.imageSubresource.mipLevel       = params.m_MipMap;
                vk_copy_region.imageSubresource.baseArrayLayer = i;
                vk_copy_region.imageSubresource.layerCount     = 1;
            }

            vkCmdCopyBufferToImage(vk_command_buffer, stage_buffer.m_Handle.m_Buffer,
                textureOut->m_Handle.m_Image, VK_IMAGE_LAYOUT_TRANSFER_DST_OPTIMAL,
                layer_count, vk_copy_regions);

            res = vkEndCommandBuffer(vk_command_buffer);
            CHECK_VK_ERROR(res);

            res = vkQueueSubmit(context->m_LogicalDevice.m_GraphicsQueue, 1, &vk_submit_info, VK_NULL_HANDLE);
            CHECK_VK_ERROR(res);

            vkQueueWaitIdle(context->m_LogicalDevice.m_GraphicsQueue);

            res = TransitionImageLayout(vk_device, context->m_LogicalDevice.m_CommandPool, context->m_LogicalDevice.m_GraphicsQueue,
                textureOut->m_Handle.m_Image, VK_IMAGE_ASPECT_COLOR_BIT, VK_IMAGE_LAYOUT_TRANSFER_DST_OPTIMAL, VK_IMAGE_LAYOUT_SHADER_READ_ONLY_OPTIMAL,
                params.m_MipMap, layer_count);
            CHECK_VK_ERROR(res);

            DestroyDeviceBuffer(vk_device, &stage_buffer.m_Handle);

            vkFreeCommandBuffers(vk_device, context->m_LogicalDevice.m_CommandPool, 1, &vk_command_buffer);

            delete[] vk_copy_regions;
        }
        else
        {
            uint32_t write_offset = GetOffsetFromMipmap(textureOut, (uint8_t) params.m_MipMap);

            VkResult res = WriteToDeviceBuffer(vk_device, texDataSize, write_offset, texDataPtr, &textureOut->m_DeviceBuffer);
            CHECK_VK_ERROR(res);

            res = TransitionImageLayout(vk_device, context->m_LogicalDevice.m_CommandPool, context->m_LogicalDevice.m_GraphicsQueue, textureOut->m_Handle.m_Image,
                VK_IMAGE_ASPECT_COLOR_BIT, VK_IMAGE_LAYOUT_UNDEFINED, VK_IMAGE_LAYOUT_SHADER_READ_ONLY_OPTIMAL, params.m_MipMap, layer_count);
            CHECK_VK_ERROR(res);
        }
    }

    static void VulkanSetTextureInternal(Texture* texture, const TextureParams& params)
    {
        // Same as graphics_opengl.cpp
        switch (params.m_Format)
        {
            case TEXTURE_FORMAT_DEPTH:
            case TEXTURE_FORMAT_STENCIL:
                dmLogError("Unable to upload texture data, unsupported type (%s).", GetTextureFormatLiteral(params.m_Format));
                return;
            default:break;
        }

        assert(params.m_Width  <= g_VulkanContext->m_PhysicalDevice.m_Properties.limits.maxImageDimension2D);
        assert(params.m_Height <= g_VulkanContext->m_PhysicalDevice.m_Properties.limits.maxImageDimension2D);

        if (texture->m_MipMapCount == 1 && params.m_MipMap > 0)
        {
            return;
        }

        TextureFormat format_orig   = params.m_Format;
        uint16_t tex_layer_count    = dmMath::Max(texture->m_Depth, params.m_Depth);
        uint8_t tex_bpp             = GetTextureFormatBitsPerPixel(params.m_Format);
        size_t tex_data_size        = 0;
        void*  tex_data_ptr         = (void*)params.m_Data;
        VkFormat vk_format          = GetVulkanFormatFromTextureFormat(params.m_Format);

        if (vk_format == VK_FORMAT_UNDEFINED)
        {
            dmLogError("Unable to upload texture data, unsupported type (%s).", GetTextureFormatLiteral(format_orig));
            return;
        }

        LogicalDevice& logical_device       = g_VulkanContext->m_LogicalDevice;
        VkPhysicalDevice vk_physical_device = g_VulkanContext->m_PhysicalDevice.m_Device;

        // Note: There's no RGB support in Vulkan. We have to expand this to four channels
        // TODO: Can we use R11G11B10 somehow?
        if (format_orig == TEXTURE_FORMAT_RGB)
        {
            uint32_t data_pixel_count = params.m_Width * params.m_Height * tex_layer_count;
            uint8_t bpp_new           = 32;
            uint8_t* data_new         = new uint8_t[data_pixel_count * bpp_new];

            RepackRGBToRGBA(data_pixel_count, (uint8_t*) tex_data_ptr, data_new);
            vk_format     = VK_FORMAT_R8G8B8A8_UNORM;
            tex_data_ptr  = data_new;
            tex_bpp       = bpp_new;
        }

        tex_data_size             = tex_bpp * params.m_Width * params.m_Height * tex_layer_count;
        texture->m_GraphicsFormat = params.m_Format;
        texture->m_MipMapCount    = dmMath::Max(texture->m_MipMapCount, (uint16_t)(params.m_MipMap+1));
        texture->m_Depth          = tex_layer_count;

        VulkanSetTextureParamsInternal(texture, params.m_MinFilter, params.m_MagFilter, params.m_UWrap, params.m_VWrap, 1.0f);

        if (params.m_SubUpdate)
        {
            // data size might be different if we have generated a new image
            tex_data_size = params.m_Width * params.m_Height * tex_bpp * tex_layer_count;
        }
        else if (params.m_MipMap == 0)
        {
            if (texture->m_Format != vk_format || texture->m_Width != params.m_Width || texture->m_Height != params.m_Height)
            {
                DestroyResourceDeferred(g_VulkanContext->m_MainResourcesToDestroy[g_VulkanContext->m_SwapChain->m_ImageIndex], texture);
                texture->m_Format      = vk_format;
                texture->m_Width       = params.m_Width;
                texture->m_Height      = params.m_Height;

                // Note:
                // If the texture has requested mipmaps and we need to recreate the texture, make sure to allocate enough mipmaps.
                // For vulkan this means that we can't cap a texture to a specific mipmap count since the engine expects
                // that setting texture data works like the OpenGL backend where we set the mipmap count to zero and then
                // update the mipmap count based on the params. If we recreate the texture when that is detected (i.e we have too few mipmaps in the texture)
                // we will lose all the data that was previously uploaded. We could copy that data, but for now this is the easiest way of dealing with this..

                if (texture->m_MipMapCount > 1)
                {
                    texture->m_MipMapCount = (uint16_t) GetMipmapCount(dmMath::Max(texture->m_Width, texture->m_Height));
                }
            }
        }

        bool use_stage_buffer = true;
#if defined(DM_PLATFORM_IOS)
        // Can't use a staging buffer for MoltenVK when we upload
        // PVRTC textures.
        if (vk_format == VK_FORMAT_PVRTC1_2BPP_UNORM_BLOCK_IMG ||
            vk_format == VK_FORMAT_PVRTC1_4BPP_UNORM_BLOCK_IMG)
        {
            use_stage_buffer = false;
        }
#endif

        // If texture hasn't been used yet or if it has been changed
        if (texture->m_Destroyed || texture->m_Handle.m_Image == VK_NULL_HANDLE)
        {
            assert(!params.m_SubUpdate);
            VkImageTiling vk_image_tiling           = VK_IMAGE_TILING_OPTIMAL;
            VkImageUsageFlags vk_usage_flags        = VK_IMAGE_USAGE_TRANSFER_DST_BIT | VK_IMAGE_USAGE_SAMPLED_BIT | VK_IMAGE_USAGE_STORAGE_BIT;
            VkFormatFeatureFlags vk_format_features = VK_FORMAT_FEATURE_SAMPLED_IMAGE_BIT;
            VkImageLayout vk_initial_layout         = VK_IMAGE_LAYOUT_UNDEFINED;
            VkMemoryPropertyFlags vk_memory_type    = VK_MEMORY_PROPERTY_DEVICE_LOCAL_BIT;

            if (!use_stage_buffer)
            {
                vk_usage_flags = VK_IMAGE_USAGE_SAMPLED_BIT;
                vk_memory_type = VK_MEMORY_PROPERTY_HOST_VISIBLE_BIT | VK_MEMORY_PROPERTY_HOST_COHERENT_BIT;
            }

            // Check this format for optimal layout support
            if (VK_FORMAT_UNDEFINED == GetSupportedTilingFormat(vk_physical_device, &vk_format,
                1, vk_image_tiling, vk_format_features))
            {
                // Linear doesn't support mipmapping (for MoltenVK only?)
                vk_image_tiling        = VK_IMAGE_TILING_LINEAR;
                texture->m_MipMapCount = 1;
            }

            VkResult res = CreateTexture2D(vk_physical_device, logical_device.m_Device,
                texture->m_Width, texture->m_Height, tex_layer_count, texture->m_MipMapCount, VK_SAMPLE_COUNT_1_BIT,
                vk_format, vk_image_tiling, vk_usage_flags,
                vk_memory_type, VK_IMAGE_ASPECT_COLOR_BIT, vk_initial_layout, texture);
            CHECK_VK_ERROR(res);
        }

        tex_data_size = (int) ceil((float) tex_data_size / 8.0f);

        CopyToTexture(g_VulkanContext, params, use_stage_buffer, tex_data_size, tex_data_ptr, texture);

        if (format_orig == TEXTURE_FORMAT_RGB)
        {
            delete[] (uint8_t*)tex_data_ptr;
        }
    }

    void VulkanDestroyResources(HContext _context)
    {
        VulkanContext* context = (VulkanContext*)_context;
        VkDevice vk_device = context->m_LogicalDevice.m_Device;

        context->m_PipelineCache.Iterate(DestroyPipelineCacheCb, context);

        DestroyDeviceBuffer(vk_device, &context->m_MainTextureDepthStencil.m_DeviceBuffer.m_Handle);
        DestroyTexture(vk_device, &context->m_MainTextureDepthStencil.m_Handle);
        DestroyTexture(vk_device, &context->m_DefaultTexture2D->m_Handle);
        DestroyTexture(vk_device, &context->m_DefaultTexture2DArray->m_Handle);
        DestroyTexture(vk_device, &context->m_DefaultTextureCubeMap->m_Handle);

        vkDestroyRenderPass(vk_device, context->m_MainRenderPass, 0);

        vkFreeCommandBuffers(vk_device, context->m_LogicalDevice.m_CommandPool, context->m_MainCommandBuffers.Size(), context->m_MainCommandBuffers.Begin());
        vkFreeCommandBuffers(vk_device, context->m_LogicalDevice.m_CommandPool, 1, &context->m_MainCommandBufferUploadHelper);

        for (uint8_t i=0; i < context->m_MainFrameBuffers.Size(); i++)
        {
            vkDestroyFramebuffer(vk_device, context->m_MainFrameBuffers[i], 0);
        }

        for (uint8_t i=0; i < context->m_TextureSamplers.Size(); i++)
        {
            DestroyTextureSampler(vk_device, &context->m_TextureSamplers[i]);
        }

        for (uint8_t i=0; i < context->m_MainScratchBuffers.Size(); i++)
        {
            DestroyDeviceBuffer(vk_device, &context->m_MainScratchBuffers[i].m_DeviceBuffer.m_Handle);
        }

        for (uint8_t i=0; i < context->m_MainDescriptorAllocators.Size(); i++)
        {
            DestroyDescriptorAllocator(vk_device, &context->m_MainDescriptorAllocators[i].m_Handle);
        }

        for (uint8_t i=0; i < context->m_MainCommandBuffers.Size(); i++)
        {
            FlushResourcesToDestroy(vk_device, context->m_MainResourcesToDestroy[i]);
        }

        for (size_t i = 0; i < DM_MAX_FRAMES_IN_FLIGHT; i++) {
            FrameResource& frame_resource = context->m_FrameResources[i];
            vkDestroySemaphore(vk_device, frame_resource.m_RenderFinished, 0);
            vkDestroySemaphore(vk_device, frame_resource.m_ImageAvailable, 0);
            vkDestroyFence(vk_device, frame_resource.m_SubmitFence, 0);
        }

        DestroySwapChain(vk_device, context->m_SwapChain);
        DestroyLogicalDevice(&context->m_LogicalDevice);
        DestroyPhysicalDevice(&context->m_PhysicalDevice);
    }

    static void VulkanSetTexture(HTexture texture, const TextureParams& params)
    {
        Texture* tex = GetAssetFromContainer<Texture>(g_VulkanContext->m_AssetHandleContainer, texture);
        VulkanSetTextureInternal(tex, params);
    }

    static void VulkanSetTextureAsync(HTexture texture, const TextureParams& params)
    {
        // Async texture loading is not supported in Vulkan, defaulting to syncronous loading until then
        Texture* tex = GetAssetFromContainer<Texture>(g_VulkanContext->m_AssetHandleContainer, texture);
        VulkanSetTextureInternal(tex, params);
    }

    static float GetMaxAnisotrophyClamped(float max_anisotropy_requested)
    {
        return dmMath::Min(max_anisotropy_requested, g_VulkanContext->m_PhysicalDevice.m_Properties.limits.maxSamplerAnisotropy);
    }

    static void VulkanSetTextureParamsInternal(Texture* texture, TextureFilter minfilter, TextureFilter magfilter, TextureWrap uwrap, TextureWrap vwrap, float max_anisotropy)
    {
        TextureSampler sampler   = g_VulkanContext->m_TextureSamplers[texture->m_TextureSamplerIndex];
        float anisotropy_clamped = GetMaxAnisotrophyClamped(max_anisotropy);

        if (sampler.m_MinFilter     != minfilter              ||
            sampler.m_MagFilter     != magfilter              ||
            sampler.m_AddressModeU  != uwrap                  ||
            sampler.m_AddressModeV  != vwrap                  ||
            sampler.m_MaxLod        != texture->m_MipMapCount ||
            sampler.m_MaxAnisotropy != anisotropy_clamped)
        {
            int16_t sampler_index = GetTextureSamplerIndex(g_VulkanContext->m_TextureSamplers, minfilter, magfilter, uwrap, vwrap, texture->m_MipMapCount, anisotropy_clamped);
            if (sampler_index < 0)
            {
                sampler_index = CreateVulkanTextureSampler(g_VulkanContext->m_LogicalDevice.m_Device, g_VulkanContext->m_TextureSamplers, minfilter, magfilter, uwrap, vwrap, texture->m_MipMapCount, anisotropy_clamped);
            }

            texture->m_TextureSamplerIndex = sampler_index;
        }
    }

    static void VulkanSetTextureParams(HTexture texture, TextureFilter minfilter, TextureFilter magfilter, TextureWrap uwrap, TextureWrap vwrap, float max_anisotropy)
    {
        Texture* tex = GetAssetFromContainer<Texture>(g_VulkanContext->m_AssetHandleContainer, texture);
        VulkanSetTextureParamsInternal(tex, minfilter, magfilter, uwrap, vwrap, max_anisotropy);
    }

    // NOTE: Currently over estimates the resource usage for compressed formats!
    static uint32_t VulkanGetTextureResourceSize(HTexture texture)
    {
        Texture* tex = GetAssetFromContainer<Texture>(g_VulkanContext->m_AssetHandleContainer, texture);
        uint32_t size_total = 0;
        uint32_t size = tex->m_Width * tex->m_Height * dmMath::Max(1U, GetTextureFormatBitsPerPixel(tex->m_GraphicsFormat)/8);
        for(uint32_t i = 0; i < tex->m_MipMapCount; ++i)
        {
            size_total += size;
            size >>= 2;
        }
        if (tex->m_Type == TEXTURE_TYPE_CUBE_MAP)
        {
            size_total *= 6;
        }
        return size_total + sizeof(Texture);
    }

    static uint16_t VulkanGetTextureWidth(HTexture texture)
    {
        return GetAssetFromContainer<Texture>(g_VulkanContext->m_AssetHandleContainer, texture)->m_Width;
    }

    static uint16_t VulkanGetTextureHeight(HTexture texture)
    {
        return GetAssetFromContainer<Texture>(g_VulkanContext->m_AssetHandleContainer, texture)->m_Height;
    }

    static uint16_t VulkanGetOriginalTextureWidth(HTexture texture)
    {
        return GetAssetFromContainer<Texture>(g_VulkanContext->m_AssetHandleContainer, texture)->m_OriginalWidth;
    }

    static uint16_t VulkanGetOriginalTextureHeight(HTexture texture)
    {
        return GetAssetFromContainer<Texture>(g_VulkanContext->m_AssetHandleContainer, texture)->m_OriginalHeight;
    }

    static uint16_t VulkanGetTextureDepth(HTexture texture)
    {
        return GetAssetFromContainer<Texture>(g_VulkanContext->m_AssetHandleContainer, texture)->m_Depth;
    }

    static uint8_t VulkanGetTextureMipmapCount(HTexture texture)
    {
        return GetAssetFromContainer<Texture>(g_VulkanContext->m_AssetHandleContainer, texture)->m_MipMapCount;
    }

    static TextureType VulkanGetTextureType(HTexture texture)
    {
        return GetAssetFromContainer<Texture>(g_VulkanContext->m_AssetHandleContainer, texture)->m_Type;
    }

    static HandleResult VulkanGetTextureHandle(HTexture texture, void** out_handle)
    {
        assert(0 && "GetTextureHandle is not implemented on Vulkan.");
        return HANDLE_RESULT_NOT_AVAILABLE;
    }

    static uint8_t VulkanGetNumTextureHandles(HTexture texture)
    {
        return 1;
    }

    static void VulkanEnableTexture(HContext context, uint32_t unit, uint8_t value_index, HTexture texture)
    {
        assert(unit < DM_MAX_TEXTURE_UNITS);
        g_VulkanContext->m_TextureUnits[unit] = texture;
    }

    static void VulkanDisableTexture(HContext context, uint32_t unit, HTexture texture)
    {
        assert(unit < DM_MAX_TEXTURE_UNITS);
        g_VulkanContext->m_TextureUnits[unit] = 0x0;
    }

    static uint32_t VulkanGetMaxTextureSize(HContext context)
    {
        return g_VulkanContext->m_PhysicalDevice.m_Properties.limits.maxImageDimension2D;
    }

    static uint32_t VulkanGetTextureStatusFlags(HTexture texture)
    {
        return 0;
    }

    static void VulkanReadPixels(HContext context, void* buffer, uint32_t buffer_size)
    {
        // JG: If someone needs this feature we should implement this at some point
        assert(0 && "Not implemented on vulkan!");
    }

    static void VulkanRunApplicationLoop(void* user_data, WindowStepMethod step_method, WindowIsRunning is_running)
    {
        while (0 != is_running(user_data))
        {
            step_method(user_data);
        }
    }

    void DestroyPipelineCacheCb(VulkanContext* context, const uint64_t* key, Pipeline* value)
    {
        DestroyPipeline(g_VulkanContext->m_LogicalDevice.m_Device, value);
    }

    static bool VulkanIsContextFeatureSupported(HContext context, ContextFeature feature)
    {
        return true;
    }

    static bool VulkanIsAssetHandleValid(HContext _context, HAssetHandle asset_handle)
    {
        if (asset_handle == 0)
        {
            return false;
        }

        VulkanContext* context = (VulkanContext*) _context;
        AssetType type         = GetAssetType(asset_handle);

        if (type == ASSET_TYPE_TEXTURE)
        {
            return GetAssetFromContainer<Texture>(context->m_AssetHandleContainer, asset_handle) != 0;
        }
        else if (type == ASSET_TYPE_RENDER_TARGET)
        {
            return GetAssetFromContainer<RenderTarget>(context->m_AssetHandleContainer, asset_handle) != 0;
        }
        return false;
    }

    static GraphicsAdapterFunctionTable VulkanRegisterFunctionTable()
    {
        GraphicsAdapterFunctionTable fn_table = {};
        DM_REGISTER_GRAPHICS_FUNCTION_TABLE(fn_table, Vulkan);
        return fn_table;
    }
}<|MERGE_RESOLUTION|>--- conflicted
+++ resolved
@@ -2769,21 +2769,7 @@
     static uint32_t VulkanGetAttributeCount(HProgram prog)
     {
         Program* program_ptr = (Program*) prog;
-<<<<<<< HEAD
-
-        if (program_ptr->m_VertexModule && program_ptr->m_FragmentModule)
-        {
-            return program_ptr->m_VertexModule->m_UniformCount + program_ptr->m_FragmentModule->m_UniformCount;
-        }
-        else if (program_ptr->m_ComputeModule)
-        {
-            return program_ptr->m_ComputeModule->m_UniformCount;
-        }
-        assert(0 && "No shader module!");
-        return 0;
-=======
         return program_ptr->m_VertexModule->m_InputCount;
->>>>>>> 4b6bea84
     }
 
     // TODO: Move to graphics.cpp
@@ -2827,8 +2813,16 @@
     {
         assert(prog);
         Program* program_ptr = (Program*) prog;
-        assert(program_ptr->m_VertexModule && program_ptr->m_FragmentModule);
-        return program_ptr->m_VertexModule->m_UniformCount + program_ptr->m_FragmentModule->m_UniformCount;
+        if (program_ptr->m_VertexModule && program_ptr->m_FragmentModule)
+        {
+            return program_ptr->m_VertexModule->m_UniformCount + program_ptr->m_FragmentModule->m_UniformCount;
+        }
+        else if (program_ptr->m_ComputeModule)
+        {
+            return program_ptr->m_ComputeModule->m_UniformCount;
+        }
+        assert(0 && "No shader module!");
+        return 0;
     }
 
     static uint32_t VulkanGetUniformName(HProgram prog, uint32_t index, char* buffer, uint32_t buffer_size, Type* type, int32_t* size)
