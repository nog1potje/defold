(ns editors.particlefx
  (:require [dynamo.ui :refer :all]
            [clojure.set :refer [union]]
            [plumbing.core :refer [fnk defnk]]
            [schema.core :as s]
            [schema.macros :as sm]
            [dynamo.buffers :refer :all]
            [dynamo.editors :as ed]
            [dynamo.env :as e]
            [dynamo.geom :as g :refer [to-short-uv]]
            [dynamo.gl :as gl :refer :all]
            [dynamo.gl.shader :as shader]
            [dynamo.gl.texture :as texture]
            [dynamo.gl.protocols :as glp]
            [dynamo.gl.vertex :as vtx]
            [dynamo.node :as n :refer :all]
            [dynamo.system :as ds :refer [transactional in add connect set-property in-transaction?]]
            [internal.ui.scene-editor :refer :all]
            [internal.ui.background :refer :all]
            [internal.ui.grid :refer :all]
            [dynamo.camera :refer :all]
            [dynamo.file :refer :all]
            [dynamo.file.protobuf :as protobuf :refer [protocol-buffer-converters pb->str]]
            [dynamo.project :as p :refer [register-loader register-editor]]
            [dynamo.types :refer :all]
            [dynamo.texture :refer :all]
            [dynamo.image :refer :all]
            [dynamo.particle-lib :as pl :refer :all]
            [dynamo.ui :as ui :refer [defcommand defhandler]]
            [internal.ui.menus :as menus]
            [internal.ui.handlers :as handlers]
            [internal.render.pass :as pass]
            [service.log :as log :refer [logging-exceptions]]
            [camel-snake-kebab :refer :all])
  (:import  [com.dynamo.particle.proto Particle$ParticleFX
             Particle$Emitter Particle$Emitter$Property Particle$Emitter$ParticleProperty
             Particle$Modifier Particle$Modifier$Property
             Particle$SplinePoint]
            [com.jogamp.opengl.util.awt TextRenderer]
            [java.nio ByteBuffer IntBuffer]
            [dynamo.types Animation Image TextureSet Rect EngineFormatTexture AABB]
            [java.awt.image BufferedImage]
            [javax.media.opengl GL GL2 GLContext GLDrawableFactory]
            [javax.vecmath Matrix4d Point3d Quat4d Vector3d]
            [org.eclipse.core.commands ExecutionEvent]
            [com.sun.jna Pointer Native Callback]))

(defnode TransformNode
  (property position {:schema Point3d})
  (property rotation {:schema Quat4d})
  (property scale    {:schema Vector3d}))

(defnk produce-property-value
  [this t points]
  ;; For now, return first value
  {(:key this) (:y (first points))})

(defnode PropertyNode
  (property key s/Any)
  (property points [{:x s/Num :y s/Num :t-x s/Num :t-y s/Num}])
  (input t s/Num)
  (output value s/Any :cached produce-property-value))

(defnode SpreadPropertyNode
  (inherits PropertyNode)
  (property spread s/Num))

(defnode EmitterPropertyNode
  (inherits SpreadPropertyNode))

(defnode ParticlePropertyNode
  (inherits PropertyNode))

(defnode ModifierPropertyNode
  (inherits SpreadPropertyNode))

(defnk produce-properties
  [this property-sources]
  (merge (select-keys this (-> this :descriptor :properties keys)) (apply merge-with concat property-sources)))

(defnode PropertiesNode
  (input property-sources [s/Any])
  (output properties s/Any produce-properties))

(defn half [v]
  (* 0.5 v))

(defn render-emitter-outlines
  [ctx ^GL2 gl this]
  (let [properties (n/get-node-value this :properties)
        size-x    (:size-x properties)
        size-y    (:size-y properties)
        size-z    (:size-z properties)]
    (print "hej")
    (do-gl [this            (assoc this :gl-context ctx)
                                this            (assoc this :gl gl)]
                               ;; Convert into vbo
                               (.glBegin gl GL/GL_LINES)
                               (.glVertex3f gl 0.0 0.0 0.0)
                               (.glVertex3f gl (half size-x) size-y 0.0)
                               (.glVertex3f gl (half size-x) size-y 0.0)
                               (.glVertex3f gl (half (- size-x)) size-y 0.0)
                               (.glVertex3f gl (half (- size-x)) size-y 0.0)
                               (.glVertex3f gl 0.0 0.0 0.0)
                               (.glEnd gl))))

(defn render-modifier-outlines
  [ctx ^GL2 gl this]
  (let [properties (n/get-node-value this :properties)
        scale    (:magnitude properties)]
    (print "PROPS!!!")
    (print this)
    (print properties)
    (print scale)
    (do-gl [this (assoc this :gl-context ctx)
            this (assoc this :gl gl)]
           ;; Convert into vbo
           (.glBegin gl GL/GL_LINES)
           (.glVertex3f gl 0.0 0.0 0.0)
           (.glVertex3f gl scale scale 0.0)
           (.glVertex3f gl scale scale 0.0)
           (.glVertex3f gl (- scale) scale 0.0)
           (.glVertex3f gl (- scale) scale 0.0)
           (.glVertex3f gl 0.0 0.0 0.0)
           (.glEnd gl))))

(defnk produce-renderable :- RenderData
  [this renderables]
  (let [world (Matrix4d. g/Identity4d)]
    (apply merge-with concat renderables)))

(defnk unit-bounding-box
  []
  (-> (g/null-aabb)
    (g/aabb-incorporate  1  1  1)
    (g/aabb-incorporate -1 -1 -1)))

(defn render-particles []
  (println "I'm rendering particles!"))

(defnode ParticlefxRender
  (property context     Pointer)
  (input    renderables [RenderData])
  (output   renderable  RenderData :cached produce-renderable))

(defnk compile-particlefx :- s/Bool
  [this g project particlefx]
  #_(.toByteArray (particlefx-protocol-buffer (:texture-name this) textureset))
  )

(defnode ParticlefxSave
  (input particlefx-properties s/Any)
  #_(output compiled-particlefx s/Any :on-update compile-particlefx))

(defnode ParticlefxProperties
  (inherits PropertiesNode))

(defnk passthrough-renderables
  [renderables]
  renderables)

(defnode ParticlefxNode
  (inherits OutlineNode)
  (inherits ParticlefxProperties)
  (input    renderables s/Any)
  (output   renderables s/Any :cached passthrough-renderables)
  (output   aabb        AABB  unit-bounding-box)
  #_ParticleLibrary$RenderInstanceCallback
  #_(invoke [this user-context material texture world-transform blend-mode vertex-index vertex-count constants constant-count]
          (render-particles)))

(defnode EmitterProperties
  (inherits PropertiesNode)
  (property id s/Str)
  (property mode s/Any)
  (property duration s/Num)
  (property space s/Any)
  (property tile-source s/Str)
  (property animation s/Str)
  (property material s/Str)
  (property blend-mode s/Any)
  (property particle-orientation s/Any)
  (property inherit-velocity s/Num)
  (property max-particle-count s/Int)
  (property type s/Any)
  (property start-delay s/Num))

(defnk produce-emitter-renderable :- RenderData
  [this project renderables]
  (let [world (Matrix4d. g/Identity4d)
        renderable {pass/outline
                    [{:world-transform world
                      :render-fn       (fn [ctx gl glu text-renderer] (render-emitter-outlines ctx gl this))}]}]
    (apply merge-with concat renderable renderables)
    ))

(defnode EmitterRender
  (input renderables    [RenderData])
  (output renderable    RenderData :cached produce-emitter-renderable))

(defnode EmitterNode
  (inherits TransformNode)
  (inherits OutlineNode)
  (inherits EmitterProperties)
  (inherits EmitterRender))

(defnode ModifierProperties
  (inherits PropertiesNode)
  (property type s/Any)
  (property use-direction int))

(defnk produce-modifier-renderable :- RenderData
  [this project]
  (let [world (Matrix4d. g/Identity4d)]
    {pass/outline
     [{:world-transform world
       :render-fn       (fn [ctx gl glu text-renderer] (render-modifier-outlines ctx gl this))}]}))

(defnode ModifierRender
    (output renderable    RenderData :cached produce-modifier-renderable))

(defnode ModifierNode
  (inherits TransformNode)
  (inherits OutlineNode)
  (inherits ModifierProperties)
  (inherits ModifierRender))

(protocol-buffer-converters
Particle$ParticleFX
{:node-type       ParticlefxNode
 :node-properties {:emitters-list [:tree -> :children
                                   :renderable -> :renderables]
                   :modifiers-list [:tree -> :children
                                    :renderable -> :renderables]}}

Particle$Emitter
{:node-type        EmitterNode
 :basic-properties [:id :mode :duration :space :position :rotation :tile-source :animation :material :blend-mode
                    :particle-orientation :inherit-velocity :max-particle-count :type :start-delay]
 :node-properties {:properties-list [:value -> :property-sources]
                   :particle-properties-list [:value -> :property-sources]
                   :modifiers-list [:tree -> :children
                                    :renderable -> :renderables]}
 :enum-maps {:mode (automatic-protobuf-enum Particle$PlayMode "PLAY_MODE_")
             :space (automatic-protobuf-enum Particle$EmissionSpace "EMISSION_SPACE_")
             :blend-mode (automatic-protobuf-enum Particle$BlendMode "BLEND_MODE_")
             :particle-orientation (automatic-protobuf-enum Particle$ParticleOrientation "PARTICLE_ORIENTATION_")
             :type (automatic-protobuf-enum Particle$EmitterType "EMITTER_TYPE_")}}

Particle$Emitter$Property
{:node-type        EmitterPropertyNode
 :basic-properties [:key :spread :points-list]
 :enum-maps        {:key (automatic-protobuf-enum Particle$EmitterKey "EMITTER_KEY_")}}

Particle$Emitter$ParticleProperty
{:node-type        ParticlePropertyNode
 :basic-properties [:key :points-list]
 :enum-maps        {:key (automatic-protobuf-enum Particle$ParticleKey "PARTICLE_KEY_")}}

Particle$Modifier
{:node-type        ModifierNode
 :basic-properties [:type :use-direction :position :rotation]
 :node-properties  {:properties-list [:value -> :property-sources]}
 :enum-maps        {:type (automatic-protobuf-enum Particle$ModifierType "MODIFIER_TYPE_")}}

Particle$Modifier$Property
{:node-type        ModifierPropertyNode
 :basic-properties [:key :spread :points-list]
 :enum-maps        {:key (automatic-protobuf-enum Particle$ModifierKey "MODIFIER_KEY_")}})

(defmethod protobuf/message->node Particle$SplinePoint
  [msg]
  {:x (.getX msg)
   :y (.getY msg)
   :t-x (.getTX msg)
   :t-y (.getTY msg)})

(defn on-load
<<<<<<< HEAD
  [project-node path reader]
  (let [particlefx-message (protobuf/read-text Particle$ParticleFX reader)
        particlefx         (protobuf/message->node particlefx-message)
        particlefx-save    (ds/add (make-particlefx-save))]
=======
  [path ^Particle$ParticleFX particlefx-message]
  (let [particlefx (message->node particlefx-message)
        particlefx-save (add (n/construct ParticlefxSave))]
    (println "LOADING")
>>>>>>> 10cf7cc1
    (ds/connect particlefx :self particlefx-save :particlefx-properties)
    particlefx))

(defn on-edit
  [project-node editor-site particlefx-node]
  (let [editor (n/construct SceneEditor :name "editor")]
    (in (add editor)
      (let [particlefx-render (add (n/construct ParticlefxRender))
            background (add (n/construct Background))
            grid       (add (n/construct Grid))
            camera     (add (n/construct CameraController :camera (make-camera :orthographic)))
            context (pl/create-context 64 256)]
        (set-property particlefx-render :context context)
        #_(connect particlefx-node   :renderables particlefx-render :renderables)
        (connect camera            :camera      grid   :camera)
        (connect camera            :camera      editor :view-camera)
        (connect camera            :self        editor :controller)
        (connect background        :renderable  editor :renderables)
        (connect grid              :renderable  editor :renderables)
        #_(connect particlefx-render :renderable  editor :renderables)
        (connect particlefx-node   :aabb        editor :aabb)
        #_(
        ))
      editor)))

(when (in-transaction?)
  (p/register-editor "particlefx" #'on-edit)
  (p/register-loader "particlefx" #'on-load))<|MERGE_RESOLUTION|>--- conflicted
+++ resolved
@@ -276,17 +276,10 @@
    :t-y (.getTY msg)})
 
 (defn on-load
-<<<<<<< HEAD
   [project-node path reader]
   (let [particlefx-message (protobuf/read-text Particle$ParticleFX reader)
         particlefx         (protobuf/message->node particlefx-message)
-        particlefx-save    (ds/add (make-particlefx-save))]
-=======
-  [path ^Particle$ParticleFX particlefx-message]
-  (let [particlefx (message->node particlefx-message)
-        particlefx-save (add (n/construct ParticlefxSave))]
-    (println "LOADING")
->>>>>>> 10cf7cc1
+        particlefx-save    (ds/add (n/construct ParticlefxSave))]
     (ds/connect particlefx :self particlefx-save :particlefx-properties)
     particlefx))
 
