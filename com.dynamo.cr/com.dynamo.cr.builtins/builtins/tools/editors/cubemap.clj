(ns editors.cubemap
  (:require [dynamo.ui :refer :all]
            [clojure.set :refer [union]]
            [plumbing.core :refer [fnk defnk]]
            [schema.core :as s]
            [schema.macros :as sm]
            [dynamo.buffers :refer :all]
            [dynamo.camera :as c]
            [dynamo.env :as e]
            [dynamo.file :refer :all]
            [dynamo.file.protobuf :as protobuf :refer [protocol-buffer-converters pb->str]]
            [dynamo.geom :as g :refer [to-short-uv unit-sphere-pos-nrm]]
            [dynamo.gl :as gl :refer [do-gl]]
            [dynamo.gl.shader :as shader]
            [dynamo.gl.texture :as texture]
            [dynamo.gl.protocols :as glp]
            [dynamo.gl.vertex :as vtx]
            [dynamo.image :as img :refer :all]
            [dynamo.node :as n]
            [dynamo.project :as p]
            [dynamo.system :as ds :refer [transactional in add connect in-transaction?]]
            [dynamo.texture :refer :all]
            [dynamo.types :as t :refer :all]
            [dynamo.ui :refer [defcommand defhandler]]
            [internal.node :as in]
            [internal.ui.background :as background]
            [internal.ui.grid :as grid]
            [internal.ui.scene-editor :as ise]
            [internal.ui.menus :as menus]
            [internal.ui.handlers :as handlers]
            [internal.render.pass :as pass]
            [service.log :as log :refer [logging-exceptions]]
            [camel-snake-kebab :refer :all]
            [clojure.osgi.core :refer [*bundle*]])
  (:import  [com.dynamo.graphics.proto Graphics$Cubemap Graphics$TextureImage Graphics$TextureImage$Image Graphics$TextureImage$Type]
            [com.jogamp.opengl.util.awt TextRenderer]
            [java.nio ByteBuffer]
            [dynamo.types Animation Image TextureSet Rect EngineFormatTexture]
            [java.awt.image BufferedImage]
            [javax.media.opengl GL GL2]
            [javax.vecmath Matrix4d Matrix4f Vector4f]
            [org.eclipse.core.commands ExecutionEvent]
            [dynamo.types AABB Camera]))

(n/defnode CubemapImageInputs
  (input image-right  Image)
  (input image-left   Image)
  (input image-top    Image)
  (input image-bottom Image)
  (input image-front  Image)
  (input image-back   Image))

(n/defnode CubemapImageProperties
  (property right  s/Str)
  (property left   s/Str)
  (property top    s/Str)
  (property bottom s/Str)
  (property front  s/Str)
  (property back   s/Str))

(defnk produce-image-right  [image-right]  image-right)
(defnk produce-image-left   [image-left]   image-left)
(defnk produce-image-top    [image-top]    image-top)
(defnk produce-image-bottom [image-bottom] image-bottom)
(defnk produce-image-front  [image-front]  image-front)
(defnk produce-image-back   [image-back]   image-back)

(n/defnode CubemapImageOutputs
  (output image-right  Image produce-image-right)
  (output image-left   Image produce-image-left)
  (output image-top    Image produce-image-top)
  (output image-bottom Image produce-image-bottom)
  (output image-front  Image produce-image-front)
  (output image-back   Image produce-image-back))

(vtx/defvertex normal-vtx
  (vec3 position)
  (vec3 normal))

(shader/defshader pos-norm-vert
  (uniform mat4 world)
  (attribute vec3 position)
  (attribute vec3 normal)
  (varying vec3 vWorld)
  (varying vec3 vNormal)
  (defn void main []
    (setq vNormal (normalize (* (mat3 (.xyz (nth world 0)) (.xyz (nth world 1)) (.xyz (nth world 2))) normal)))
    (setq vWorld (.xyz (* world (vec4 position 1.0))))
    (setq gl_Position (* gl_ModelViewProjectionMatrix (vec4 position 1.0)))))

(shader/defshader pos-norm-frag
  (uniform vec3 cameraPosition)
  (uniform samplerCube envMap)
  (varying vec3 vWorld)
  (varying vec3 vNormal)
  (defn void main []
    (setq vec3 camToV (normalize (- vWorld cameraPosition)))
    (setq vec3 refl (reflect camToV vNormal))
      (setq gl_FragColor (textureCube envMap refl))))

(defnk produce-shader :- s/Int
  [this gl-context gl]
  (shader/make-shader gl-context gl pos-norm-vert pos-norm-frag))

(defnk produce-gpu-texture
  [project this gl image-right image-left image-top image-bottom image-front image-back]
  (let [texture (texture/image-cubemap-texture gl (:contents image-right) (:contents image-left) (:contents image-top) (:contents image-bottom) (:contents image-front) (:contents image-back))]
    texture))

(defnk produce-renderable-vertex-buffer
  []
  (let [lats 16
        longs 32
        vbuf (->normal-vtx (* 6 (* lats longs)))]
    (doseq [face (g/unit-sphere-pos-nrm lats longs)
            v    face]
      (conj! vbuf v))
    (persistent! vbuf)))

(defn render-cubemap
  [ctx ^GL2 gl this project world]
  (do-gl [this            (assoc this :gl-context ctx)
          this            (assoc this :gl gl)
          texture         (n/get-node-value this :gpu-texture)
          shader          (n/get-node-value this :shader)
          vbuf            (n/get-node-value this :vertex-buffer)
          vertex-binding  (vtx/use-with gl vbuf shader)
          camera          (in/get-inputs this (-> this :world-ref deref :graph) :camera)]
         (shader/set-uniform shader "world" world)
         (shader/set-uniform shader "cameraPosition" (t/position camera))
         (shader/set-uniform shader "envMap" (texture/texture-unit-index texture))
         (gl/gl-enable gl GL/GL_CULL_FACE)
         (gl/gl-cull-face gl GL/GL_BACK)
         (gl/gl-draw-arrays gl GL/GL_TRIANGLES 0 (* 6 (* 16 32)))
         (gl/gl-disable gl GL/GL_CULL_FACE)))

(defnk produce-renderable :- RenderData
  [this project vertex-buffer]
  (let [world (Matrix4d. g/Identity4d)]
    {pass/transparent
     [{:world-transform world
       :render-fn       (fn [ctx gl glu text-renderer] (render-cubemap ctx gl this project world))}]}))

(defnk unit-bounding-box
  []
  (-> (g/null-aabb)
    (g/aabb-incorporate  1  1  1)
    (g/aabb-incorporate -1 -1 -1)))

(n/defnode CubemapRender
  (inherits CubemapImageInputs)
  (input  camera        Camera)
  (output shader        s/Any      :cached produce-shader)
  (output vertex-buffer s/Any      :cached produce-renderable-vertex-buffer)
  (output gpu-texture   s/Any      :cached produce-gpu-texture)
  (output renderable    RenderData :cached produce-renderable)
  (output aabb          AABB               unit-bounding-box))

(n/defnode CubemapNode
  (inherits CubemapImageProperties)
  (inherits CubemapImageInputs)
  (inherits CubemapImageOutputs))

(protocol-buffer-converters
 Graphics$Cubemap
<<<<<<< HEAD
 {:constructor #'make-cubemap-node
  :basic-properties [:right :left :top :bottom :front :back]
  :right       (fn [parent-node val]
                 (ds/connect (ds/add (img/make-image-source :image val)) :image parent-node :right))
  })
=======
 {:node-type        CubemapNode
  :basic-properties [:right :left :top :bottom :front :back]})
>>>>>>> 10cf7cc1

(def ^:private cubemap-inputs
  {:right  :image-right
   :left   :image-left
   :top    :image-top
   :bottom :image-bottom
   :front  :image-front
   :back   :image-back})

(defn- make-faces
  [cubemap]
  (doseq [[side input] cubemap-inputs]
    (ds/connect (ds/add (n/construct img/ImageSource :image (get cubemap side))) :image cubemap input)))

(defn on-load
  [project-node path reader]
  (let [cubemap-message (protobuf/read-text Graphics$Cubemap reader)
        cubemap         (protobuf/message->node cubemap-message)]
    (make-faces cubemap)
    cubemap))

(defn- connect-cubemap-inputs [source-node dest-node]
  (doseq [label (vals cubemap-inputs)]
    (ds/connect source-node label dest-node label)))

(defn on-edit
  [project-node editor-site cubemap]
  (let [editor (n/construct ise/SceneEditor :name "editor")]
    (ds/in (ds/add editor)
      (let [cubemap-render (ds/add (n/construct CubemapRender))
            background     (ds/add (n/construct background/Background))
            grid           (ds/add (n/construct grid/Grid))
            camera         (ds/add (n/construct c/CameraController :camera (c/make-camera :orthographic)))]
        (connect-cubemap-inputs cubemap cubemap-render)
        (ds/connect camera         :camera     grid           :camera)
        (ds/connect camera         :camera     editor         :view-camera)
        (ds/connect camera         :self       editor         :controller)
        (ds/connect background     :renderable editor         :renderables)
        (ds/connect cubemap-render :renderable editor         :renderables)
        (ds/connect camera         :camera     cubemap-render :camera)
        (ds/connect grid           :renderable editor         :renderables)
        (ds/connect cubemap-render :aabb       editor         :aabb))
      editor)))

(when (in-transaction?)
  (p/register-editor "cubemap" #'on-edit)
  (p/register-loader "cubemap" #'on-load))<|MERGE_RESOLUTION|>--- conflicted
+++ resolved
@@ -163,16 +163,8 @@
 
 (protocol-buffer-converters
  Graphics$Cubemap
-<<<<<<< HEAD
- {:constructor #'make-cubemap-node
-  :basic-properties [:right :left :top :bottom :front :back]
-  :right       (fn [parent-node val]
-                 (ds/connect (ds/add (img/make-image-source :image val)) :image parent-node :right))
-  })
-=======
  {:node-type        CubemapNode
   :basic-properties [:right :left :top :bottom :front :back]})
->>>>>>> 10cf7cc1
 
 (def ^:private cubemap-inputs
   {:right  :image-right
