--- conflicted
+++ resolved
@@ -203,11 +203,7 @@
 
         @Override
         public String toString() {
-<<<<<<< HEAD
-            return String.format("Rect: x/y: %d, %d w/h: %d, %d r: %d id: %s", rect.x, rect.y, rect.width, rect.height, rotated?1:0, id);
-=======
-            return String.format("Rect: x/y: %d, %d  w/h: %d, %d  r: %d  id: %s", x, y, width, height, rotated?1:0, id);
->>>>>>> 958caf09
+            return String.format("Rect: x/y: %d, %d  w/h: %d, %d  r: %d  id: %s", rect.x, rect.y, rect.width, rect.height, rotated?1:0, id);
         }
     }
 
