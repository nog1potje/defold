--- conflicted
+++ resolved
@@ -261,8 +261,6 @@
         return animDescs;
     }
 
-<<<<<<< HEAD
-=======
     public static PathTransformer createPathTransformer(final Project project, final String renamePatterns) {
         return new PathTransformer() {
             @Override
@@ -280,26 +278,12 @@
         };
     }
 
->>>>>>> 958caf09
     public static TextureSetResult generateTextureSet(final Project project, IResource atlasResource) throws IOException, CompileExceptionError {
         TimeProfiler.start("generateTextureSet");
         Atlas.Builder builder = Atlas.newBuilder();
         ProtoUtil.merge(atlasResource, builder);
         Atlas atlas = builder.build();
 
-<<<<<<< HEAD
-        List<AtlasImage> atlasImages = collectImages(atlas);
-        List<String> imageResourcePaths = new ArrayList<String>();
-        List<SpriteTrimmingMode> imageTrimModes = new ArrayList<>();
-        for (AtlasImage image : atlasImages) {
-            imageResourcePaths.add(image.getImage());
-            imageTrimModes.add(image.getSpriteTrimMode());
-        }
-        List<IResource> imageResources = toResources(atlasResource, imageResourcePaths);
-        List<BufferedImage> images = TextureUtil.loadImages(imageResources);
-
-=======
->>>>>>> 958caf09
         try {
             validatePatterns(atlas.getRenamePatterns());
         } catch(CompileExceptionError e) {
@@ -308,23 +292,6 @@
 
         // The transformer converts paths to basename
         // It is not allowed to have duplicate names
-<<<<<<< HEAD
-        final String renamePatterns = atlas.getRenamePatterns();
-        PathTransformer transformer = new PathTransformer() {
-            @Override
-            public String transform(String path) {
-                String resourcePath = project.getResource(path).getPath();
-                String baseName     = FilenameUtils.getBaseName(resourcePath);
-
-                try {
-                    return replaceStrings(renamePatterns, baseName);
-                } catch (CompileExceptionError e) {
-                    System.err.printf("AtlasUtil: Error transforming path: %s\n", e.getMessage());
-                }
-                return path;
-            }
-        };
-=======
         PathTransformer transformer = createPathTransformer(project, atlas.getRenamePatterns());
 
         List<AtlasImage> atlasImages = collectImages(atlasResource, atlas, transformer);
@@ -335,29 +302,15 @@
             imageTrimModes.add(image.getSpriteTrimMode());
         }
         List<IResource> imageResources = toResources(atlasResource, imageResourcePaths);
-        List<BufferedImage> images = AtlasUtil.loadImages(imageResources);
->>>>>>> 958caf09
+        List<BufferedImage> images = TextureUtil.loadImages(imageResources);
 
         // Make sure we don't accidentally create a duplicate due to the pattern renaming
 
         List<String> imageNames = new ArrayList<String>();
-<<<<<<< HEAD
-        Set<String> uniqueImageNames = new HashSet<String>();
-=======
->>>>>>> 958caf09
         int imageCount = imageResourcePaths.size();
         for (int i = 0; i < imageCount; ++i) {
 
             String imageName = transformer.transform(imageResourcePaths.get(i));
-<<<<<<< HEAD
-            if (uniqueImageNames.contains(imageName)) {
-                String message = String.format("Image name '%s' is not unique. Created from path '%s' and rename patterns '%s'", imageName, imageResourcePaths.get(i), renamePatterns);
-                throw new CompileExceptionError(atlasResource, -1, message);
-            }
-
-            uniqueImageNames.add(imageName);
-=======
->>>>>>> 958caf09
             imageNames.add(imageName);
         }
 
@@ -397,15 +350,9 @@
         return images;
     }
 
-<<<<<<< HEAD
-    // For unit tests only
-    public static TextureSetResult generateTextureSet(Atlas atlas, PathTransformer pathTransformer) throws IOException, CompileExceptionError {
-        List<AtlasImage> atlasImages = collectImages(atlas);
-=======
-    // For AtlasBuilder,java:main()
+    // For AtlasBuilder.java:main()
     public static TextureSetResult generateTextureSet(Atlas atlas, PathTransformer pathTransformer) throws IOException, CompileExceptionError {
         List<AtlasImage> atlasImages = collectImages(null, atlas, pathTransformer);
->>>>>>> 958caf09
         List<String> imagePaths = new ArrayList<String>();
         List<String> imageNames = new ArrayList<String>();
         List<SpriteTrimmingMode> imageTrimModes = new ArrayList<>();
